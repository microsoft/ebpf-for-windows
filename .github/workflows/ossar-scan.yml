--- conflicted
+++ resolved
@@ -36,11 +36,7 @@
 
     steps:
     - name: Harden Runner
-<<<<<<< HEAD
-      uses: step-security/harden-runner@f086349bfa2bd1361f7909c78558e816508cdc10 # v2.8.0
-=======
       uses: step-security/harden-runner@17d0e2bd7d51742c71671bd19fa12bdc9d40a3d6 # v2.8.1
->>>>>>> a67e9275
       with:
         egress-policy: audit
 
@@ -51,11 +47,7 @@
         paths_ignore: '["**.md", "**/docs/**"]'
 
     # Checking out the branch is needed to correctly log security alerts.
-<<<<<<< HEAD
-    - uses: actions/checkout@a5ac7e51b41094c92402da3b24376905380afc29
-=======
     - uses: actions/checkout@692973e3d937129bcbf40652eb9f2f61becf3332
->>>>>>> a67e9275
       if: steps.skip_check.outputs.should_skip != 'true'
       with:
         # Only check out main repo, not submodules.
@@ -89,10 +81,6 @@
 
     - name: Upload results to Security tab
       if: steps.skip_check.outputs.should_skip != 'true'
-<<<<<<< HEAD
-      uses: github/codeql-action/upload-sarif@9fdb3e49720b44c48891d036bb502feb25684276
-=======
       uses: github/codeql-action/upload-sarif@23acc5c183826b7a8a97bce3cecc52db901f8251
->>>>>>> a67e9275
       with:
         sarif_file: ${{ steps.ossar.outputs.sarifFile }}