# Copyright (c) Microsoft Corporation
# SPDX-License-Identifier: MIT

# This workflow depends on self-hosted runners. See the following document for details:
# https://github.com/microsoft/ebpf-for-windows/blob/main/docs/SelfHostedRunnerSetup.md
#
# For documentation on the syntax of this file, see
# https://docs.github.com/en/actions/reference/workflow-syntax-for-github-actions

name: Kernel_Test_VM

on: pull_request

permissions:
  contents: read

jobs:
  build_job:
    strategy:
      matrix:
        configurations: [Debug, Release]
    runs-on: windows-2019
    env:
      # Path to the solution file relative to the root of the project.
      SOLUTION_FILE_PATH: ebpf-for-windows.sln

      # Configuration type to build.
      # You can convert this to a build matrix if you need coverage of multiple configuration types.
      # https://docs.github.com/actions/learn-github-actions/managing-complex-workflows#using-a-build-matrix
      BUILD_CONFIGURATION: ${{matrix.configurations}}

      BUILD_PLATFORM: x64

    steps:
    - uses: actions/checkout@629c2de402a417ea7690ca6ce3f33229e27606a5
      with:
        submodules: 'recursive'

    - name: Add MSBuild to PATH
      uses: microsoft/setup-msbuild@becb80cf9a036187bb1e07e74eb64e25850d757a

    - name: Install LLVM and Clang
      working-directory: ${{env.GITHUB_WORKSPACE}}
      run: |
        curl -fsSL -o LLVM10.exe https://github.com/llvm/llvm-project/releases/download/llvmorg-10.0.0/LLVM-10.0.0-win64.exe
        7z x LLVM10.exe -y -o"C:/Program Files/LLVM"
        echo "C:\Program Files\LLVM\bin" | Out-File -FilePath $env:GITHUB_PATH -Encoding utf8 -Append

    - name: Restore NuGet packages
      working-directory: ${{env.GITHUB_WORKSPACE}}
      run: nuget restore ${{env.SOLUTION_FILE_PATH}}

    - name: Create verifier project
      working-directory: ${{env.GITHUB_WORKSPACE}}
      run: |
        cmake -G "Visual Studio 16 2019" -S external\ebpf-verifier -B external\ebpf-verifier\build

    - name: Create catch2 project
      working-directory: ${{env.GITHUB_WORKSPACE}}
      run: |
        cmake -G "Visual Studio 16 2019" -S external\catch2 -B external\catch2\build -DBUILD_TESTING=OFF

    - name: Build
      working-directory: ${{env.GITHUB_WORKSPACE}}
      run: msbuild /m /p:Configuration=${{env.BUILD_CONFIGURATION}} /p:Platform=${{env.BUILD_PLATFORM}} ${{env.SOLUTION_FILE_PATH}}

    - name: Upload Build Output
      uses: actions/upload-artifact@27121b0bdffd731efa15d66772be8dc71245d074
      with:
        name: Build x64 ${{ matrix.configurations }}
        path: ${{ github.workspace }}/${{env.BUILD_PLATFORM}}/${{env.BUILD_CONFIGURATION}}
        retention-days: 5

  run_tests:
    strategy:
      matrix:
        configurations: [Debug, Release]
    runs-on: [windows, ebpf_cicd_tests]
    env:
      # Configuration type to build.
      BUILD_CONFIGURATION: ${{matrix.configurations}}

      BUILD_PLATFORM: x64

    steps:
    - uses: actions/checkout@629c2de402a417ea7690ca6ce3f33229e27606a5
      with:
        ref: ${{ github.event.workflow_run.head_branch }}

    - name: Wait for build to succeed
      uses: fountainhead/action-wait-for-check@507b029e31edbe1a72d4de429476e1f4efe98869
      id: wait-for-build
      with:
        timeoutSeconds: 1500
        intervalSeconds: 15
        token: ${{ secrets.GITHUB_TOKEN }}
        checkName: build_job (${{env.BUILD_CONFIGURATION}})
        ref: ${{ github.event.pull_request.head.sha || github.sha }}

    - name: Download build artifact
      if: success()
<<<<<<< HEAD
      uses: actions/download-artifact@f023be2c48cc18debc3bacd34cb396e0295e2869
=======
      uses: actions/download-artifact@v3
>>>>>>> bbff9db3
      with:
        name: Build x64 ${{ matrix.configurations }}
        path: ${{ github.workspace }}/${{env.BUILD_PLATFORM}}/${{env.BUILD_CONFIGURATION}}

    - name: Set up CI/CD Tests
      working-directory: ./${{env.BUILD_PLATFORM}}/${{env.BUILD_CONFIGURATION}}
      run: |
        ./setup_ebpf_cicd_tests.ps1

    - name: Execute CI/CD Tests
      working-directory: ./${{env.BUILD_PLATFORM}}/${{env.BUILD_CONFIGURATION}}
      run: |
        ./execute_ebpf_cicd_tests.ps1

    - name: Clean up CI/CD Tests
      if: always()
      working-directory: ./${{env.BUILD_PLATFORM}}/${{env.BUILD_CONFIGURATION}}
      run: |
        ./cleanup_ebpf_cicd_tests.ps1

    - name: Upload log files
      if: always()
      uses: actions/upload-artifact@82c141cc518b40d92cc801eee768e7aafc9c2fa2
      with:
        name: Test-Logs-${{env.BUILD_PLATFORM}}-${{env.BUILD_CONFIGURATION}}
        path: ./${{env.BUILD_PLATFORM}}/${{env.BUILD_CONFIGURATION}}/TestLogs
        retention-days: 5<|MERGE_RESOLUTION|>--- conflicted
+++ resolved
@@ -99,11 +99,7 @@
 
     - name: Download build artifact
       if: success()
-<<<<<<< HEAD
-      uses: actions/download-artifact@f023be2c48cc18debc3bacd34cb396e0295e2869
-=======
-      uses: actions/download-artifact@v3
->>>>>>> bbff9db3
+      uses: actions/download-artifact@fb598a63ae348fa914e94cd0ff38f362e927b741
       with:
         name: Build x64 ${{ matrix.configurations }}
         path: ${{ github.workspace }}/${{env.BUILD_PLATFORM}}/${{env.BUILD_CONFIGURATION}}
