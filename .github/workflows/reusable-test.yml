--- conflicted
+++ resolved
@@ -123,7 +123,6 @@
         mkdir ${{github.workspace}}\${{env.BUILD_PLATFORM}}\${{env.BUILD_CONFIGURATION}}\TestLogs
         wpr.exe -start ${{github.workspace}}\${{env.BUILD_PLATFORM}}\${{env.BUILD_CONFIGURATION}}\ebpfforwindows.wprp -filemode
 
-<<<<<<< HEAD
     - name: Configure eBPF store
       id: configure_ebpf_store
       working-directory: ./${{env.BUILD_PLATFORM}}/${{env.BUILD_CONFIGURATION}}
@@ -131,7 +130,7 @@
       run: |
         export_program_info.exe --clear
         export_program_info.exe
-=======
+
     - name: Run pre test command
       id: run_pre_test_command
       working-directory: ./${{env.BUILD_PLATFORM}}/${{env.BUILD_CONFIGURATION}}
@@ -146,7 +145,6 @@
           call "C:\Program Files (x86)\Microsoft Visual Studio\2019\Enterprise\Common7\Tools\VsDevCmd.bat"
           set EBPF_ENABLE_WER_REPORT=yes
           OpenCppCoverage.exe --sources %CD% --excluded_sources %CD%\external\Catch2 --export_type cobertura:ebpf_for_windows.xml --working_dir ${{env.BUILD_PLATFORM}}\${{env.BUILD_CONFIGURATION}} -- ${{env.BUILD_PLATFORM}}\${{env.BUILD_CONFIGURATION}}\${{env.TEST_COMMAND}}
->>>>>>> 94ed2f83
 
     - name: Run test with Code Coverage
       if: (inputs.code_coverage == true) && (inputs.vs_dev != true)
