# Copyright (c) eBPF for Windows contributors
# SPDX-License-Identifier: MIT

# This workflow executes a single test, optionally gathering code coverage and logs.

name: Reusable Test Workflow

on:
  workflow_call:
    inputs:
      name:
        required: true
        type: string
      # The test command to invoke.
      test_command:
        required: true
        type: string
      # The name of the build artifact to download.
      build_artifact:
        required: true
        type: string
      # The environment to run this test on.
      environment:
        description: 'Environment to run tests on'
        type: string
        required: true
      # Set to true to gather code coverage when this test runs.
      code_coverage:
        required: false
        type: boolean
      # Set to true to gather and upload memory dumps if a test process crashes.
      gather_dumps:
        required: false
        type: boolean
      pre_test:
        required: false
        type: string
      post_test:
        required: false
        type: string
      capture_etw:
        required: false
        type: boolean
      # Set to true to use Visual Studio Developer command shell.
      vs_dev:
        required: false
        type: boolean
      fault_injection:
        required: false
        type: boolean
      leak_detection:
        required: false
        type: boolean
      configurations:
        required: false
        type: string
        default: '["Debug", "Release"]'

permissions:
  checks: read  # Required by fountainhead/action-wait-for-check to wait for another GitHub check to complete.
  contents: read  # Required by actions/checkout to fetch code.
  issues: write # Required to create issues.

jobs:
  run_test:
    # Due to app-verifier, unit tests take a lot longer to execute. Increase the timeout to 90 minutes.
    timeout-minutes: 90

    strategy:
      matrix:
        configurations: ${{ fromJSON(inputs.configurations) }}
    runs-on: ${{inputs.environment}}
    env:
      # Configuration type to build.
      SOURCE_ROOT: ${{github.workspace}}
      NAME: ${{inputs.name}}
      BUILD_CONFIGURATION: ${{matrix.configurations}}
      BUILD_PLATFORM: x64
      TEST_COMMAND: ${{inputs.test_command}}
      PRE_COMMAND: ${{inputs.pre_test}}
      POST_COMMAND: ${{inputs.post_test}}
      CXPLAT_MEMORY_LEAK_DETECTION: ${{inputs.leak_detection}}
      DUMP_PATH: c:/dumps/x64/${{matrix.configurations}}
      TEST_TIMEOUT: 3600 # 1 hour timeout for tests.

    steps:
    - name: Harden Runner
<<<<<<< HEAD
      uses: step-security/harden-runner@f086349bfa2bd1361f7909c78558e816508cdc10 # v2.8.0
=======
      uses: step-security/harden-runner@17d0e2bd7d51742c71671bd19fa12bdc9d40a3d6 # v2.8.1
>>>>>>> a67e9275
      with:
        egress-policy: audit

    - id: skip_check
      uses: fkirc/skip-duplicate-actions@f75f66ce1886f00957d99748a42c724f4330bdcf # v5.3.1
      with:
        cancel_others: 'false'
        paths_ignore: '["**.md", "**/docs/**"]'

    # Checking out the branch is needed to gather correct code coverage data.
<<<<<<< HEAD
    - uses: actions/checkout@a5ac7e51b41094c92402da3b24376905380afc29
=======
    - uses: actions/checkout@692973e3d937129bcbf40652eb9f2f61becf3332
>>>>>>> a67e9275
      # Only check out source code if code coverage is being gathered.
      if: (inputs.code_coverage == true) && (steps.skip_check.outputs.should_skip != 'true')
      with:
        submodules: 'recursive'
        ref: ${{ github.event.workflow_run.head_branch }}

    # Perform shallow checkout for self-hosted runner.
<<<<<<< HEAD
    - uses: actions/checkout@a5ac7e51b41094c92402da3b24376905380afc29
=======
    - uses: actions/checkout@692973e3d937129bcbf40652eb9f2f61becf3332
>>>>>>> a67e9275
      if: (inputs.environment == 'ebpf_cicd_tests_ws2019' || inputs.environment == 'ebpf_cicd_tests_ws2022' || inputs.environment == 'ebpf_cicd_perf_ws2022') && (steps.skip_check.outputs.should_skip != 'true')
      with:
        ref: ${{ github.event.workflow_run.head_branch }}

    # Check if .github/workflows/reusable-test.yml exists locally.
    - name: Check for .github/workflows/reusable-test.yml
      # Check for test logs even if the workflow failed.
      uses: andstor/file-existence-action@076e0072799f4942c8bc574a82233e1e4d13e9d6
      if: (inputs.gather_dumps == true) && (steps.skip_check.outputs.should_skip != 'true')
      id: check_reusable_test_locally
      with:
        files: .github/workflows/reusable-test.yml

    # Check out just this file if code hasn't been checked out yet.
<<<<<<< HEAD
    - uses: actions/checkout@a5ac7e51b41094c92402da3b24376905380afc29
=======
    - uses: actions/checkout@692973e3d937129bcbf40652eb9f2f61becf3332
>>>>>>> a67e9275
      if: (steps.check_reusable_test_locally.outputs.files_exists != 'true') && (steps.skip_check.outputs.should_skip != 'true')
      with:
        sparse-checkout: |
          .github/workflows/reusable-test.yml
        sparse-checkout-cone-mode: false

    - name: Set up choco cache folder
      # Set the choco cache to a local folder so that it can be cached.
      if: (inputs.gather_dumps == true) && (steps.skip_check.outputs.should_skip != 'true')
      id: choco-cache
      run: |
        mkdir ${{github.workspace}}\choco_cache
        choco config set --name cacheLocation --value ${{github.workspace}}\choco_cache

    - name: Cache choco packages
      # Add cache entry for any choco packages that are installed.
      # The cache key is based on the hash of this file so if any choco packages are added or removed, the cache will be invalidated.
      if: (inputs.gather_dumps == true) && (steps.skip_check.outputs.should_skip != 'true')
      uses: actions/cache@0c45773b623bea8c8e75f6c82b208c3cf94ea4f9
      env:
        cache-name: cache-choco-packages
      with:
        path: ${{github.workspace}}\choco_cache
        key: ${{ hashFiles('.github/workflows/reusable-test.yml') }}

    - name: Install ProcDump
      id: install_procdump
      if: (inputs.gather_dumps == true) && (steps.skip_check.outputs.should_skip != 'true')
      run: |
        choco install -y procdump
        where procdump.exe

    - name: Set up OpenCppCoverage and add to PATH
      id: set_up_opencppcoverage
      if: (inputs.code_coverage == true) && (inputs.environment != 'ebpf_cicd_tests_ws2019' && inputs.environment != 'ebpf_cicd_tests_ws2022' && inputs.environment != 'ebpf_cicd_perf_ws2022') && (steps.skip_check.outputs.should_skip != 'true')
      run: |
        choco install -y --requirechecksum=true --checksum=2295A733DA39412C61E4F478677519DD0BB1893D88313CE56B468C9E50517888 --checksum-type=sha256 OpenCppCoverage
        echo "C:\Program Files\OpenCppCoverage" | Out-File -FilePath $env:GITHUB_PATH -Encoding utf8 -Append
        where OpenCppCoverage.exe

    - name: Configure Windows Error Reporting to make a local copy of any crashes that occur.
      id: configure_windows_error_reporting
      if: (inputs.gather_dumps == true) && (steps.skip_check.outputs.should_skip != 'true')
      run: |
        mkdir ${{env.DUMP_PATH}}
        New-Item -Path "HKLM:\SOFTWARE\Microsoft\Windows\Windows Error Reporting\LocalDumps" -ErrorAction SilentlyContinue
        New-ItemProperty -Path "HKLM:\SOFTWARE\Microsoft\Windows\Windows Error Reporting\LocalDumps" -Name "DumpType" -Value 2 -PropertyType DWord -ErrorAction SilentlyContinue
        $dump_path = "${{env.DUMP_PATH}}".Replace("/", "\")
        New-ItemProperty -Path "HKLM:\SOFTWARE\Microsoft\Windows\Windows Error Reporting\LocalDumps" -Name "DumpFolder" -Value "$dump_path" -PropertyType ExpandString -ErrorAction SilentlyContinue

    - name: Remove existing artifacts
      if: (inputs.environment == 'ebpf_cicd_tests_ws2019' || inputs.environment == 'ebpf_cicd_tests_ws2022' || inputs.environment == 'ebpf_cicd_perf_ws2022') && (steps.skip_check.outputs.should_skip != 'true')
      run: |
        Remove-Item -Path ${{github.workspace}}\${{env.BUILD_PLATFORM}}\${{env.BUILD_CONFIGURATION}} -Recurse -Force -ErrorAction SilentlyContinue

    - name: Download build artifact
      if: (steps.skip_check.outputs.should_skip != 'true') && success()
      uses: actions/download-artifact@65a9edc5881444af0b9093a5e628f2fe47ea3b2e
      id: download_artifact
      with:
        name: ${{inputs.build_artifact}}-${{matrix.configurations}}
        path: ${{github.workspace}}

    - name: Extract build artifact
      if: steps.skip_check.outputs.should_skip != 'true'
      working-directory: ${{github.workspace}}
      run: |
        mkdir ${{env.BUILD_PLATFORM}}
        Expand-Archive .\build-${{ matrix.configurations }}.zip -DestinationPath .\${{env.BUILD_PLATFORM}}

    - name: Create generated artifact folder
      if: (steps.skip_check.outputs.should_skip != 'true')
      run: |
        mkdir ${{github.workspace}}\${{env.BUILD_PLATFORM}}\${{env.BUILD_CONFIGURATION}}\Artifacts

    - name: Start ETW tracing
      id: start_etw_tracing
      if: (inputs.capture_etw == true) && (steps.skip_check.outputs.should_skip != 'true')
      shell: cmd
      run: |
        mkdir ${{github.workspace}}\${{env.BUILD_PLATFORM}}\${{env.BUILD_CONFIGURATION}}\TestLogs
        wpr.exe -start ${{github.workspace}}\${{env.BUILD_PLATFORM}}\${{env.BUILD_CONFIGURATION}}\ebpfforwindows.wprp -filemode

    - name: Set ASAN Environment Variable
      if: steps.skip_check.outputs.should_skip != 'true'
      id: set_asan_env_var
      shell: cmd
      run: |
        powershell.exe "echo 'ASAN_WIN_CONTINUE_ON_INTERCEPTION_FAILURE=true' | Out-File -FilePath $env:GITHUB_ENV -Encoding utf8 -Append"
        powershell.exe "echo 'ASAN_OPTIONS=allocator_may_return_null=1' | Out-File -FilePath $env:GITHUB_ENV -Encoding utf8 -Append"

    - name: Configure eBPF store
      if: steps.skip_check.outputs.should_skip != 'true'
      id: configure_ebpf_store
      working-directory: ./${{env.BUILD_PLATFORM}}/${{env.BUILD_CONFIGURATION}}
      run: |
        .\export_program_info.exe --clear
        .\export_program_info.exe

    - name: Configure eBPF store (undocked)
      if: (steps.skip_check.outputs.should_skip != 'true') && (matrix.configurations != 'FuzzerDebug')
      id: configure_ebpf_store_undocked
      working-directory: ./${{env.BUILD_PLATFORM}}/${{env.BUILD_CONFIGURATION}}
      run: |
        .\export_program_info_sample.exe --clear
        .\export_program_info_sample.exe

    - name: Run pre test command
      if: steps.skip_check.outputs.should_skip != 'true' && (inputs.environment != 'ebpf_cicd_tests_ws2019' && inputs.environment != 'ebpf_cicd_tests_ws2022' && inputs.environment != 'ebpf_cicd_perf_ws2022')
      id: run_pre_test_command
      working-directory: ./${{env.BUILD_PLATFORM}}/${{env.BUILD_CONFIGURATION}}
      run: |
        ${{env.PRE_COMMAND}}

    - name: Run pre test command on self-hosted runner
      if: steps.skip_check.outputs.should_skip != 'true' && (inputs.environment == 'ebpf_cicd_tests_ws2019' || inputs.environment == 'ebpf_cicd_tests_ws2022' || inputs.environment == 'ebpf_cicd_perf_ws2022')
      id: run_pre_test_command_self_hosted
      working-directory: ./${{env.BUILD_PLATFORM}}/${{env.BUILD_CONFIGURATION}}
      run: |
        ${{env.PRE_COMMAND}} -LogFileName ${{ runner.name }}.log -SelfHostedRunnerName ${{ runner.name }} -RegressionArtifactsConfiguration ${{env.BUILD_CONFIGURATION}}

    # TODO: Clean up the combination of options: https://github.com/microsoft/ebpf-for-windows/issues/1590
    - name: Run test with Code Coverage in VS Dev environment
      if: (inputs.code_coverage == true) && (inputs.vs_dev == true) && (steps.skip_check.outputs.should_skip != 'true')
      id: run_test_with_code_coverage_in_vs_dev
      shell: cmd
      run: |
          call "C:\Program Files\Microsoft Visual Studio\2022\Enterprise\Common7\Tools\VsDevCmd.bat"
          set EBPF_ENABLE_WER_REPORT=yes
          OpenCppCoverage.exe -q --cover_children --sources %CD% --excluded_sources %CD%\external\Catch2 --export_type cobertura:ebpf_for_windows.xml --working_dir ${{env.BUILD_PLATFORM}}\${{env.BUILD_CONFIGURATION}} -- ${{env.BUILD_PLATFORM}}\${{env.BUILD_CONFIGURATION}}\${{env.TEST_COMMAND}}

    - name: Run test with Code Coverage and low resource simulation
      if: (inputs.code_coverage == true) && (inputs.fault_injection == true) && (steps.skip_check.outputs.should_skip != 'true')
      id: run_test_with_code_coverage_in_fault_injection
      shell: cmd
      run: |
          set EBPF_ENABLE_WER_REPORT=yes
          OpenCppCoverage.exe -q --cover_children --sources %CD% --excluded_sources %CD%\external\Catch2 --export_type cobertura:ebpf_for_windows.xml --working_dir ${{env.BUILD_PLATFORM}}\${{env.BUILD_CONFIGURATION}} -- powershell.exe .\Test-FaultInjection.ps1 ${{env.DUMP_PATH}} ${{env.TEST_TIMEOUT}} ${{env.TEST_COMMAND}} 8

    - name: Run test with low resource simulation
      if: (inputs.code_coverage != true) && (inputs.fault_injection == true) && (steps.skip_check.outputs.should_skip != 'true')
      id: run_test_with_fault_injection
      shell: cmd
      working-directory: ./${{env.BUILD_PLATFORM}}/${{env.BUILD_CONFIGURATION}}
      run: |
          set EBPF_ENABLE_WER_REPORT=yes
          powershell.exe .\Test-FaultInjection.ps1 ${{env.DUMP_PATH}} ${{env.TEST_TIMEOUT}} ${{env.TEST_COMMAND}} 16

    - name: Run test with Code Coverage
      if: (inputs.code_coverage == true) && (inputs.vs_dev != true) && (inputs.fault_injection != true) && (steps.skip_check.outputs.should_skip != 'true')
      id: run_test_with_code_coverage
      shell: cmd
      run: |
          set EBPF_ENABLE_WER_REPORT=yes
          OpenCppCoverage.exe -q --sources %CD% --excluded_sources %CD%\external\Catch2 --export_type cobertura:ebpf_for_windows.xml --working_dir ${{env.BUILD_PLATFORM}}\${{env.BUILD_CONFIGURATION}} -- powershell .\Run-Test.ps1 ${{env.DUMP_PATH}} ${{env.TEST_TIMEOUT}} ${{env.TEST_COMMAND}}

    - name: Run test on self-hosted runner
      if: (inputs.code_coverage == false) && (steps.skip_check.outputs.should_skip != 'true') && (inputs.environment == 'ebpf_cicd_tests_ws2019' || inputs.environment == 'ebpf_cicd_tests_ws2022' || inputs.environment == 'ebpf_cicd_perf_ws2022') && (inputs.fault_injection != true)
      id: run_test_self_hosted
      working-directory: ./${{env.BUILD_PLATFORM}}/${{env.BUILD_CONFIGURATION}}
      run: |
        ${{env.TEST_COMMAND}} -LogFileName ${{ runner.name }}.log -SelfHostedRunnerName ${{ runner.name }}

    - name: Run test without Code Coverage
      if: (inputs.code_coverage == false) && (steps.skip_check.outputs.should_skip != 'true') && (inputs.environment != 'ebpf_cicd_tests_ws2019' && inputs.environment != 'ebpf_cicd_tests_ws2022' && inputs.environment != 'ebpf_cicd_perf_ws2022') && (inputs.fault_injection != true)
      id: run_test_without_code_coverage
      working-directory: ./${{env.BUILD_PLATFORM}}/${{env.BUILD_CONFIGURATION}}
      shell: cmd
      run: |
        cd /d ${{github.workspace}}\${{env.BUILD_PLATFORM}}\${{env.BUILD_CONFIGURATION}}
        powershell.exe .\Run-Test.ps1 ${{env.DUMP_PATH}} ${{env.TEST_TIMEOUT}} ${{env.TEST_COMMAND}}

    - name: Run post test command
      # Run the post test command even if the workflow has failed.
      if: (success() || failure()) && (steps.skip_check.outputs.should_skip != 'true') && (inputs.environment != 'ebpf_cicd_tests_ws2019' && inputs.environment != 'ebpf_cicd_tests_ws2022' && inputs.environment != 'ebpf_cicd_perf_ws2022')
      id: run_post_test_command
      working-directory: ./${{env.BUILD_PLATFORM}}/${{env.BUILD_CONFIGURATION}}
      run: |
        ${{env.POST_COMMAND}}

    - name: Run post test command on self-hosted runner
      # Run the post test command even if the workflow has failed.
      if: (success() || failure()) && (steps.skip_check.outputs.should_skip != 'true') && (inputs.environment == 'ebpf_cicd_tests_ws2019' || inputs.environment == 'ebpf_cicd_tests_ws2022' || inputs.environment == 'ebpf_cicd_perf_ws2022')
      id: run_post_test_command_self_hosted
      working-directory: ./${{env.BUILD_PLATFORM}}/${{env.BUILD_CONFIGURATION}}
      run: |
        ${{env.POST_COMMAND}} -LogFileName ${{ runner.name }}.log -SelfHostedRunnerName ${{ runner.name }}

    - name: Check for CodeCoverage
      if: steps.skip_check.outputs.should_skip != 'true'
      uses: andstor/file-existence-action@076e0072799f4942c8bc574a82233e1e4d13e9d6
      id: check_coverage
      with:
        files: ebpf_for_windows.xml

    - name: Upload Report to Codecov attempt 1
      if: (steps.skip_check.outputs.should_skip != 'true') && (steps.check_coverage.outputs.files_exists == 'true')
<<<<<<< HEAD
      uses: codecov/codecov-action@125fc84a9a348dbcf27191600683ec096ec9021c
=======
      uses: codecov/codecov-action@e28ff129e5465c2c0dcc6f003fc735cb6ae0c673
>>>>>>> a67e9275
      id: upload_code_coverage_report_1
      continue-on-error: true
      with:
        files: ebpf_for_windows.xml
        fail_ci_if_error: true
        functionalities: fix
        root_dir: ${{github.workspace}}

    - name: Wait on failure 1
      if: (steps.skip_check.outputs.should_skip != 'true') && (steps.upload_code_coverage_report_1.outcome == 'failure')
      run: Start-Sleep -Seconds 30

    - name: Upload Report to Codecov attempt 2
      if: (steps.skip_check.outputs.should_skip != 'true') && (steps.upload_code_coverage_report_1.outcome == 'failure')
<<<<<<< HEAD
      uses: codecov/codecov-action@125fc84a9a348dbcf27191600683ec096ec9021c
=======
      uses: codecov/codecov-action@e28ff129e5465c2c0dcc6f003fc735cb6ae0c673
>>>>>>> a67e9275
      id: upload_code_coverage_report_2
      continue-on-error: true
      with:
        files: ebpf_for_windows.xml
        fail_ci_if_error: true
        functionalities: fix
        root_dir: ${{github.workspace}}

    - name: Wait on failure 2
      if: (steps.skip_check.outputs.should_skip != 'true') && (steps.upload_code_coverage_report_2.outcome == 'failure')
      run: Start-Sleep -Seconds 60

    - name: Upload Report to Codecov attempt 3
      if: (steps.skip_check.outputs.should_skip != 'true') && (steps.upload_code_coverage_report_2.outcome == 'failure')
<<<<<<< HEAD
      uses: codecov/codecov-action@125fc84a9a348dbcf27191600683ec096ec9021c
=======
      uses: codecov/codecov-action@e28ff129e5465c2c0dcc6f003fc735cb6ae0c673
>>>>>>> a67e9275
      id: upload_code_coverage_report_3
      continue-on-error: true
      with:
        files: ebpf_for_windows.xml
        fail_ci_if_error: true
        functionalities: fix
        root_dir: ${{github.workspace}}

    - name: Wait on failure 3
      if: (steps.skip_check.outputs.should_skip != 'true') && (steps.upload_code_coverage_report_3.outcome == 'failure')
      run: Start-Sleep -Seconds 120

    - name: Upload Report to Codecov attempt 4
      if: (steps.skip_check.outputs.should_skip != 'true') && (steps.upload_code_coverage_report_3.outcome == 'failure')
<<<<<<< HEAD
      uses: codecov/codecov-action@125fc84a9a348dbcf27191600683ec096ec9021c
=======
      uses: codecov/codecov-action@e28ff129e5465c2c0dcc6f003fc735cb6ae0c673
>>>>>>> a67e9275
      id: upload_code_coverage_report_4
      continue-on-error: true
      with:
        files: ebpf_for_windows.xml
        fail_ci_if_error: true
        functionalities: fix
        root_dir: ${{github.workspace}}

    - name: Fail if code coverage upload fails
      if: (steps.skip_check.outputs.should_skip != 'true')
      run: |
        if ($${{ steps.test.upload_code_coverage_report_1!='failure' }}) { exit 0 }
        if ($${{ steps.test.upload_code_coverage_report_2!='failure' }}) { exit 0 }
        if ($${{ steps.test.upload_code_coverage_report_3!='failure' }}) { exit 0 }
        if ($${{ steps.test.upload_code_coverage_report_4!='failure' }}) { exit 0 }
        exit 1

    - name: Stop ETW tracing
      id: stop_etw_tracing
      if: always() && (inputs.capture_etw == true) && (steps.skip_check.outputs.should_skip != 'true')
      shell: cmd
      run: |
          wpr.exe -stop ${{github.workspace}}\${{env.BUILD_PLATFORM}}\${{env.BUILD_CONFIGURATION}}\TestLogs\ebpfforwindows.etl

    - name: Copy any bpf2c test logs to TestLogs
      if: (inputs.name == 'bpf2c') && (inputs.capture_etw == true) && (steps.skip_check.outputs.should_skip != 'true')
      shell: cmd
      run: |
          copy ${{github.workspace}}\${{env.BUILD_PLATFORM}}\${{env.BUILD_CONFIGURATION}}\*.log ${{github.workspace}}\${{env.BUILD_PLATFORM}}\${{env.BUILD_CONFIGURATION}}\TestLogs

    - name: Check for crash dumps
      # Check for crash dumps even if the workflow failed.
      if: always() && (steps.skip_check.outputs.should_skip != 'true')
      uses: andstor/file-existence-action@076e0072799f4942c8bc574a82233e1e4d13e9d6
      id: check_dumps
      with:
        files: ${{env.DUMP_PATH}}/*.dmp

    - name: Upload any crash dumps
      # Upload crash dumps even if the workflow failed.
      if: always() && (steps.skip_check.outputs.should_skip != 'true') && (steps.check_dumps.outputs.files_exists == 'true') && (inputs.gather_dumps == true)
      uses: actions/upload-artifact@65462800fd760344b1a7b4382951275a0abb4808
      id: upload_crash_dumps
      with:
        name: Crash-Dumps-${{env.NAME}}-${{env.BUILD_PLATFORM}}-${{env.BUILD_CONFIGURATION}}
        path: ${{env.DUMP_PATH}}
        retention-days: 5

    - name: Check for TestLogs
      # Check for test logs even if the workflow failed.
      uses: andstor/file-existence-action@076e0072799f4942c8bc574a82233e1e4d13e9d6
      if: always() && (success() || failure()) && (steps.skip_check.outputs.should_skip != 'true')
      id: check_logs
      with:
        files: ./${{env.BUILD_PLATFORM}}/${{env.BUILD_CONFIGURATION}}/TestLogs/*

    - name: Upload log files
      # Upload test logs even if the workflow failed.
      if: (success() || failure()) && (steps.skip_check.outputs.should_skip != 'true') && (steps.check_logs.outputs.files_exists == 'true')
      id: upload_logs
      uses: actions/upload-artifact@65462800fd760344b1a7b4382951275a0abb4808
      continue-on-error: true
      with:
        name: Test-Logs-${{env.NAME}}-${{env.BUILD_PLATFORM}}-${{env.BUILD_CONFIGURATION}}
        path: ./${{env.BUILD_PLATFORM}}/${{env.BUILD_CONFIGURATION}}/TestLogs
        retention-days: 5

    - name: Check for generated artifacts
      # Check for artifacts even if the workflow failed.
      if: (success() || failure()) && (steps.skip_check.outputs.should_skip != 'true')
      uses: andstor/file-existence-action@076e0072799f4942c8bc574a82233e1e4d13e9d6
      id: check_artifacts
      with:
        files: ${{github.workspace}}\${{env.BUILD_PLATFORM}}\${{env.BUILD_CONFIGURATION}}\Artifacts\*

    - name: Upload generated artifacts
      # Upload artifacts even if the workflow failed.
      if: (success() || failure()) && (steps.skip_check.outputs.should_skip != 'true') && (steps.check_artifacts.outputs.files_exists == 'true')
      id: upload_artifacts
      continue-on-error: true
      uses: actions/upload-artifact@65462800fd760344b1a7b4382951275a0abb4808
      with:
        name: Artifacts-${{env.NAME}}-${{env.BUILD_PLATFORM}}-${{env.BUILD_CONFIGURATION}}
        path: ${{github.workspace}}\${{env.BUILD_PLATFORM}}\${{env.BUILD_CONFIGURATION}}\Artifacts
        retention-days: 5

    - name: Mark run as failed if crash dumps are found
      if: (steps.skip_check.outputs.should_skip != 'true') && (steps.check_dumps.outputs.files_exists == 'true')
      run: exit 1

  create_or_update_issue:
    needs: run_test
    if: ${{ failure() }}
    runs-on: ubuntu-latest
    steps:
      - name: Harden Runner
<<<<<<< HEAD
        uses: step-security/harden-runner@f086349bfa2bd1361f7909c78558e816508cdc10 # v2.8.0
=======
        uses: step-security/harden-runner@17d0e2bd7d51742c71671bd19fa12bdc9d40a3d6 # v2.8.1
>>>>>>> a67e9275
        with:
          disable-sudo: true
          egress-policy: block
          allowed-endpoints: >
            api.github.com:443

      - id: skip_check
        uses: fkirc/skip-duplicate-actions@f75f66ce1886f00957d99748a42c724f4330bdcf # v5.3.1
        with:
          cancel_others: 'false'
          paths_ignore: '["**.md", "**/docs/**"]'

      - uses: actions/github-script@60a0d83039c74a4aee543508d2ffcb1c3799cdea
        if: (github.event_name == 'schedule') || (github.event_name == 'push') && (steps.skip_check.outputs.should_skip != 'true')
        env:
          TITLE: Workflow failed - ${{inputs.name}}
          BODY: |
            [Failed Run](https://github.com/${{ github.repository }}/actions/runs/${{ github.run_id }})
            [Codebase](https://github.com/${{ github.repository }}/tree/${{ github.sha }})
            Test name - `${{ inputs.name }}`
          LABELS: bug,ci/cd

        with:
          script: |
            const owner = process.env.GITHUB_REPOSITORY.split('/')[0]
            const repo = process.env.GITHUB_REPOSITORY.split('/')[1]
            const body = process.env.BODY;
            const title = process.env.TITLE;
            const labels = process.env.LABELS;
            const label_array = labels ? labels.split(',') : [];
            console.log(label_array);
            // Get all issues that have these labels.
            const opts = github.rest.issues.listForRepo.endpoint.merge({
              ...context.issue,
              state: 'open',
              labels: label_array,
            });
            const issues = await github.paginate(opts);
            // Look for an existing issue with the same title.
            for (const issue of issues) {
              if (issue.title === title) {
                console.log(`Updating issue ${title}`);
                await github.rest.issues.createComment({
                  issue_number: issue.number,
                  owner,
                  repo,
                  body,
                });
                return;
              }
            }
            // Existing issue not found, create a new one.
            console.log(`Creating issue ${title}`);
            await github.rest.issues.create({
              owner: owner,
              repo: repo,
              title: title,
              body: body,
              labels: label_array,
            });<|MERGE_RESOLUTION|>--- conflicted
+++ resolved
@@ -85,11 +85,7 @@
 
     steps:
     - name: Harden Runner
-<<<<<<< HEAD
-      uses: step-security/harden-runner@f086349bfa2bd1361f7909c78558e816508cdc10 # v2.8.0
-=======
       uses: step-security/harden-runner@17d0e2bd7d51742c71671bd19fa12bdc9d40a3d6 # v2.8.1
->>>>>>> a67e9275
       with:
         egress-policy: audit
 
@@ -100,11 +96,7 @@
         paths_ignore: '["**.md", "**/docs/**"]'
 
     # Checking out the branch is needed to gather correct code coverage data.
-<<<<<<< HEAD
-    - uses: actions/checkout@a5ac7e51b41094c92402da3b24376905380afc29
-=======
     - uses: actions/checkout@692973e3d937129bcbf40652eb9f2f61becf3332
->>>>>>> a67e9275
       # Only check out source code if code coverage is being gathered.
       if: (inputs.code_coverage == true) && (steps.skip_check.outputs.should_skip != 'true')
       with:
@@ -112,11 +104,7 @@
         ref: ${{ github.event.workflow_run.head_branch }}
 
     # Perform shallow checkout for self-hosted runner.
-<<<<<<< HEAD
-    - uses: actions/checkout@a5ac7e51b41094c92402da3b24376905380afc29
-=======
     - uses: actions/checkout@692973e3d937129bcbf40652eb9f2f61becf3332
->>>>>>> a67e9275
       if: (inputs.environment == 'ebpf_cicd_tests_ws2019' || inputs.environment == 'ebpf_cicd_tests_ws2022' || inputs.environment == 'ebpf_cicd_perf_ws2022') && (steps.skip_check.outputs.should_skip != 'true')
       with:
         ref: ${{ github.event.workflow_run.head_branch }}
@@ -131,11 +119,7 @@
         files: .github/workflows/reusable-test.yml
 
     # Check out just this file if code hasn't been checked out yet.
-<<<<<<< HEAD
-    - uses: actions/checkout@a5ac7e51b41094c92402da3b24376905380afc29
-=======
     - uses: actions/checkout@692973e3d937129bcbf40652eb9f2f61becf3332
->>>>>>> a67e9275
       if: (steps.check_reusable_test_locally.outputs.files_exists != 'true') && (steps.skip_check.outputs.should_skip != 'true')
       with:
         sparse-checkout: |
@@ -333,11 +317,7 @@
 
     - name: Upload Report to Codecov attempt 1
       if: (steps.skip_check.outputs.should_skip != 'true') && (steps.check_coverage.outputs.files_exists == 'true')
-<<<<<<< HEAD
-      uses: codecov/codecov-action@125fc84a9a348dbcf27191600683ec096ec9021c
-=======
       uses: codecov/codecov-action@e28ff129e5465c2c0dcc6f003fc735cb6ae0c673
->>>>>>> a67e9275
       id: upload_code_coverage_report_1
       continue-on-error: true
       with:
@@ -352,11 +332,7 @@
 
     - name: Upload Report to Codecov attempt 2
       if: (steps.skip_check.outputs.should_skip != 'true') && (steps.upload_code_coverage_report_1.outcome == 'failure')
-<<<<<<< HEAD
-      uses: codecov/codecov-action@125fc84a9a348dbcf27191600683ec096ec9021c
-=======
       uses: codecov/codecov-action@e28ff129e5465c2c0dcc6f003fc735cb6ae0c673
->>>>>>> a67e9275
       id: upload_code_coverage_report_2
       continue-on-error: true
       with:
@@ -371,11 +347,7 @@
 
     - name: Upload Report to Codecov attempt 3
       if: (steps.skip_check.outputs.should_skip != 'true') && (steps.upload_code_coverage_report_2.outcome == 'failure')
-<<<<<<< HEAD
-      uses: codecov/codecov-action@125fc84a9a348dbcf27191600683ec096ec9021c
-=======
       uses: codecov/codecov-action@e28ff129e5465c2c0dcc6f003fc735cb6ae0c673
->>>>>>> a67e9275
       id: upload_code_coverage_report_3
       continue-on-error: true
       with:
@@ -390,11 +362,7 @@
 
     - name: Upload Report to Codecov attempt 4
       if: (steps.skip_check.outputs.should_skip != 'true') && (steps.upload_code_coverage_report_3.outcome == 'failure')
-<<<<<<< HEAD
-      uses: codecov/codecov-action@125fc84a9a348dbcf27191600683ec096ec9021c
-=======
       uses: codecov/codecov-action@e28ff129e5465c2c0dcc6f003fc735cb6ae0c673
->>>>>>> a67e9275
       id: upload_code_coverage_report_4
       continue-on-error: true
       with:
@@ -491,11 +459,7 @@
     runs-on: ubuntu-latest
     steps:
       - name: Harden Runner
-<<<<<<< HEAD
-        uses: step-security/harden-runner@f086349bfa2bd1361f7909c78558e816508cdc10 # v2.8.0
-=======
         uses: step-security/harden-runner@17d0e2bd7d51742c71671bd19fa12bdc9d40a3d6 # v2.8.1
->>>>>>> a67e9275
         with:
           disable-sudo: true
           egress-policy: block
