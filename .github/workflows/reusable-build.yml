--- conflicted
+++ resolved
@@ -45,12 +45,10 @@
         required: false
         type: string
         default: '["Debug", "Release"]'
-<<<<<<< HEAD
       perform_skip_check:
         required: false
         type: boolean
         default: true
-=======
     outputs:
       should_skip:
         description: 'Whether build was skipped due to duplicate action.'
@@ -58,7 +56,6 @@
       skipped_by:
         description: 'The action that caused the skip.'
         value: ${{ jobs.build.outputs.skipped_by }}
->>>>>>> 4a6fd9dd
 
 permissions:
   contents: read
