# Copyright (c) eBPF for Windows contributors
# SPDX-License-Identifier: MIT

# Dependency Review Action
#
# This Action will scan dependency manifest files that change as part of a Pull Request,
# surfacing known-vulnerable versions of the packages declared or updated in the PR.
# Once installed, if the workflow run is marked as required,
# PRs introducing known-vulnerable packages will be blocked from merging.
#
# Source repository: https://github.com/actions/dependency-review-action
name: 'Dependency Review'
on: [pull_request]

permissions:
  contents: read

jobs:
  dependency-review:
    runs-on: windows-latest
    steps:
      - name: Harden Runner
<<<<<<< HEAD
        uses: step-security/harden-runner@f086349bfa2bd1361f7909c78558e816508cdc10 # v2.8.0
=======
        uses: step-security/harden-runner@17d0e2bd7d51742c71671bd19fa12bdc9d40a3d6 # v2.8.1
>>>>>>> a67e9275
        with:
          egress-policy: audit

      - name: 'Checkout Repository'
<<<<<<< HEAD
        uses: actions/checkout@a5ac7e51b41094c92402da3b24376905380afc29 # v4.1.6
      - name: 'Dependency Review'
        uses: actions/dependency-review-action@0c155c5e8556a497adf53f2c18edabf945ed8e70 # v4.3.2
=======
        uses: actions/checkout@692973e3d937129bcbf40652eb9f2f61becf3332 # v4.1.7
      - name: 'Dependency Review'
        uses: actions/dependency-review-action@72eb03d02c7872a771aacd928f3123ac62ad6d3a # v4.3.3
>>>>>>> a67e9275
<|MERGE_RESOLUTION|>--- conflicted
+++ resolved
@@ -20,21 +20,11 @@
     runs-on: windows-latest
     steps:
       - name: Harden Runner
-<<<<<<< HEAD
-        uses: step-security/harden-runner@f086349bfa2bd1361f7909c78558e816508cdc10 # v2.8.0
-=======
         uses: step-security/harden-runner@17d0e2bd7d51742c71671bd19fa12bdc9d40a3d6 # v2.8.1
->>>>>>> a67e9275
         with:
           egress-policy: audit
 
       - name: 'Checkout Repository'
-<<<<<<< HEAD
-        uses: actions/checkout@a5ac7e51b41094c92402da3b24376905380afc29 # v4.1.6
-      - name: 'Dependency Review'
-        uses: actions/dependency-review-action@0c155c5e8556a497adf53f2c18edabf945ed8e70 # v4.3.2
-=======
         uses: actions/checkout@692973e3d937129bcbf40652eb9f2f61becf3332 # v4.1.7
       - name: 'Dependency Review'
-        uses: actions/dependency-review-action@72eb03d02c7872a771aacd928f3123ac62ad6d3a # v4.3.3
->>>>>>> a67e9275
+        uses: actions/dependency-review-action@72eb03d02c7872a771aacd928f3123ac62ad6d3a # v4.3.3