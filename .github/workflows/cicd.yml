--- conflicted
+++ resolved
@@ -296,7 +296,6 @@
       code_coverage: false
       configurations: '["NativeOnlyDebug", "NativeOnlyRelease"]'
 
-<<<<<<< HEAD
   # # Run the regression driver tests on self-hosted runners (only for 2022).
   # regression_driver_ws2022:
   #   # Always run this job.
@@ -484,7 +483,9 @@
   #   with:
   #     name: unit_tests
   #     # Exclude [processes] test that ASAN can't work with.
-  #     test_command: .\unit_tests.exe -d yes ~[processes]
+  #     # Exclude ~printk, ~recursive_tail_call, and ~sequential_tail_call tests as they don't work with ASAN due to
+  #     # as usersim is linked with static CRT libraries which breaks stdout redirection.
+  #     test_command: .\unit_tests.exe -d yes ~[processes] ~printk ~recursive_tail_call ~sequential_tail_call
   #     build_artifact: Build-x64-Sanitize
   #     environment: '["windows-2022"]'
   #     code_coverage: false
@@ -676,369 +677,4 @@
   #   secrets:
   #     AZURE_CLIENT_ID: ${{ secrets.AZURE_CLIENT_ID }}
   #     AZURE_TENANT_ID: ${{ secrets.AZURE_TENANT_ID }}
-  #     AZURE_SUBSCRIPTION_ID: ${{ secrets.AZURE_SUBSCRIPTION_ID }}
-=======
-  ossar:
-    # Always run this job.
-    needs: regular
-    if: github.event_name == 'schedule' || github.event_name == 'pull_request' || github.event_name == 'push' || github.event_name == 'merge_group' || github.event_name == 'workflow_dispatch'
-    uses: ./.github/workflows/ossar-scan.yml
-    with:
-      build_artifact: Build-x64
-
-  # Additional jobs to run on pull and schedule only (skip push).
-  # ---------------------------------------------------------------------------
-  # Build with C++ static analyzer.
-  analyze:
-    # Only run on schedule and pull request.
-    if: github.event_name == 'schedule' || github.event_name == 'pull_request' || github.event_name == 'merge_group' || github.event_name == 'workflow_dispatch'
-    uses: ./.github/workflows/reusable-build.yml
-    with:
-      ref: ${{ github.ref }}
-      repository: ${{ github.repository }}
-      build_artifact: Build-x64-Analyze
-      # Analysis on external projects is conditional, as on small CI/CD VMs the compiler can run OOM
-      build_options: /p:Analysis='True' /p:AnalysisOnExternal='False'
-
-  # Build with C++ address sanitizer.
-  sanitize:
-    # Only run on schedule and pull request.
-    if: github.event_name == 'schedule' || github.event_name == 'pull_request' || github.event_name == 'merge_group' || github.event_name == 'workflow_dispatch'
-    uses: ./.github/workflows/reusable-build.yml
-    with:
-      ref: ${{ github.ref }}
-      repository: ${{ github.repository }}
-      build_artifact: Build-x64-Sanitize
-      build_options: /p:AddressSanitizer='True'
-
-  bpf2c_fuzzer:
-    needs: regular
-    if: github.event_name == 'pull_request' || github.event_name == 'merge_group'
-    uses: ./.github/workflows/reusable-test.yml
-    with:
-      name: bpf2c_fuzzer
-      test_command: .\bpf2c_fuzzer.exe bpf2c_fuzzer_corpus -use_value_profile=1 -max_total_time=300 -artifact_prefix=Artifacts\
-      build_artifact: Build-x64
-      environment: '["windows-2022"]'
-      code_coverage: false
-      gather_dumps: true
-      configurations: '["FuzzerDebug"]'
-
-  bpf2c_fuzzer_scheduled:
-    needs: regular
-    if: github.event_name == 'schedule' || github.event_name == 'workflow_dispatch'
-    uses: ./.github/workflows/reusable-test.yml
-    with:
-      name: bpf2c_fuzzer
-      test_command: .\bpf2c_fuzzer.exe bpf2c_fuzzer_corpus -use_value_profile=1 -max_total_time=900 -artifact_prefix=Artifacts\
-      build_artifact: Build-x64
-      environment: '["windows-2022"]'
-      code_coverage: false
-      gather_dumps: true
-      configurations: '["FuzzerDebug"]'
-
-  execution_context_fuzzer:
-    needs: regular
-    # Always run this job.
-    if: github.event_name == 'schedule' || github.event_name == 'pull_request' || github.event_name == 'merge_group' || github.event_name == 'workflow_dispatch'
-    uses: ./.github/workflows/reusable-test.yml
-    with:
-      name: execution_context_fuzzer
-      test_command: .\execution_context_fuzzer.exe execution_context_fuzzer_corpus -use_value_profile=1 -runs=3000 -artifact_prefix=Artifacts\
-      build_artifact: Build-x64
-      environment: '["windows-2022"]'
-      code_coverage: false
-      gather_dumps: true
-      configurations: '["FuzzerDebug"]'
-
-  # Run the verifier fuzzer.
-  verifier_fuzzer:
-    needs: regular
-    # Always run this job.
-    if: github.event_name == 'pull_request' || github.event_name == 'merge_group'
-    uses: ./.github/workflows/reusable-test.yml
-    with:
-      name: verifier_fuzzer
-      test_command: .\verifier_fuzzer.exe verifier_corpus -use_value_profile=1 -max_total_time=300 -artifact_prefix=Artifacts\
-      build_artifact: Build-x64
-      environment: '["windows-2022"]'
-      code_coverage: false
-      gather_dumps: true
-      configurations: '["FuzzerDebug"]'
-
-  verifier_fuzzer_scheduled:
-    needs: regular
-    # Always run this job.
-    if: github.event_name == 'schedule' || github.event_name == 'workflow_dispatch'
-    uses: ./.github/workflows/reusable-test.yml
-    with:
-      name: verifier_fuzzer
-      test_command: .\verifier_fuzzer.exe verifier_corpus -use_value_profile=1 -max_total_time=900 -artifact_prefix=Artifacts\
-      build_artifact: Build-x64
-      environment: '["windows-2022"]'
-      code_coverage: false
-      gather_dumps: true
-      configurations: '["FuzzerDebug"]'
-
-  core_helper_fuzzer:
-    needs: regular
-    # Always run this job.
-    if: github.event_name == 'schedule' || github.event_name == 'pull_request' || github.event_name == 'merge_group' || github.event_name == 'workflow_dispatch'
-    uses: ./.github/workflows/reusable-test.yml
-    with:
-      name: core_helper_fuzzer
-      test_command: .\core_helper_fuzzer core_helper_corpus -max_len=139 -runs=1000 -use_value_profile=1 -artifact_prefix=Artifacts\
-      build_artifact: Build-x64
-      environment: '["windows-2022"]'
-      code_coverage: false
-      gather_dumps: true
-      configurations: '["FuzzerDebug"]'
-
-  netebpfext_fuzzer:
-    needs: regular
-    # Always run this job.
-    if: github.event_name == 'schedule' || github.event_name == 'pull_request' || github.event_name == 'merge_group' || github.event_name == 'workflow_dispatch'
-    uses: ./.github/workflows/reusable-test.yml
-    with:
-      name: netebpfext_fuzzer
-      test_command: .\netebpfext_fuzzer netebpfext_corpus -max_len=12 -runs=1000 -use_value_profile=1 -artifact_prefix=Artifacts\
-      build_artifact: Build-x64
-      environment: '["windows-2022"]'
-      code_coverage: false
-      gather_dumps: true
-      configurations: '["FuzzerDebug"]'
-
-  # Run Cilium regression tests in GitHub.
-  cilium_tests:
-    needs: regular
-    # Only run on schedule and pull request.
-    if: github.event_name == 'schedule' || github.event_name == 'pull_request' || github.event_name == 'merge_group' || github.event_name == 'workflow_dispatch'
-    uses: ./.github/workflows/reusable-test.yml
-    with:
-      name: cilium_tests
-      test_command: .\cilium_tests.exe -d yes
-      build_artifact: Build-x64
-      environment: '["windows-2022"]'
-      code_coverage: false
-      gather_dumps: true
-
-  # Run the quick stress tests in GitHub.
-  stress:
-    needs: regular
-    # Only run on schedule and pull request.
-    if: github.event_name == 'schedule' || github.event_name == 'pull_request' || github.event_name == 'merge_group' || github.event_name == 'workflow_dispatch'
-    uses: ./.github/workflows/reusable-test.yml
-    with:
-      name: stress
-      # Until there is a dedicated stress test, re-use the perf test.
-      test_command: .\ebpf_performance.exe -d yes
-      build_artifact: Build-x64
-      environment: '["windows-2022"]'
-      # No code coverage on stress.
-      code_coverage: false
-      gather_dumps: true
-
-  # Run the unit tests in GitHub with address sanitizer.
-  sanitize_unit_tests:
-    needs: sanitize
-    if: github.event_name == 'schedule' || github.event_name == 'pull_request' || github.event_name == 'merge_group' || github.event_name == 'workflow_dispatch'
-    uses: ./.github/workflows/reusable-test.yml
-    with:
-      name: unit_tests
-      # Exclude [processes] test that ASAN can't work with.
-      # Exclude ~printk, ~recursive_tail_call, and ~sequential_tail_call tests as they don't work with ASAN due to
-      # as usersim is linked with static CRT libraries which breaks stdout redirection.
-      test_command: .\unit_tests.exe -d yes ~[processes] ~printk ~recursive_tail_call ~sequential_tail_call
-      build_artifact: Build-x64-Sanitize
-      environment: '["windows-2022"]'
-      code_coverage: false
-      gather_dumps: true
-      capture_etw: true
-
-  # Run the fault injection simulator in GitHub.
-  fault_injection:
-    needs: regular
-    if: github.event_name == 'schedule' || github.event_name == 'pull_request' || github.event_name == 'push' || github.event_name == 'merge_group' || github.event_name == 'workflow_dispatch'
-    uses: ./.github/workflows/reusable-test.yml
-    with:
-      name: fault_injection
-      test_command: .\unit_tests.exe
-      build_artifact: Build-x64
-      environment: '["windows-2022"]'
-      code_coverage: true
-      gather_dumps: true
-      fault_injection: true
-      leak_detection: true
-
-  # Run the low memory simulator for netebpfext_unit tests.
-  fault_injection_netebpfext_unit:
-    needs: regular
-    if: github.event_name == 'schedule' || github.event_name == 'pull_request' || github.event_name == 'push' || github.event_name == 'merge_group' || github.event_name == 'workflow_dispatch'
-    uses: ./.github/workflows/reusable-test.yml
-    with:
-      name: netebpfext_fault_injection
-      test_command: .\netebpfext_unit.exe
-      build_artifact: Build-x64
-      environment: '["windows-2022"]'
-      code_coverage: true
-      gather_dumps: true
-      fault_injection: true
-      leak_detection: true
-
-  # Run a fast multi-threaded stress test pass against the usersim user-mode 'mock' framework.
-  # Added as a 'per-PR' test to catch usersim regressions and/or run-time usage issues.
-  quick_user_mode_multi_threaded_stress_test:
-    needs: regular
-    if: github.event_name == 'pull_request' || github.event_name == 'push' || github.event_name == 'merge_group'
-    uses: ./.github/workflows/reusable-test.yml
-    with:
-      name: quick_user_mode_multi_threaded_stress
-      test_command: .\ebpf_stress_tests_um -tt=8 -td=2
-      build_artifact: Build-x64
-      environment: '["windows-2022"]'
-      code_coverage: false
-      leak_detection: false
-      gather_dumps: true
-      capture_etw: true
-
-  # Additional jobs to run on a schedule only (skip push and pull request).
-  # ---------------------------------------------------------------------------
-  codeql:
-    # Only run during daily scheduled run
-    if: github.event_name == 'schedule' || github.event_name == 'workflow_dispatch'
-    uses: ./.github/workflows/reusable-build.yml
-    with:
-      ref: ${{ github.ref }}
-      repository: ${{ github.repository }}
-      build_artifact: Build-x64-CodeQl
-      build_codeql: true
-
-
-  # Run the complete fault injection simulator in GitHub.
-  # Runs on a schedule as this takes a long time to run.
-  fault_injection_full:
-    needs: regular
-    if: github.event_name == 'schedule' || github.event_name == 'workflow_dispatch'
-    uses: ./.github/workflows/reusable-test.yml
-    with:
-      name: fault_injection_full
-      test_command: .\unit_tests.exe
-      build_artifact: Build-x64
-      environment: '["windows-2022"]'
-      code_coverage: false
-      gather_dumps: true
-      fault_injection: true
-      leak_detection: true
-
-  # Run the complete fault injection simulator for netebpfext in GitHub.
-  # Runs on a schedule as this takes a long time to run.
-  netebpfext_fault_injection_full:
-    needs: regular
-    if: github.event_name == 'schedule' || github.event_name == 'workflow_dispatch'
-    uses: ./.github/workflows/reusable-test.yml
-    with:
-      name: netebpfext_fault_injection_full
-      test_command: .\netebpfext_unit.exe
-      build_artifact: Build-x64
-      environment: '["windows-2022"]'
-      code_coverage: false
-      gather_dumps: true
-      fault_injection: true
-
-  # Run multi-threaded stress tests against the user mode 'mock' framework.
-  user_mode_multi_threaded_stress_test:
-    needs: regular
-    if: github.event_name == 'schedule' || github.event_name == 'workflow_dispatch'
-    uses: ./.github/workflows/reusable-test.yml
-    with:
-      name: user_mode_multi_threaded_stress
-      test_command: .\ebpf_stress_tests_um -tt=8 -td=10
-      build_artifact: Build-x64
-      environment: '["windows-2022"]'
-      code_coverage: false
-      leak_detection: false
-      gather_dumps: true
-      capture_etw: true
-
-  # Run multi-threaded stress tests with 'restart extension' disabled (default behavior)
-  # against the kernel mode eBPF sub-system.
-  km_mt_stress_tests:
-    needs: regular
-    if: github.event_name == 'schedule' || github.event_name == 'workflow_dispatch'
-    uses: ./.github/workflows/reusable-test.yml
-    with:
-      name: km_mt_stress_tests
-      pre_test: .\setup_ebpf_cicd_tests.ps1 -KmTracing $true -KmTraceType "memory"
-      test_command: .\execute_ebpf_cicd_tests.ps1 -TestMode "Stress"
-      post_test: .\cleanup_ebpf_cicd_tests.ps1 -KmTracing $true
-      build_artifact: Build-x64
-      environment: '["self-hosted", "1ES.Pool=ebpf-cicd-runner-pool-server-2019", "1ES.ImageOverride=server2022"]'
-      code_coverage: false
-      # For this test, we only want kernel mode dumps and not user mode dumps.
-      gather_dumps: false
-
-  # Run multi-threaded stress tests with 'restart extension' enabled
-  # against the kernel mode eBPF sub-system.
-  km_mt_stress_tests_restart_extension:
-    needs: regular
-    if: github.event_name == 'schedule' || github.event_name == 'workflow_dispatch'
-    uses: ./.github/workflows/reusable-test.yml
-    with:
-      name: km_mt_stress_tests_restart_extension
-      pre_test: .\setup_ebpf_cicd_tests.ps1 -KmTracing $true -KmTraceType "memory"
-      test_command: .\execute_ebpf_cicd_tests.ps1 -TestMode "Stress" -Options @("RestartExtension")
-      post_test: .\cleanup_ebpf_cicd_tests.ps1 -KmTracing $true
-      build_artifact: Build-x64
-      environment: '["self-hosted", "1ES.Pool=ebpf-cicd-runner-pool-server-2019", "1ES.ImageOverride=server2022"]'
-      code_coverage: false
-      # For this test, we only want kernel mode dumps and not user mode dumps.
-      gather_dumps: false
-
-  performance:
-    needs: regular
-    if: github.event_name == 'schedule' || github.event_name == 'workflow_dispatch'
-    uses: ./.github/workflows/reusable-test.yml
-    with:
-      name: km_performance
-      pre_test: .\setup_ebpf_cicd_tests.ps1 -KmTracing $true -KmTraceType "file"
-      test_command: .\execute_ebpf_cicd_tests.ps1 -TestMode "Performance"
-      post_test: .\cleanup_ebpf_cicd_tests.ps1 -KmTracing $true
-      build_artifact: Build-x64
-      environment: '["ebpf_cicd_perf_ws2022"]'
-      configurations: '["Release"]'
-
-  netperf:
-    if: github.event_name == 'schedule' || github.event_name == 'workflow_dispatch'
-    uses: ./.github/workflows/netperf.yml
-    with:
-      sha: ${{ github.sha }}
-      ref: ${{ github.ref }}
-      pull_request: ${{ github.event.pull_request.number }}
-    secrets:
-      NET_PERF_TRIGGER: ${{ secrets.NET_PERF_TRIGGER }}
-
-  upload_perf_results:
-    needs: performance
-    if: github.event_name == 'schedule' || github.event_name == 'workflow_dispatch'
-    uses: ./.github/workflows/upload-perf-results.yml
-    with:
-      name: upload_perf_results
-      result_artifact: km_performance-x64-Release
-    secrets:
-      AZURE_CLIENT_ID: ${{ secrets.AZURE_CLIENT_ID }}
-      AZURE_TENANT_ID: ${{ secrets.AZURE_TENANT_ID }}
-      AZURE_SUBSCRIPTION_ID: ${{ secrets.AZURE_SUBSCRIPTION_ID }}
-
-  upload_netperf_results_lab_2022:
-    needs: netperf
-    if: github.event_name == 'schedule' || github.event_name == 'workflow_dispatch'
-    uses: ./.github/workflows/upload-perf-results.yml
-    with:
-      name: upload_netperf_results_lab_2022
-      result_artifact: netperf_lab_2022_x64
-      platform: Lab Windows 2022
-    secrets:
-      AZURE_CLIENT_ID: ${{ secrets.AZURE_CLIENT_ID }}
-      AZURE_TENANT_ID: ${{ secrets.AZURE_TENANT_ID }}
-      AZURE_SUBSCRIPTION_ID: ${{ secrets.AZURE_SUBSCRIPTION_ID }}
->>>>>>> 5fc9c161
+  #     AZURE_SUBSCRIPTION_ID: ${{ secrets.AZURE_SUBSCRIPTION_ID }}