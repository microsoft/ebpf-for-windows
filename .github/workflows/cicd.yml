# Copyright (c) Microsoft Corporation
# SPDX-License-Identifier: MIT

# This is the top-level workflow that runs on each pull request and push to main.
# It invokes other jobs to perform builds and run tests.
# All jobs run in parallel, using build artifacts to synchronize jobs.

name: CI/CD

on:
  # Run on a daily schedule to perform the full set of tests.
  schedule:
    - cron: '00 21 * * *'
  # Run on pull request to validate code changes.
  pull_request:
  merge_group:
  # Run on push so we can capture the baseline code coverage.
  push:
    branches: [ main ]

concurrency:
  # Cancel any CI/CD workflow currently in progress for the same PR.
  # Allow running concurrently with any other commits.
  group: cicd-${{ github.event.pull_request.number || github.sha }}
  cancel-in-progress: true

permissions:
  contents: read
  checks: read  # Required by reusable-test.yml to check build status.
  security-events: write # Required by codeql task.
  issues: write # Required to create issues.

jobs:
  # Jobs to run on pull, push, and schedule.
  # ---------------------------------------------------------------------------

  # Perform the regular build.
  regular:
    # Always run this job.
    if: github.event_name == 'schedule' || github.event_name == 'pull_request' || github.event_name == 'push' || github.event_name == 'merge_group'
    uses: ./.github/workflows/reusable-build.yml
    with:
      build_artifact: Build-x64
      generate_release_package: true
      build_nuget: true
      build_options: /p:ReleaseJIT='True'

  # Perform the native-only build.
  regular_native-only:
    # Always run this job.
    if: github.event_name == 'schedule' || github.event_name == 'pull_request' || github.event_name == 'push' || github.event_name == 'merge_group'
    uses: ./.github/workflows/reusable-build.yml
    with:
      build_artifact: Build-x64-native-only
      generate_release_package: true
      build_nuget: true
      build_options: /p:DisableJIT='True' /p:DisableInterpreter='True'

  cmake:
    # Always run this job.
    if: github.event_name == 'schedule' || github.event_name == 'pull_request' || github.event_name == 'push' || github.event_name == 'merge_group'
    uses: ./.github/workflows/reusable-cmake-build.yml
    with:
      build_artifact: Build-x64-cmake

  # Perform the libfuzzer build.
  libfuzzer:
    # Always run this job.
    if: github.event_name == 'schedule' || github.event_name == 'pull_request' || github.event_name == 'push' || github.event_name == 'merge_group'
    uses: ./.github/workflows/reusable-build.yml
    with:
      build_artifact: Build-x64-fuzzer
      cxx_flags: /fsanitize-coverage=inline-bool-flag /fsanitize-coverage=edge /fsanitize-coverage=trace-cmp /fsanitize-coverage=trace-div /ZH:SHA_256
      ld_flags: '"clang_rt.fuzzer_MD-x86_64.lib" "libsancov.lib"'
      build_options: /p:Fuzzer='True' /t:tests\libfuzzer\execution_context_fuzzer /t:tests\libfuzzer\bpf2c_fuzzer /t:tests\libfuzzer\verifier_fuzzer /t:tests\libfuzzer\core_helper_fuzzer /t:tests\libfuzzer\netebpfext_fuzzer

  # Run the unit tests in GitHub.
  unit_tests:
    # Always run this job.
    needs: regular
    if: github.event_name == 'schedule' || github.event_name == 'pull_request' || github.event_name == 'push' || github.event_name == 'merge_group'
    uses: ./.github/workflows/reusable-test.yml
    with:
      name: unit_tests
      pre_test: appverif -enable Exceptions Handles Heaps Leak Locks Memory SRWLock Threadpool TLS DangerousAPIs DirtyStacks TimeRollOver -for unit_tests.exe
      test_command: .\unit_tests.exe -d yes
      build_artifact: Build-x64
      environment: windows-2022
      code_coverage: true
      gather_dumps: true
      capture_etw: true

  unit_tests_leak_detection:
    # Always run this job.
    needs: regular
    if: github.event_name == 'schedule' || github.event_name == 'pull_request' || github.event_name == 'push' || github.event_name == 'merge_group'
    uses: ./.github/workflows/reusable-test.yml
    with:
      name: unit_tests_with_leak_detection
      test_command: .\unit_tests.exe -d yes
      build_artifact: Build-x64
      environment: windows-2022
      code_coverage: true
      gather_dumps: true
      capture_etw: true
      leak_detection: true

  # Run the netebpfext unit tests in GitHub.
  netebpf_ext_unit_tests:
    # Always run this job.
    needs: regular
    if: github.event_name == 'schedule' || github.event_name == 'pull_request' || github.event_name == 'push' || github.event_name == 'merge_group'
    uses: ./.github/workflows/reusable-test.yml
    with:
      name: netebpf_ext_unit_tests
      pre_test: appverif -enable Exceptions Handles Heaps Leak Locks Memory SRWLock Threadpool TLS DangerousAPIs DirtyStacks TimeRollOver -for unit_tests.exe
      test_command: .\netebpfext_unit.exe -d yes
      build_artifact: Build-x64
      environment: windows-2022
      code_coverage: true
      gather_dumps: true
      capture_etw: true

  netebpfext_unit_leak_detection:
    # Always run this job.
    needs: regular
    if: github.event_name == 'schedule' || github.event_name == 'pull_request' || github.event_name == 'push' || github.event_name == 'merge_group'
    uses: ./.github/workflows/reusable-test.yml
    with:
      name: netebpfext_unit_leak_detection
      test_command: .\netebpfext_unit.exe -d yes
      build_artifact: Build-x64
      environment: windows-2022
      code_coverage: true
      gather_dumps: true
      capture_etw: true
      leak_detection: true

  # Run the bpf2c tests in GitHub.
  bpf2c:
    # Always run this job.
    needs: regular
    if: github.event_name == 'schedule' || github.event_name == 'pull_request' || github.event_name == 'push' || github.event_name == 'merge_group'
    uses: ./.github/workflows/reusable-test.yml
    with:
      test_command: .\bpf2c_tests.exe -d yes
      name: bpf2c
      build_artifact: Build-x64
      environment: windows-2022
      vs_dev: true
      code_coverage: true
      gather_dumps: true
      capture_etw: true

  # Run the bpf2c conformance tests in GitHub.
  bpf2c_conformance:
    # Always run this job.
    needs: regular
    if: github.event_name == 'schedule' || github.event_name == 'pull_request' || github.event_name == 'push' || github.event_name == 'merge_group'
    uses: ./.github/workflows/reusable-test.yml
    with:
      pre_test: Invoke-WebRequest https://github.com/Alan-Jowett/bpf_conformance/releases/download/v0.0.3/bpf_conformance_runner.exe -OutFile bpf_conformance_runner.exe
      test_command: .\bpf_conformance_runner.exe --test_file_directory %SOURCE_ROOT%\external\ebpf-verifier\external\bpf_conformance\tests --exclude_regex lock* --plugin_path bpf2c_plugin.exe --debug true --plugin_options "--include %SOURCE_ROOT%\include"
      name: bpf2c_conformance
      build_artifact: Build-x64
      environment: windows-2022
      vs_dev: true
      code_coverage: true
      gather_dumps: true
      capture_etw: true

  # Run the driver tests on self-hosted runners.
  driver:
    # Always run this job.
    # Only run this on repos that have self-host runners.
    needs: regular
    if: github.repository == 'microsoft/ebpf-for-windows'
    uses: ./.github/workflows/reusable-test.yml
    with:
      pre_test: .\setup_ebpf_cicd_tests.ps1
      test_command: .\execute_ebpf_cicd_tests.ps1
      post_test: .\cleanup_ebpf_cicd_tests.ps1
      name: driver
      build_artifact: Build-x64
      environment: ebpf_cicd_tests
      # driver test copies dumps to testlog folder.
      gather_dumps: false
      # driver tests manually gather code coverage
      code_coverage: false

  ossar:
    # Always run this job.
    needs: regular
    if: github.event_name == 'schedule' || github.event_name == 'pull_request' || github.event_name == 'push' || github.event_name == 'merge_group'
    uses: ./.github/workflows/ossar-scan.yml
    with:
      build_artifact: Build-x64

  # Additional jobs to run on pull and schedule only (skip push).
  # ---------------------------------------------------------------------------
  # Build with C++ static analyzer.
  analyze:
    # Only run on schedule and pull request.
    if: github.event_name == 'schedule' || github.event_name == 'pull_request' || github.event_name == 'merge_group'
    uses: ./.github/workflows/reusable-build.yml
    with:
      build_artifact: Build-x64-Analyze
      # Analysis on external projects is conditional, as on small CI/CD VMs the compiler can run OOM
      build_options: /p:Analysis='True' /p:AnalysisOnExternal='False'

  # Build with C++ address sanitizer.
  sanitize:
    # Only run on schedule and pull request.
    if: github.event_name == 'schedule' || github.event_name == 'pull_request' || github.event_name == 'merge_group'
    uses: ./.github/workflows/reusable-build.yml
    with:
      build_artifact: Build-x64-Sanitize
      build_options: /p:AddressSanitizer='True'

  bpf2c_fuzzer:
    needs: libfuzzer
    if: github.event_name == 'pull_request' || github.event_name == 'merge_group'
    uses: ./.github/workflows/reusable-test.yml
    with:
      name: bpf2c_fuzzer
      test_command: .\bpf2c_fuzzer.exe bpf2c_fuzzer_corpus -use_value_profile=1 -max_total_time=300 -artifact_prefix=Artifacts\
      build_artifact: Build-x64-fuzzer
      environment: windows-2022
      code_coverage: false
      gather_dumps: true

  bpf2c_fuzzer_scheduled:
    needs: libfuzzer
    if: github.event_name == 'schedule'
    uses: ./.github/workflows/reusable-test.yml
    with:
      name: bpf2c_fuzzer
      test_command: .\bpf2c_fuzzer.exe bpf2c_fuzzer_corpus -use_value_profile=1 -max_total_time=900 -artifact_prefix=Artifacts\
      build_artifact: Build-x64-fuzzer
      environment: windows-2022
      code_coverage: false
      gather_dumps: true

  execution_context_fuzzer:
    needs: libfuzzer
    # Always run this job.
    if: github.event_name == 'schedule' || github.event_name == 'pull_request' || github.event_name == 'merge_group'
    uses: ./.github/workflows/reusable-test.yml
    with:
      name: execution_context_fuzzer
      test_command: .\execution_context_fuzzer.exe execution_context_fuzzer_corpus -use_value_profile=1 -runs=3000 -artifact_prefix=Artifacts\
      build_artifact: Build-x64-fuzzer
      environment: windows-2022
      code_coverage: false
      gather_dumps: true

  # Run the verifier fuzzer.
  verifier_fuzzer:
    needs: libfuzzer
    # Always run this job.
    if: github.event_name == 'pull_request' || github.event_name == 'merge_group'
    uses: ./.github/workflows/reusable-test.yml
    with:
      name: verifier_fuzzer
      test_command: .\verifier_fuzzer.exe verifier_corpus -use_value_profile=1 -max_total_time=300 -artifact_prefix=Artifacts\
      build_artifact: Build-x64-fuzzer
      environment: windows-2022
      code_coverage: false
      gather_dumps: true

  verifier_fuzzer_scheduled:
    needs: libfuzzer
    # Always run this job.
    if: github.event_name == 'schedule'
    uses: ./.github/workflows/reusable-test.yml
    with:
      name: verifier_fuzzer
      test_command: .\verifier_fuzzer.exe verifier_corpus -use_value_profile=1 -max_total_time=900 -artifact_prefix=Artifacts\
      build_artifact: Build-x64-fuzzer
      environment: windows-2022
      code_coverage: false
      gather_dumps: true

  core_helper_fuzzer:
    needs: libfuzzer
    # Always run this job.
    if: github.event_name == 'schedule' || github.event_name == 'pull_request' || github.event_name == 'merge_group'
    uses: ./.github/workflows/reusable-test.yml
    with:
      name: core_helper_fuzzer
      test_command: .\core_helper_fuzzer core_helper_corpus -max_len=139 -runs=1000 -use_value_profile=1 -artifact_prefix=Artifacts\
      build_artifact: Build-x64-fuzzer
      environment: windows-2022
      code_coverage: false
      gather_dumps: true

  netebpfext_fuzzer:
    needs: libfuzzer
    # Always run this job.
    if: github.event_name == 'schedule' || github.event_name == 'pull_request' || github.event_name == 'merge_group'
    uses: ./.github/workflows/reusable-test.yml
    with:
      name: netebpfext_fuzzer
      test_command: .\netebpfext_fuzzer netebpfext_corpus -max_len=12 -runs=1000 -use_value_profile=1 -artifact_prefix=Artifacts\
      build_artifact: Build-x64-fuzzer
      environment: windows-2022
      code_coverage: false
      gather_dumps: true

  # Run Cilium regression tests in GitHub.
  cilium_tests:
    needs: regular
    # Only run on schedule and pull request.
    if: github.event_name == 'schedule' || github.event_name == 'pull_request' || github.event_name == 'merge_group'
    uses: ./.github/workflows/reusable-test.yml
    with:
      name: cilium_tests
      test_command: .\cilium_tests.exe -d yes
      build_artifact: Build-x64
      environment: windows-2022
      code_coverage: false
      gather_dumps: true

  # Run the quick stress tests in GitHub.
  stress:
    needs: regular
    # Only run on schedule and pull request.
    if: github.event_name == 'schedule' || github.event_name == 'pull_request' || github.event_name == 'merge_group'
    uses: ./.github/workflows/reusable-test.yml
    with:
      name: stress
      # Until there is a dedicated stress test, re-use the perf test.
      test_command: .\ebpf_performance.exe
      build_artifact: Build-x64
      environment: windows-2022
      # No code coverage on stress.
      code_coverage: false
      gather_dumps: true

  # Run the unit tests in GitHub with address sanitizer.
  sanitize_unit_tests:
    needs: sanitize
    if: github.event_name == 'schedule' || github.event_name == 'pull_request' || github.event_name == 'merge_group'
    uses: ./.github/workflows/reusable-test.yml
    with:
      name: unit_tests
      test_command: .\unit_tests.exe -d yes
      build_artifact: Build-x64-Sanitize
      environment: windows-2022
      code_coverage: false
      gather_dumps: true
      capture_etw: true

  # Run the fault injection simulator in GitHub.
  fault_injection:
    needs: regular
    uses: ./.github/workflows/reusable-test.yml
    with:
      name: fault_injection
      test_command: .\unit_tests.exe
      build_artifact: Build-x64
      environment: windows-2022
      code_coverage: true
      gather_dumps: true
      fault_injection: true

  # Run the low memory simulator for netebpfext_unit tests.
  low_memory_netebpfext_unit:
    needs: regular
    uses: ./.github/workflows/reusable-test.yml
    with:
      name: netebpfext_low_memory
      test_command: .\netebpfext_unit.exe
      build_artifact: Build-x64
      environment: windows-2022
      code_coverage: true
      gather_dumps: true
      low_memory: true

  # Additional jobs to run on a schedule only (skip push and pull request).
  # ---------------------------------------------------------------------------
  codeql:
    # Only run during daily scheduled run
    if: github.event_name == 'schedule'
    uses: ./.github/workflows/reusable-build.yml
    with:
      build_artifact: Build-x64-CodeQl
      build_codeql: true


  # Run the complete fault injection simulator in GitHub.
  # Runs on a schedule as this takes a long time to run.
  fault_injection_full:
    needs: regular
    if: github.event_name == 'schedule'
    uses: ./.github/workflows/reusable-test.yml
    with:
      name: fault_injection_full
      test_command: .\unit_tests.exe
      build_artifact: Build-x64
      environment: windows-2019
      code_coverage: false
      gather_dumps: true
<<<<<<< HEAD
      low_memory: true

  # Run the complete low memory simulator for netebpfext in GitHub.
  # Runs on a schedule as this takes a long time to run.
  netebpfext_low_memory_full:
    needs: regular
    if: github.event_name == 'schedule'
    uses: ./.github/workflows/reusable-test.yml
    with:
      name: netebpfext_low_memory_full
      test_command: .\netebpfext_unit.exe
      build_artifact: Build-x64
      environment: windows-2019
      code_coverage: false
      gather_dumps: true
      low_memory: true
=======
      fault_injection: true
>>>>>>> 4cf03915
<|MERGE_RESOLUTION|>--- conflicted
+++ resolved
@@ -365,17 +365,17 @@
       fault_injection: true
 
   # Run the low memory simulator for netebpfext_unit tests.
-  low_memory_netebpfext_unit:
-    needs: regular
-    uses: ./.github/workflows/reusable-test.yml
-    with:
-      name: netebpfext_low_memory
+  fault_injection_netebpfext_unit:
+    needs: regular
+    uses: ./.github/workflows/reusable-test.yml
+    with:
+      name: netebpfext_fault_injection
       test_command: .\netebpfext_unit.exe
       build_artifact: Build-x64
       environment: windows-2022
       code_coverage: true
       gather_dumps: true
-      low_memory: true
+      fault_injection: true
 
   # Additional jobs to run on a schedule only (skip push and pull request).
   # ---------------------------------------------------------------------------
@@ -401,23 +401,19 @@
       environment: windows-2019
       code_coverage: false
       gather_dumps: true
-<<<<<<< HEAD
-      low_memory: true
-
-  # Run the complete low memory simulator for netebpfext in GitHub.
+      fault_injection: true
+
+  # Run the complete fault injection simulator for netebpfext in GitHub.
   # Runs on a schedule as this takes a long time to run.
-  netebpfext_low_memory_full:
+  netebpfext_fault_injection_full:
     needs: regular
     if: github.event_name == 'schedule'
     uses: ./.github/workflows/reusable-test.yml
     with:
-      name: netebpfext_low_memory_full
+      name: netebpfext_fault_injection_full
       test_command: .\netebpfext_unit.exe
       build_artifact: Build-x64
       environment: windows-2019
       code_coverage: false
       gather_dumps: true
-      low_memory: true
-=======
-      fault_injection: true
->>>>>>> 4cf03915
+      fault_injection: true