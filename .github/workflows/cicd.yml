--- conflicted
+++ resolved
@@ -55,10 +55,8 @@
       build_msi: true
       build_nuget: true
       build_options: /p:ReleaseJIT='True'
-<<<<<<< HEAD
       configurations: '["Debug"]'
       # configurations: '["Debug", "FuzzerDebug", "Release"]'
-
 
   # onebranch:
   #   strategy:
@@ -110,7 +108,7 @@
   #     # Exclude [processes] test that CodeCoverage can't work with.
   #     test_command: .\unit_tests.exe -d yes ~[processes]
   #     build_artifact: Build-x64
-  #     environment: windows-2022
+  #     environment: '["windows-2022"]'
   #     code_coverage: true
   #     gather_dumps: true
   #     capture_etw: true
@@ -128,7 +126,7 @@
   #     # Exclude [processes] test that CodeCoverage can't work with.
   #     test_command: .\unit_tests.exe -d yes ~[processes]
   #     build_artifact: Build-x64
-  #     environment: windows-2022
+  #     environment: '["windows-2022"]'
   #     code_coverage: true
   #     gather_dumps: true
   #     capture_etw: true
@@ -145,7 +143,7 @@
   #     # Exclude [processes] test that CodeCoverage can't work with.
   #     test_command: .\unit_tests.exe -d yes ~[processes]
   #     build_artifact: Build-x64-native-only
-  #     environment: windows-2022
+  #     environment: '["windows-2022"]'
   #     code_coverage: true
   #     gather_dumps: true
   #     capture_etw: true
@@ -163,7 +161,7 @@
   #     pre_test: appverif -enable Exceptions Handles Heaps Leak Locks Memory SRWLock Threadpool TLS DangerousAPIs DirtyStacks TimeRollOver -for unit_tests.exe
   #     test_command: .\netebpfext_unit.exe -d yes
   #     build_artifact: Build-x64
-  #     environment: windows-2022
+  #     environment: '["windows-2022"]'
   #     code_coverage: true
   #     gather_dumps: true
   #     capture_etw: true
@@ -179,7 +177,7 @@
   #     test_command: .\bpf2c_tests.exe -d yes
   #     name: bpf2c
   #     build_artifact: Build-x64
-  #     environment: windows-2022
+  #     environment: '["windows-2022"]'
   #     vs_dev: true
   #     code_coverage: true
   #     gather_dumps: true
@@ -196,7 +194,7 @@
   #     test_command: .\bpf_conformance_runner.exe --test_file_directory %SOURCE_ROOT%\external\ebpf-verifier\external\bpf_conformance\tests --cpu_version v4 --plugin_path bpf2c_plugin.exe --debug true --plugin_options "--include %SOURCE_ROOT%\include"
   #     name: bpf2c_conformance
   #     build_artifact: Build-x64
-  #     environment: windows-2022
+  #     environment: '["windows-2022"]'
   #     vs_dev: true
   #     code_coverage: true
   #     gather_dumps: true
@@ -215,7 +213,7 @@
   #     post_test: .\cleanup_ebpf_cicd_tests.ps1 -KmTracing $true
   #     name: driver_ws2019
   #     build_artifact: Build-x64
-  #     environment: ebpf_cicd_tests_ws2019
+  #     environment: '["ebpf_cicd_tests_ws2019"]'
   #     # driver test copies dumps to testlog folder.
   #     gather_dumps: false
   #     # driver tests manually gather code coverage
@@ -234,7 +232,25 @@
   #     post_test: .\cleanup_ebpf_cicd_tests.ps1 -KmTracing $true
   #     name: driver_ws2022
   #     build_artifact: Build-x64
-  #     environment: ebpf_cicd_tests_ws2022
+  #     environment: '["ebpf_cicd_tests_ws2022"]'
+  #     # driver test copies dumps to testlog folder.
+  #     gather_dumps: false
+  #     # driver tests manually gather code coverage
+  #     code_coverage: false
+
+  # # Run the driver tests on self-hosted runners.
+  # driver_ws2025:
+  #   # Only run during daily scheduled run
+  #   needs: regular
+  #   if: github.event_name == 'schedule' || github.event_name == 'workflow_dispatch'
+  #   uses: ./.github/workflows/reusable-test.yml
+  #   with:
+  #     pre_test: .\setup_ebpf_cicd_tests.ps1 -KmTracing $true -KmTraceType "file"
+  #     test_command: .\execute_ebpf_cicd_tests.ps1 -TestMode "CI/CD"
+  #     post_test: .\cleanup_ebpf_cicd_tests.ps1 -KmTracing $true
+  #     name: driver_ws2025
+  #     build_artifact: Build-x64
+  #     environment: '["self-hosted", "1ES.Pool=ebpf-cicd-runner-pool-server-2019", "1ES.ImageOverride=server2025"]'
   #     # driver test copies dumps to testlog folder.
   #     gather_dumps: false
   #     # driver tests manually gather code coverage
@@ -253,7 +269,7 @@
   #     post_test: .\cleanup_ebpf_cicd_tests.ps1 -KmTracing $true
   #     name: driver_native_only_ws2019
   #     build_artifact: Build-x64-native-only
-  #     environment: ebpf_cicd_tests_ws2019
+  #     environment: '["ebpf_cicd_tests_ws2019"]'
   #     # driver test copies dumps to testlog folder.
   #     gather_dumps: false
   #     # driver tests manually gather code coverage
@@ -272,7 +288,25 @@
   #     post_test: .\cleanup_ebpf_cicd_tests.ps1 -KmTracing $true
   #     name: driver_native_only_ws2022
   #     build_artifact: Build-x64-native-only
-  #     environment: ebpf_cicd_tests_ws2022
+  #     environment: '["ebpf_cicd_tests_ws2022"]'
+  #     # driver test copies dumps to testlog folder.
+  #     gather_dumps: false
+  #     # driver tests manually gather code coverage
+  #     code_coverage: false
+  #     configurations: '["NativeOnlyDebug", "NativeOnlyRelease"]'
+
+  # driver_native_only_ws2025:
+  #   # Only run during daily scheduled run
+  #   needs: regular_native-only
+  #   if: github.event_name == 'schedule' || github.event_name == 'workflow_dispatch'
+  #   uses: ./.github/workflows/reusable-test.yml
+  #   with:
+  #     pre_test: .\setup_ebpf_cicd_tests.ps1 -KmTracing $true -KmTraceType "file"
+  #     test_command: .\execute_ebpf_cicd_tests.ps1 -TestMode "CI/CD"
+  #     post_test: .\cleanup_ebpf_cicd_tests.ps1 -KmTracing $true
+  #     name: driver_native_only_ws2025
+  #     build_artifact: Build-x64-native-only
+  #     environment: '["self-hosted", "1ES.Pool=ebpf-cicd-runner-pool-server-2019", "1ES.ImageOverride=server2025"]'
   #     # driver test copies dumps to testlog folder.
   #     gather_dumps: false
   #     # driver tests manually gather code coverage
@@ -292,7 +326,7 @@
   #     post_test: .\cleanup_ebpf_cicd_tests.ps1 -KmTracing $true
   #     name: regression_driver_ws2022
   #     build_artifact: Build-x64
-  #     environment: ebpf_cicd_tests_ws2022
+  #     environment: '["ebpf_cicd_tests_ws2022"]'
   #     # driver test copies dumps to testlog folder.
   #     gather_dumps: false
   #     # driver tests manually gather code coverage
@@ -339,7 +373,7 @@
   #     name: bpf2c_fuzzer
   #     test_command: .\bpf2c_fuzzer.exe bpf2c_fuzzer_corpus -use_value_profile=1 -max_total_time=300 -artifact_prefix=Artifacts\
   #     build_artifact: Build-x64
-  #     environment: windows-2022
+  #     environment: '["windows-2022"]'
   #     code_coverage: false
   #     gather_dumps: true
   #     configurations: '["FuzzerDebug"]'
@@ -352,7 +386,7 @@
   #     name: bpf2c_fuzzer
   #     test_command: .\bpf2c_fuzzer.exe bpf2c_fuzzer_corpus -use_value_profile=1 -max_total_time=900 -artifact_prefix=Artifacts\
   #     build_artifact: Build-x64
-  #     environment: windows-2022
+  #     environment: '["windows-2022"]'
   #     code_coverage: false
   #     gather_dumps: true
   #     configurations: '["FuzzerDebug"]'
@@ -366,7 +400,7 @@
   #     name: execution_context_fuzzer
   #     test_command: .\execution_context_fuzzer.exe execution_context_fuzzer_corpus -use_value_profile=1 -runs=3000 -artifact_prefix=Artifacts\
   #     build_artifact: Build-x64
-  #     environment: windows-2022
+  #     environment: '["windows-2022"]'
   #     code_coverage: false
   #     gather_dumps: true
   #     configurations: '["FuzzerDebug"]'
@@ -381,7 +415,7 @@
   #     name: verifier_fuzzer
   #     test_command: .\verifier_fuzzer.exe verifier_corpus -use_value_profile=1 -max_total_time=300 -artifact_prefix=Artifacts\
   #     build_artifact: Build-x64
-  #     environment: windows-2022
+  #     environment: '["windows-2022"]'
   #     code_coverage: false
   #     gather_dumps: true
   #     configurations: '["FuzzerDebug"]'
@@ -395,7 +429,7 @@
   #     name: verifier_fuzzer
   #     test_command: .\verifier_fuzzer.exe verifier_corpus -use_value_profile=1 -max_total_time=900 -artifact_prefix=Artifacts\
   #     build_artifact: Build-x64
-  #     environment: windows-2022
+  #     environment: '["windows-2022"]'
   #     code_coverage: false
   #     gather_dumps: true
   #     configurations: '["FuzzerDebug"]'
@@ -409,7 +443,7 @@
   #     name: core_helper_fuzzer
   #     test_command: .\core_helper_fuzzer core_helper_corpus -max_len=139 -runs=1000 -use_value_profile=1 -artifact_prefix=Artifacts\
   #     build_artifact: Build-x64
-  #     environment: windows-2022
+  #     environment: '["windows-2022"]'
   #     code_coverage: false
   #     gather_dumps: true
   #     configurations: '["FuzzerDebug"]'
@@ -423,7 +457,7 @@
   #     name: netebpfext_fuzzer
   #     test_command: .\netebpfext_fuzzer netebpfext_corpus -max_len=12 -runs=1000 -use_value_profile=1 -artifact_prefix=Artifacts\
   #     build_artifact: Build-x64
-  #     environment: windows-2022
+  #     environment: '["windows-2022"]'
   #     code_coverage: false
   #     gather_dumps: true
   #     configurations: '["FuzzerDebug"]'
@@ -438,7 +472,7 @@
   #     name: cilium_tests
   #     test_command: .\cilium_tests.exe -d yes
   #     build_artifact: Build-x64
-  #     environment: windows-2022
+  #     environment: '["windows-2022"]'
   #     code_coverage: false
   #     gather_dumps: true
 
@@ -453,7 +487,7 @@
   #     # Until there is a dedicated stress test, re-use the perf test.
   #     test_command: .\ebpf_performance.exe -d yes
   #     build_artifact: Build-x64
-  #     environment: windows-2022
+  #     environment: '["windows-2022"]'
   #     # No code coverage on stress.
   #     code_coverage: false
   #     gather_dumps: true
@@ -468,7 +502,7 @@
   #     # Exclude [processes] test that ASAN can't work with.
   #     test_command: .\unit_tests.exe -d yes ~[processes]
   #     build_artifact: Build-x64-Sanitize
-  #     environment: windows-2022
+  #     environment: '["windows-2022"]'
   #     code_coverage: false
   #     gather_dumps: true
   #     capture_etw: true
@@ -482,7 +516,7 @@
   #     name: fault_injection
   #     test_command: .\unit_tests.exe
   #     build_artifact: Build-x64
-  #     environment: windows-2022
+  #     environment: '["windows-2022"]'
   #     code_coverage: true
   #     gather_dumps: true
   #     fault_injection: true
@@ -497,7 +531,7 @@
   #     name: netebpfext_fault_injection
   #     test_command: .\netebpfext_unit.exe
   #     build_artifact: Build-x64
-  #     environment: windows-2022
+  #     environment: '["windows-2022"]'
   #     code_coverage: true
   #     gather_dumps: true
   #     fault_injection: true
@@ -513,7 +547,7 @@
   #     name: quick_user_mode_multi_threaded_stress
   #     test_command: .\ebpf_stress_tests_um -tt=8 -td=2
   #     build_artifact: Build-x64
-  #     environment: windows-2022
+  #     environment: '["windows-2022"]'
   #     code_coverage: false
   #     leak_detection: false
   #     gather_dumps: true
@@ -542,7 +576,7 @@
   #     name: fault_injection_full
   #     test_command: .\unit_tests.exe
   #     build_artifact: Build-x64
-  #     environment: windows-2022
+  #     environment: '["windows-2022"]'
   #     code_coverage: false
   #     gather_dumps: true
   #     fault_injection: true
@@ -558,7 +592,7 @@
   #     name: netebpfext_fault_injection_full
   #     test_command: .\netebpfext_unit.exe
   #     build_artifact: Build-x64
-  #     environment: windows-2022
+  #     environment: '["windows-2022"]'
   #     code_coverage: false
   #     gather_dumps: true
   #     fault_injection: true
@@ -572,568 +606,11 @@
   #     name: user_mode_multi_threaded_stress
   #     test_command: .\ebpf_stress_tests_um -tt=8 -td=10
   #     build_artifact: Build-x64
-  #     environment: windows-2022
+  #     environment: '["windows-2022"]'
   #     code_coverage: false
   #     leak_detection: false
   #     gather_dumps: true
   #     capture_etw: true
-=======
-      configurations: '["Debug", "FuzzerDebug", "Release"]'
-
-  onebranch:
-    strategy:
-      matrix:
-        Architecture: ['x64', 'ARM64']
-    # Always run this job.
-    if: github.event_name == 'schedule' || github.event_name == 'pull_request' || github.event_name == 'push' || github.event_name == 'merge_group' || github.event_name == 'workflow_dispatch'
-    uses: ./.github/workflows/reusable-build.yml
-    with:
-      ref: ${{ github.ref }}
-      repository: ${{ github.repository }}
-      build_artifact: Build-${{ matrix.Architecture }}-onebranch
-      generate_release_package: true
-      build_msi: true
-      build_nuget: true
-      configurations: '["NativeOnlyDebug", "NativeOnlyRelease"]'
-      build_options: /p:BuildOneBranch='True' /t:tools\onebranch /t:installer\ebpf-for-windows
-      solution_file: "ebpf-for-windows.sln"
-      architecture: ${{ matrix.Architecture }}
-      download_demo_repository: false
-
-  # Perform the native-only build.
-  regular_native-only:
-    strategy:
-      matrix:
-        Architecture: ['x64', 'ARM64']
-    # Always run this job.
-    if: github.event_name == 'schedule' || github.event_name == 'pull_request' || github.event_name == 'push' || github.event_name == 'merge_group' || github.event_name == 'workflow_dispatch'
-    uses: ./.github/workflows/reusable-build.yml
-    with:
-      ref: ${{ github.ref }}
-      repository: ${{ github.repository }}
-      build_artifact: Build-${{ matrix.Architecture }}-native-only
-      build_msi: true
-      build_nuget: true
-      download_demo_repository: false
-      architecture: ${{ matrix.Architecture }}
-      configurations: '["NativeOnlyDebug", "NativeOnlyRelease"]'
-
-  # Run the unit tests in GitHub.
-  unit_tests_appverif:
-    # Always run this job.
-    needs: regular
-    if: github.event_name == 'schedule' || github.event_name == 'workflow_dispatch'
-    uses: ./.github/workflows/reusable-test.yml
-    with:
-      name: unit_tests
-      pre_test: appverif -enable Exceptions Handles Heaps Leak Locks Memory SRWLock Threadpool TLS DangerousAPIs DirtyStacks TimeRollOver -for unit_tests.exe
-      # Exclude [processes] test that CodeCoverage can't work with.
-      test_command: .\unit_tests.exe -d yes ~[processes]
-      build_artifact: Build-x64
-      environment: '["windows-2022"]'
-      code_coverage: true
-      gather_dumps: true
-      capture_etw: true
-      leak_detection: true
-
-  # Run the unit tests in GitHub.
-  unit_tests:
-    # Always run this job.
-    needs: regular
-    if: github.event_name == 'pull_request' || github.event_name == 'push' || github.event_name == 'merge_group'
-    uses: ./.github/workflows/reusable-test.yml
-    with:
-      name: unit_tests
-      pre_test: appverif -enable Exceptions Handles Locks Memory SRWLock Threadpool TLS DangerousAPIs DirtyStacks TimeRollOver -for unit_tests.exe
-      # Exclude [processes] test that CodeCoverage can't work with.
-      test_command: .\unit_tests.exe -d yes ~[processes]
-      build_artifact: Build-x64
-      environment: '["windows-2022"]'
-      code_coverage: true
-      gather_dumps: true
-      capture_etw: true
-      leak_detection: true
-
-  # Run the unit tests for NativeOnly build in GitHub.
-  unit_tests_native_only:
-    # Always run this job.
-    needs: regular_native-only
-    uses: ./.github/workflows/reusable-test.yml
-    with:
-      name: unit_tests
-      pre_test: appverif -enable Exceptions Handles Locks Memory SRWLock Threadpool TLS DangerousAPIs DirtyStacks TimeRollOver -for unit_tests.exe
-      # Exclude [processes] test that CodeCoverage can't work with.
-      test_command: .\unit_tests.exe -d yes ~[processes]
-      build_artifact: Build-x64-native-only
-      environment: '["windows-2022"]'
-      code_coverage: true
-      gather_dumps: true
-      capture_etw: true
-      leak_detection: true
-      configurations: '["NativeOnlyDebug", "NativeOnlyRelease"]'
-
-  # Run the netebpfext unit tests in GitHub.
-  netebpf_ext_unit_tests:
-    # Always run this job.
-    needs: regular
-    if: github.event_name == 'schedule' || github.event_name == 'pull_request' || github.event_name == 'push' || github.event_name == 'merge_group' || github.event_name == 'workflow_dispatch'
-    uses: ./.github/workflows/reusable-test.yml
-    with:
-      name: netebpf_ext_unit_tests
-      pre_test: appverif -enable Exceptions Handles Heaps Leak Locks Memory SRWLock Threadpool TLS DangerousAPIs DirtyStacks TimeRollOver -for unit_tests.exe
-      test_command: .\netebpfext_unit.exe -d yes
-      build_artifact: Build-x64
-      environment: '["windows-2022"]'
-      code_coverage: true
-      gather_dumps: true
-      capture_etw: true
-      leak_detection: true
-
-  # Run the bpf2c tests in GitHub.
-  bpf2c:
-    # Always run this job.
-    needs: regular
-    if: github.event_name == 'schedule' || github.event_name == 'pull_request' || github.event_name == 'push' || github.event_name == 'merge_group' || github.event_name == 'workflow_dispatch'
-    uses: ./.github/workflows/reusable-test.yml
-    with:
-      test_command: .\bpf2c_tests.exe -d yes
-      name: bpf2c
-      build_artifact: Build-x64
-      environment: '["windows-2022"]'
-      vs_dev: true
-      code_coverage: true
-      gather_dumps: true
-      capture_etw: true
-
-  # Run the bpf2c conformance tests in GitHub.
-  bpf2c_conformance:
-    # Always run this job.
-    needs: regular
-    if: github.event_name == 'schedule' || github.event_name == 'pull_request' || github.event_name == 'push' || github.event_name == 'merge_group' || github.event_name == 'workflow_dispatch'
-    uses: ./.github/workflows/reusable-test.yml
-    with:
-      pre_test: Invoke-WebRequest https://github.com/Alan-Jowett/bpf_conformance/releases/download/v0.0.6/bpf_conformance_runner.exe -OutFile bpf_conformance_runner.exe
-      test_command: .\bpf_conformance_runner.exe --test_file_directory %SOURCE_ROOT%\external\ebpf-verifier\external\bpf_conformance\tests --cpu_version v4 --plugin_path bpf2c_plugin.exe --debug true --plugin_options "--include %SOURCE_ROOT%\include"
-      name: bpf2c_conformance
-      build_artifact: Build-x64
-      environment: '["windows-2022"]'
-      vs_dev: true
-      code_coverage: true
-      gather_dumps: true
-      capture_etw: true
-
-  # Run the driver tests on self-hosted runners.
-  driver_ws2019:
-    # Always run this job.
-    # Only run this on repos that have self-host runners.
-    needs: regular
-    if: github.repository == 'microsoft/ebpf-for-windows' && (github.event_name == 'schedule' || github.event_name == 'pull_request' || github.event_name == 'push' || github.event_name == 'merge_group' || github.event_name == 'workflow_dispatch')
-    uses: ./.github/workflows/reusable-test.yml
-    with:
-      pre_test: .\setup_ebpf_cicd_tests.ps1 -KmTracing $true -KmTraceType "file"
-      test_command: .\execute_ebpf_cicd_tests.ps1 -TestMode "CI/CD"
-      post_test: .\cleanup_ebpf_cicd_tests.ps1 -KmTracing $true
-      name: driver_ws2019
-      build_artifact: Build-x64
-      environment: '["ebpf_cicd_tests_ws2019"]'
-      # driver test copies dumps to testlog folder.
-      gather_dumps: false
-      # driver tests manually gather code coverage
-      code_coverage: false
-
-  # Run the driver tests on self-hosted runners.
-  driver_ws2022:
-    # Always run this job.
-    # Only run this on repos that have self-host runners.
-    needs: regular
-    if: github.repository == 'microsoft/ebpf-for-windows' && (github.event_name == 'schedule' || github.event_name == 'pull_request' || github.event_name == 'push' || github.event_name == 'merge_group' || github.event_name == 'workflow_dispatch')
-    uses: ./.github/workflows/reusable-test.yml
-    with:
-      pre_test: .\setup_ebpf_cicd_tests.ps1 -KmTracing $true -KmTraceType "file"
-      test_command: .\execute_ebpf_cicd_tests.ps1 -TestMode "CI/CD"
-      post_test: .\cleanup_ebpf_cicd_tests.ps1 -KmTracing $true
-      name: driver_ws2022
-      build_artifact: Build-x64
-      environment: '["ebpf_cicd_tests_ws2022"]'
-      # driver test copies dumps to testlog folder.
-      gather_dumps: false
-      # driver tests manually gather code coverage
-      code_coverage: false
-
-  # Run the driver tests on self-hosted runners.
-  driver_ws2025:
-    # Only run during daily scheduled run
-    needs: regular
-    if: github.event_name == 'schedule' || github.event_name == 'workflow_dispatch'
-    uses: ./.github/workflows/reusable-test.yml
-    with:
-      pre_test: .\setup_ebpf_cicd_tests.ps1 -KmTracing $true -KmTraceType "file"
-      test_command: .\execute_ebpf_cicd_tests.ps1 -TestMode "CI/CD"
-      post_test: .\cleanup_ebpf_cicd_tests.ps1 -KmTracing $true
-      name: driver_ws2025
-      build_artifact: Build-x64
-      environment: '["self-hosted", "1ES.Pool=ebpf-cicd-runner-pool-server-2019", "1ES.ImageOverride=server2025"]'
-      # driver test copies dumps to testlog folder.
-      gather_dumps: false
-      # driver tests manually gather code coverage
-      code_coverage: false
-
-  # Run the native-only driver tests on self-hosted runners.
-  driver_native_only_ws2019:
-    # Always run this job.
-    # Only run this on repos that have self-host runners.
-    needs: regular_native-only
-    if: github.repository == 'microsoft/ebpf-for-windows' && (github.event_name == 'schedule' || github.event_name == 'pull_request' || github.event_name == 'push' || github.event_name == 'merge_group' || github.event_name == 'workflow_dispatch')
-    uses: ./.github/workflows/reusable-test.yml
-    with:
-      pre_test: .\setup_ebpf_cicd_tests.ps1 -KmTracing $true -KmTraceType "file"
-      test_command: .\execute_ebpf_cicd_tests.ps1 -TestMode "CI/CD"
-      post_test: .\cleanup_ebpf_cicd_tests.ps1 -KmTracing $true
-      name: driver_native_only_ws2019
-      build_artifact: Build-x64-native-only
-      environment: '["ebpf_cicd_tests_ws2019"]'
-      # driver test copies dumps to testlog folder.
-      gather_dumps: false
-      # driver tests manually gather code coverage
-      code_coverage: false
-      configurations: '["NativeOnlyDebug", "NativeOnlyRelease"]'
-
-  driver_native_only_ws2022:
-    # Always run this job.
-    # Only run this on repos that have self-host runners.
-    needs: regular_native-only
-    if: github.repository == 'microsoft/ebpf-for-windows' && (github.event_name == 'schedule' || github.event_name == 'pull_request' || github.event_name == 'push' || github.event_name == 'merge_group' || github.event_name == 'workflow_dispatch')
-    uses: ./.github/workflows/reusable-test.yml
-    with:
-      pre_test: .\setup_ebpf_cicd_tests.ps1 -KmTracing $true -KmTraceType "file"
-      test_command: .\execute_ebpf_cicd_tests.ps1 -TestMode "CI/CD"
-      post_test: .\cleanup_ebpf_cicd_tests.ps1 -KmTracing $true
-      name: driver_native_only_ws2022
-      build_artifact: Build-x64-native-only
-      environment: '["ebpf_cicd_tests_ws2022"]'
-      # driver test copies dumps to testlog folder.
-      gather_dumps: false
-      # driver tests manually gather code coverage
-      code_coverage: false
-      configurations: '["NativeOnlyDebug", "NativeOnlyRelease"]'
-
-  driver_native_only_ws2025:
-    # Only run during daily scheduled run
-    needs: regular_native-only
-    if: github.event_name == 'schedule' || github.event_name == 'workflow_dispatch'
-    uses: ./.github/workflows/reusable-test.yml
-    with:
-      pre_test: .\setup_ebpf_cicd_tests.ps1 -KmTracing $true -KmTraceType "file"
-      test_command: .\execute_ebpf_cicd_tests.ps1 -TestMode "CI/CD"
-      post_test: .\cleanup_ebpf_cicd_tests.ps1 -KmTracing $true
-      name: driver_native_only_ws2025
-      build_artifact: Build-x64-native-only
-      environment: '["self-hosted", "1ES.Pool=ebpf-cicd-runner-pool-server-2019", "1ES.ImageOverride=server2025"]'
-      # driver test copies dumps to testlog folder.
-      gather_dumps: false
-      # driver tests manually gather code coverage
-      code_coverage: false
-      configurations: '["NativeOnlyDebug", "NativeOnlyRelease"]'
-
-  # Run the regression driver tests on self-hosted runners (only for 2022).
-  regression_driver_ws2022:
-    # Always run this job.
-    # Only run this on repos that have self-host runners.
-    needs: regular
-    if: github.repository == 'microsoft/ebpf-for-windows' && (github.event_name == 'schedule' || github.event_name == 'pull_request' || github.event_name == 'push' || github.event_name == 'merge_group' || github.event_name == 'workflow_dispatch')
-    uses: ./.github/workflows/reusable-test.yml
-    with:
-      pre_test: .\setup_ebpf_cicd_tests.ps1 -KmTracing $true -KmTraceType "file" -TestMode "Regression" -RegressionArtifactsVersion "0.17.0"
-      test_command: .\execute_ebpf_cicd_tests.ps1 -TestMode "Regression"
-      post_test: .\cleanup_ebpf_cicd_tests.ps1 -KmTracing $true
-      name: regression_driver_ws2022
-      build_artifact: Build-x64
-      environment: '["ebpf_cicd_tests_ws2022"]'
-      # driver test copies dumps to testlog folder.
-      gather_dumps: false
-      # driver tests manually gather code coverage
-      code_coverage: false
-
-  ossar:
-    # Always run this job.
-    needs: regular
-    if: github.event_name == 'schedule' || github.event_name == 'pull_request' || github.event_name == 'push' || github.event_name == 'merge_group' || github.event_name == 'workflow_dispatch'
-    uses: ./.github/workflows/ossar-scan.yml
-    with:
-      build_artifact: Build-x64
-
-  # Additional jobs to run on pull and schedule only (skip push).
-  # ---------------------------------------------------------------------------
-  # Build with C++ static analyzer.
-  analyze:
-    # Only run on schedule and pull request.
-    if: github.event_name == 'schedule' || github.event_name == 'pull_request' || github.event_name == 'merge_group' || github.event_name == 'workflow_dispatch'
-    uses: ./.github/workflows/reusable-build.yml
-    with:
-      ref: ${{ github.ref }}
-      repository: ${{ github.repository }}
-      build_artifact: Build-x64-Analyze
-      # Analysis on external projects is conditional, as on small CI/CD VMs the compiler can run OOM
-      build_options: /p:Analysis='True' /p:AnalysisOnExternal='False'
-
-  # Build with C++ address sanitizer.
-  sanitize:
-    # Only run on schedule and pull request.
-    if: github.event_name == 'schedule' || github.event_name == 'pull_request' || github.event_name == 'merge_group' || github.event_name == 'workflow_dispatch'
-    uses: ./.github/workflows/reusable-build.yml
-    with:
-      ref: ${{ github.ref }}
-      repository: ${{ github.repository }}
-      build_artifact: Build-x64-Sanitize
-      build_options: /p:AddressSanitizer='True'
-
-  bpf2c_fuzzer:
-    needs: regular
-    if: github.event_name == 'pull_request' || github.event_name == 'merge_group'
-    uses: ./.github/workflows/reusable-test.yml
-    with:
-      name: bpf2c_fuzzer
-      test_command: .\bpf2c_fuzzer.exe bpf2c_fuzzer_corpus -use_value_profile=1 -max_total_time=300 -artifact_prefix=Artifacts\
-      build_artifact: Build-x64
-      environment: '["windows-2022"]'
-      code_coverage: false
-      gather_dumps: true
-      configurations: '["FuzzerDebug"]'
-
-  bpf2c_fuzzer_scheduled:
-    needs: regular
-    if: github.event_name == 'schedule' || github.event_name == 'workflow_dispatch'
-    uses: ./.github/workflows/reusable-test.yml
-    with:
-      name: bpf2c_fuzzer
-      test_command: .\bpf2c_fuzzer.exe bpf2c_fuzzer_corpus -use_value_profile=1 -max_total_time=900 -artifact_prefix=Artifacts\
-      build_artifact: Build-x64
-      environment: '["windows-2022"]'
-      code_coverage: false
-      gather_dumps: true
-      configurations: '["FuzzerDebug"]'
-
-  execution_context_fuzzer:
-    needs: regular
-    # Always run this job.
-    if: github.event_name == 'schedule' || github.event_name == 'pull_request' || github.event_name == 'merge_group' || github.event_name == 'workflow_dispatch'
-    uses: ./.github/workflows/reusable-test.yml
-    with:
-      name: execution_context_fuzzer
-      test_command: .\execution_context_fuzzer.exe execution_context_fuzzer_corpus -use_value_profile=1 -runs=3000 -artifact_prefix=Artifacts\
-      build_artifact: Build-x64
-      environment: '["windows-2022"]'
-      code_coverage: false
-      gather_dumps: true
-      configurations: '["FuzzerDebug"]'
-
-  # Run the verifier fuzzer.
-  verifier_fuzzer:
-    needs: regular
-    # Always run this job.
-    if: github.event_name == 'pull_request' || github.event_name == 'merge_group'
-    uses: ./.github/workflows/reusable-test.yml
-    with:
-      name: verifier_fuzzer
-      test_command: .\verifier_fuzzer.exe verifier_corpus -use_value_profile=1 -max_total_time=300 -artifact_prefix=Artifacts\
-      build_artifact: Build-x64
-      environment: '["windows-2022"]'
-      code_coverage: false
-      gather_dumps: true
-      configurations: '["FuzzerDebug"]'
-
-  verifier_fuzzer_scheduled:
-    needs: regular
-    # Always run this job.
-    if: github.event_name == 'schedule' || github.event_name == 'workflow_dispatch'
-    uses: ./.github/workflows/reusable-test.yml
-    with:
-      name: verifier_fuzzer
-      test_command: .\verifier_fuzzer.exe verifier_corpus -use_value_profile=1 -max_total_time=900 -artifact_prefix=Artifacts\
-      build_artifact: Build-x64
-      environment: '["windows-2022"]'
-      code_coverage: false
-      gather_dumps: true
-      configurations: '["FuzzerDebug"]'
-
-  core_helper_fuzzer:
-    needs: regular
-    # Always run this job.
-    if: github.event_name == 'schedule' || github.event_name == 'pull_request' || github.event_name == 'merge_group' || github.event_name == 'workflow_dispatch'
-    uses: ./.github/workflows/reusable-test.yml
-    with:
-      name: core_helper_fuzzer
-      test_command: .\core_helper_fuzzer core_helper_corpus -max_len=139 -runs=1000 -use_value_profile=1 -artifact_prefix=Artifacts\
-      build_artifact: Build-x64
-      environment: '["windows-2022"]'
-      code_coverage: false
-      gather_dumps: true
-      configurations: '["FuzzerDebug"]'
-
-  netebpfext_fuzzer:
-    needs: regular
-    # Always run this job.
-    if: github.event_name == 'schedule' || github.event_name == 'pull_request' || github.event_name == 'merge_group' || github.event_name == 'workflow_dispatch'
-    uses: ./.github/workflows/reusable-test.yml
-    with:
-      name: netebpfext_fuzzer
-      test_command: .\netebpfext_fuzzer netebpfext_corpus -max_len=12 -runs=1000 -use_value_profile=1 -artifact_prefix=Artifacts\
-      build_artifact: Build-x64
-      environment: '["windows-2022"]'
-      code_coverage: false
-      gather_dumps: true
-      configurations: '["FuzzerDebug"]'
-
-  # Run Cilium regression tests in GitHub.
-  cilium_tests:
-    needs: regular
-    # Only run on schedule and pull request.
-    if: github.event_name == 'schedule' || github.event_name == 'pull_request' || github.event_name == 'merge_group' || github.event_name == 'workflow_dispatch'
-    uses: ./.github/workflows/reusable-test.yml
-    with:
-      name: cilium_tests
-      test_command: .\cilium_tests.exe -d yes
-      build_artifact: Build-x64
-      environment: '["windows-2022"]'
-      code_coverage: false
-      gather_dumps: true
-
-  # Run the quick stress tests in GitHub.
-  stress:
-    needs: regular
-    # Only run on schedule and pull request.
-    if: github.event_name == 'schedule' || github.event_name == 'pull_request' || github.event_name == 'merge_group' || github.event_name == 'workflow_dispatch'
-    uses: ./.github/workflows/reusable-test.yml
-    with:
-      name: stress
-      # Until there is a dedicated stress test, re-use the perf test.
-      test_command: .\ebpf_performance.exe -d yes
-      build_artifact: Build-x64
-      environment: '["windows-2022"]'
-      # No code coverage on stress.
-      code_coverage: false
-      gather_dumps: true
-
-  # Run the unit tests in GitHub with address sanitizer.
-  sanitize_unit_tests:
-    needs: sanitize
-    if: github.event_name == 'schedule' || github.event_name == 'pull_request' || github.event_name == 'merge_group' || github.event_name == 'workflow_dispatch'
-    uses: ./.github/workflows/reusable-test.yml
-    with:
-      name: unit_tests
-      # Exclude [processes] test that ASAN can't work with.
-      test_command: .\unit_tests.exe -d yes ~[processes]
-      build_artifact: Build-x64-Sanitize
-      environment: '["windows-2022"]'
-      code_coverage: false
-      gather_dumps: true
-      capture_etw: true
-
-  # Run the fault injection simulator in GitHub.
-  fault_injection:
-    needs: regular
-    if: github.event_name == 'schedule' || github.event_name == 'pull_request' || github.event_name == 'push' || github.event_name == 'merge_group' || github.event_name == 'workflow_dispatch'
-    uses: ./.github/workflows/reusable-test.yml
-    with:
-      name: fault_injection
-      test_command: .\unit_tests.exe
-      build_artifact: Build-x64
-      environment: '["windows-2022"]'
-      code_coverage: true
-      gather_dumps: true
-      fault_injection: true
-      leak_detection: true
-
-  # Run the low memory simulator for netebpfext_unit tests.
-  fault_injection_netebpfext_unit:
-    needs: regular
-    if: github.event_name == 'schedule' || github.event_name == 'pull_request' || github.event_name == 'push' || github.event_name == 'merge_group' || github.event_name == 'workflow_dispatch'
-    uses: ./.github/workflows/reusable-test.yml
-    with:
-      name: netebpfext_fault_injection
-      test_command: .\netebpfext_unit.exe
-      build_artifact: Build-x64
-      environment: '["windows-2022"]'
-      code_coverage: true
-      gather_dumps: true
-      fault_injection: true
-      leak_detection: true
-
-  # Run a fast multi-threaded stress test pass against the usersim user-mode 'mock' framework.
-  # Added as a 'per-PR' test to catch usersim regressions and/or run-time usage issues.
-  quick_user_mode_multi_threaded_stress_test:
-    needs: regular
-    if: github.event_name == 'pull_request' || github.event_name == 'push' || github.event_name == 'merge_group'
-    uses: ./.github/workflows/reusable-test.yml
-    with:
-      name: quick_user_mode_multi_threaded_stress
-      test_command: .\ebpf_stress_tests_um -tt=8 -td=2
-      build_artifact: Build-x64
-      environment: '["windows-2022"]'
-      code_coverage: false
-      leak_detection: false
-      gather_dumps: true
-      capture_etw: true
-
-  # Additional jobs to run on a schedule only (skip push and pull request).
-  # ---------------------------------------------------------------------------
-  codeql:
-    # Only run during daily scheduled run
-    if: github.event_name == 'schedule' || github.event_name == 'workflow_dispatch'
-    uses: ./.github/workflows/reusable-build.yml
-    with:
-      ref: ${{ github.ref }}
-      repository: ${{ github.repository }}
-      build_artifact: Build-x64-CodeQl
-      build_codeql: true
-
-
-  # Run the complete fault injection simulator in GitHub.
-  # Runs on a schedule as this takes a long time to run.
-  fault_injection_full:
-    needs: regular
-    if: github.event_name == 'schedule' || github.event_name == 'workflow_dispatch'
-    uses: ./.github/workflows/reusable-test.yml
-    with:
-      name: fault_injection_full
-      test_command: .\unit_tests.exe
-      build_artifact: Build-x64
-      environment: '["windows-2022"]'
-      code_coverage: false
-      gather_dumps: true
-      fault_injection: true
-      leak_detection: true
-
-  # Run the complete fault injection simulator for netebpfext in GitHub.
-  # Runs on a schedule as this takes a long time to run.
-  netebpfext_fault_injection_full:
-    needs: regular
-    if: github.event_name == 'schedule' || github.event_name == 'workflow_dispatch'
-    uses: ./.github/workflows/reusable-test.yml
-    with:
-      name: netebpfext_fault_injection_full
-      test_command: .\netebpfext_unit.exe
-      build_artifact: Build-x64
-      environment: '["windows-2022"]'
-      code_coverage: false
-      gather_dumps: true
-      fault_injection: true
-
-  # Run multi-threaded stress tests against the user mode 'mock' framework.
-  user_mode_multi_threaded_stress_test:
-    needs: regular
-    if: github.event_name == 'schedule' || github.event_name == 'workflow_dispatch'
-    uses: ./.github/workflows/reusable-test.yml
-    with:
-      name: user_mode_multi_threaded_stress
-      test_command: .\ebpf_stress_tests_um -tt=8 -td=10
-      build_artifact: Build-x64
-      environment: '["windows-2022"]'
-      code_coverage: false
-      leak_detection: false
-      gather_dumps: true
-      capture_etw: true
->>>>>>> 93d1e22f
 
   # Run multi-threaded stress tests with 'restart extension' disabled (default behavior)
   # against the kernel mode eBPF sub-system.
@@ -1171,9 +648,9 @@
       environment: '["ebpf_cicd_tests_ws2019"]'
       code_coverage: false
       # For this test, we only want kernel mode dumps and not user mode dumps.
-      gather_dumps: false
-
-<<<<<<< HEAD
+      gather_dumps: False
+
+
   # performance:
   #   needs: regular
   #   if: github.event_name == 'schedule' || github.event_name == 'workflow_dispatch'
@@ -1184,7 +661,7 @@
   #     test_command: .\execute_ebpf_cicd_tests.ps1 -TestMode "Performance"
   #     post_test: .\cleanup_ebpf_cicd_tests.ps1 -KmTracing $true
   #     build_artifact: Build-x64
-  #     environment: ebpf_cicd_perf_ws2022
+  #     environment: '["ebpf_cicd_perf_ws2022"]'
   #     configurations: '["Release"]'
 
   # netperf:
@@ -1220,53 +697,4 @@
   #   secrets:
   #     AZURE_CLIENT_ID: ${{ secrets.AZURE_CLIENT_ID }}
   #     AZURE_TENANT_ID: ${{ secrets.AZURE_TENANT_ID }}
-  #     AZURE_SUBSCRIPTION_ID: ${{ secrets.AZURE_SUBSCRIPTION_ID }}
-=======
-  performance:
-    needs: regular
-    if: github.event_name == 'schedule' || github.event_name == 'workflow_dispatch'
-    uses: ./.github/workflows/reusable-test.yml
-    with:
-      name: km_performance
-      pre_test: .\setup_ebpf_cicd_tests.ps1 -KmTracing $true -KmTraceType "file"
-      test_command: .\execute_ebpf_cicd_tests.ps1 -TestMode "Performance"
-      post_test: .\cleanup_ebpf_cicd_tests.ps1 -KmTracing $true
-      build_artifact: Build-x64
-      environment: '["ebpf_cicd_perf_ws2022"]'
-      configurations: '["Release"]'
-
-  netperf:
-    if: github.event_name == 'schedule' || github.event_name == 'workflow_dispatch'
-    uses: ./.github/workflows/netperf.yml
-    with:
-      sha: ${{ github.sha }}
-      ref: ${{ github.ref }}
-      pull_request: ${{ github.event.pull_request.number }}
-    secrets:
-      NET_PERF_TRIGGER: ${{ secrets.NET_PERF_TRIGGER }}
-
-  upload_perf_results:
-    needs: performance
-    if: github.event_name == 'schedule' || github.event_name == 'workflow_dispatch'
-    uses: ./.github/workflows/upload-perf-results.yml
-    with:
-      name: upload_perf_results
-      result_artifact: km_performance-x64-Release
-    secrets:
-      AZURE_CLIENT_ID: ${{ secrets.AZURE_CLIENT_ID }}
-      AZURE_TENANT_ID: ${{ secrets.AZURE_TENANT_ID }}
-      AZURE_SUBSCRIPTION_ID: ${{ secrets.AZURE_SUBSCRIPTION_ID }}
-
-  upload_netperf_results_lab_2022:
-    needs: netperf
-    if: github.event_name == 'schedule' || github.event_name == 'workflow_dispatch'
-    uses: ./.github/workflows/upload-perf-results.yml
-    with:
-      name: upload_netperf_results_lab_2022
-      result_artifact: netperf_lab_2022_x64
-      platform: Lab Windows 2022
-    secrets:
-      AZURE_CLIENT_ID: ${{ secrets.AZURE_CLIENT_ID }}
-      AZURE_TENANT_ID: ${{ secrets.AZURE_TENANT_ID }}
-      AZURE_SUBSCRIPTION_ID: ${{ secrets.AZURE_SUBSCRIPTION_ID }}
->>>>>>> 93d1e22f
+  #     AZURE_SUBSCRIPTION_ID: ${{ secrets.AZURE_SUBSCRIPTION_ID }}