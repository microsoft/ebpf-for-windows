# Copyright (c) eBPF for Windows contributors
# SPDX-License-Identifier: MIT

# This is the top-level workflow that runs on each pull request and push to main.
# It invokes other jobs to perform builds and run tests.
# All jobs run in parallel, using build artifacts to synchronize jobs.
#
# If you add or remove any tests that use reusable-test.yml on a pull request,
# you must update codecov.yml to match.
---
name: CI/CD

on:
  # Run on a daily schedule to perform the full set of tests.
  schedule:
    - cron: '00 8 * * *'
  # Run on pull request to validate code changes.
  pull_request:
  merge_group:
  # Permit manual runs of the workflow.
  workflow_dispatch:
  # Run on push so we can capture the baseline code coverage.
  push:
    branches: [main]

concurrency:
  # Cancel any in-progress instance of this workflow (CI/CD) for the same PR.
  # Allow running concurrently with any commits on any other branch.
  # Using GITHUB_REF instead of GITHUB_SHA allows parallel runs on
  # different branches with the same HEAD commit.
  group: cicd-${{ github.event.schedule || github.event.pull_request.number || github.event.after || github.ref }}
  cancel-in-progress: true

permissions:
  id-token: write  # Required to log in to Azure.
  contents: read
  checks: read  # Required by reusable-test.yml to check build status.
  security-events: write  # Required by codeql task.
  issues: write  # Required to create issues.

jobs:
  # Jobs to run on pull, push, and schedule.
  # ---------------------------------------------------------------------------

  # Perform the regular build.
<<<<<<< HEAD
  # regular:
  #   # Always run this job.
  #   if: github.event_name == 'schedule' || github.event_name == 'pull_request' || github.event_name == 'push' || github.event_name == 'merge_group' || github.event_name == 'workflow_dispatch'
  #   uses: ./.github/workflows/reusable-build.yml
  #   with:
  #     ref: ${{ github.ref }}
  #     repository: ${{ github.repository }}
  #     build_artifact: Build-x64
  #     generate_release_package: true
  #     build_msi: true
  #     build_nuget: true
  #     build_options: /p:ReleaseJIT='True'
  #     configurations: '["Debug", "FuzzerDebug", "Release"]'
=======
  regular:
    # Always run this job.
    if: github.event_name == 'schedule' || github.event_name == 'pull_request' || github.event_name == 'push' || github.event_name == 'merge_group' || github.event_name == 'workflow_dispatch'
    uses: ./.github/workflows/reusable-build.yml
    with:
      ref: ${{ github.ref }}
      repository: ${{ github.repository }}
      build_artifact: Build-x64
      generate_release_package: true
      build_msi: true
      build_nuget: true
      configurations: '["Debug", "FuzzerDebug", "Release"]'
>>>>>>> 782cc0bb

  onebranch:
    strategy:
      matrix:
        Architecture: ['ARM64']
        # Architecture: ['x64', 'ARM64']
    # Always run this job.
    if: github.event_name == 'schedule' || github.event_name == 'pull_request' || github.event_name == 'push' || github.event_name == 'merge_group' || github.event_name == 'workflow_dispatch'
    uses: ./.github/workflows/reusable-build.yml
    with:
      ref: ${{ github.ref }}
      repository: ${{ github.repository }}
      build_artifact: Build-${{ matrix.Architecture }}-onebranch
      generate_release_package: true
      build_msi: true
      build_nuget: true
      configurations: '["NativeOnlyDebug", "NativeOnlyRelease"]'
      build_options: /p:BuildOneBranch='True' /t:tools\onebranch /t:installer\ebpf-for-windows
      solution_file: "ebpf-for-windows.sln"
      architecture: ${{ matrix.Architecture }}
      download_demo_repository: false

  # Perform the native-only build.
  regular_native-only:
    strategy:
      matrix:
        Architecture: ['ARM64']
        # Architecture: ['x64', 'ARM64']
    # Always run this job.
    if: github.event_name == 'schedule' || github.event_name == 'pull_request' || github.event_name == 'push' || github.event_name == 'merge_group' || github.event_name == 'workflow_dispatch'
    uses: ./.github/workflows/reusable-build.yml
    with:
      ref: ${{ github.ref }}
      repository: ${{ github.repository }}
      build_artifact: Build-${{ matrix.Architecture }}-native-only
      build_msi: true
      build_nuget: true
      download_demo_repository: false
      architecture: ${{ matrix.Architecture }}
      configurations: '["NativeOnlyDebug", "NativeOnlyRelease"]'

  # # Run the unit tests in GitHub.
  # unit_tests_appverif:
  #   # Always run this job.
  #   needs: regular
  #   if: github.event_name == 'schedule' || github.event_name == 'workflow_dispatch'
  #   uses: ./.github/workflows/reusable-test.yml
  #   with:
  #     name: unit_tests
  #     pre_test: appverif -enable Exceptions Handles Heaps Leak Locks Memory SRWLock Threadpool TLS DangerousAPIs DirtyStacks TimeRollOver -for unit_tests.exe
  #     # Exclude [processes] test that CodeCoverage can't work with.
  #     test_command: .\unit_tests.exe -d yes ~[processes]
  #     build_artifact: Build-x64
  #     environment: '["windows-2022"]'
  #     code_coverage: true
  #     gather_dumps: true
  #     capture_etw: true
  #     leak_detection: true

  # # Run the unit tests in GitHub.
  # unit_tests:
  #   # Always run this job.
  #   needs: regular
  #   if: github.event_name == 'pull_request' || github.event_name == 'push' || github.event_name == 'merge_group'
  #   uses: ./.github/workflows/reusable-test.yml
  #   with:
  #     name: unit_tests
  #     pre_test: appverif -enable Exceptions Handles Locks Memory SRWLock Threadpool TLS DangerousAPIs DirtyStacks TimeRollOver -for unit_tests.exe
  #     # Exclude [processes] test that CodeCoverage can't work with.
  #     test_command: .\unit_tests.exe -d yes ~[processes]
  #     build_artifact: Build-x64
  #     environment: '["windows-2022"]'
  #     code_coverage: true
  #     gather_dumps: true
  #     capture_etw: true
  #     leak_detection: true

  # # Run the unit tests for NativeOnly build in GitHub.
  # unit_tests_native_only:
  #   # Always run this job.
  #   needs: regular_native-only
  #   uses: ./.github/workflows/reusable-test.yml
  #   with:
  #     name: unit_tests
  #     pre_test: appverif -enable Exceptions Handles Locks Memory SRWLock Threadpool TLS DangerousAPIs DirtyStacks TimeRollOver -for unit_tests.exe
  #     # Exclude [processes] test that CodeCoverage can't work with.
  #     test_command: .\unit_tests.exe -d yes ~[processes]
  #     build_artifact: Build-x64-native-only
  #     environment: '["windows-2022"]'
  #     code_coverage: true
  #     gather_dumps: true
  #     capture_etw: true
  #     leak_detection: true
  #     configurations: '["NativeOnlyDebug", "NativeOnlyRelease"]'

  # # Run the unit tests for NativeOnly build in GitHub.
  # unit_tests_native_only_arm64:
  #   # Always run this job.
  #   needs: regular_native-only
  #   uses: ./.github/workflows/reusable-test.yml
  #   with:
  #     name: unit_tests
  #     # Don't run appverif on ARM64 until it is fixed.
  #     # Exclude [processes] test that CodeCoverage can't work with.
  #     test_command: .\unit_tests.exe -d yes ~[processes]
  #     build_artifact: Build-ARM64-native-only
  #     environment: '["windows-11-arm"]'
  #     code_coverage: false # No code coverage on ARM64.
  #     gather_dumps: true
  #     capture_etw: true
  #     leak_detection: true
  #     configurations: '["NativeOnlyDebug", "NativeOnlyRelease"]'

  # # Run the netebpfext unit tests in GitHub.
  # netebpf_ext_unit_tests:
  #   # Always run this job.
  #   needs: regular
  #   if: github.event_name == 'schedule' || github.event_name == 'pull_request' || github.event_name == 'push' || github.event_name == 'merge_group' || github.event_name == 'workflow_dispatch'
  #   uses: ./.github/workflows/reusable-test.yml
  #   with:
  #     name: netebpf_ext_unit_tests
  #     pre_test: appverif -enable Exceptions Handles Heaps Leak Locks Memory SRWLock Threadpool TLS DangerousAPIs DirtyStacks TimeRollOver -for unit_tests.exe
  #     test_command: .\netebpfext_unit.exe -d yes
  #     build_artifact: Build-x64
  #     environment: '["windows-2022"]'
  #     code_coverage: true
  #     gather_dumps: true
  #     capture_etw: true
  #     leak_detection: true

  # # Run the bpf2c tests in GitHub.
  # bpf2c:
  #   # Always run this job.
  #   needs: regular
  #   if: github.event_name == 'schedule' || github.event_name == 'pull_request' || github.event_name == 'push' || github.event_name == 'merge_group' || github.event_name == 'workflow_dispatch'
  #   uses: ./.github/workflows/reusable-test.yml
  #   with:
  #     test_command: .\bpf2c_tests.exe -d yes
  #     name: bpf2c
  #     build_artifact: Build-x64
  #     environment: '["windows-2022"]'
  #     vs_dev: true
  #     code_coverage: true
  #     gather_dumps: true
  #     capture_etw: true

  # # Run the bpf2c conformance tests in GitHub.
  # bpf2c_conformance:
  #   # Always run this job.
  #   needs: regular
  #   if: github.event_name == 'schedule' || github.event_name == 'pull_request' || github.event_name == 'push' || github.event_name == 'merge_group' || github.event_name == 'workflow_dispatch'
  #   uses: ./.github/workflows/reusable-test.yml
  #   with:
  #     pre_test: Invoke-WebRequest https://github.com/Alan-Jowett/bpf_conformance/releases/download/v0.0.6/bpf_conformance_runner.exe -OutFile bpf_conformance_runner.exe
  #     test_command: .\bpf_conformance_runner.exe --test_file_directory %SOURCE_ROOT%\external\ebpf-verifier\external\bpf_conformance\tests --cpu_version v4 --plugin_path bpf2c_plugin.exe --debug true --plugin_options "--include %SOURCE_ROOT%\include"
  #     name: bpf2c_conformance
  #     build_artifact: Build-x64
  #     environment: '["windows-2022"]'
  #     vs_dev: true
  #     code_coverage: true
  #     gather_dumps: true
  #     capture_etw: true
  # driver_tests:
  #   needs: regular
  #   if: github.repository == 'microsoft/ebpf-for-windows' && (github.event_name == 'schedule' || github.event_name == 'pull_request' || github.event_name == 'push' || github.event_name == 'merge_group' || github.event_name == 'workflow_dispatch')
  #   uses: ./.github/workflows/reusable-test.yml
  #   strategy:
  #     matrix:
  #       image:
  #         - 'server2022'
  #         - 'server23h2'
  #         - 'server2025'
  #   with:
  #     pre_test: .\setup_ebpf_cicd_tests.ps1 -KmTracing $true -KmTraceType "file"
  #     test_command: .\execute_ebpf_cicd_tests.ps1 -TestMode "CI/CD"
  #     post_test: .\cleanup_ebpf_cicd_tests.ps1 -KmTracing $true
  #     name: driver_${{ matrix.image }}
  #     build_artifact: Build-x64
  #     environment: '["self-hosted", "1ES.Pool=ebpf-cicd-runner-pool-server-2019", "1ES.ImageOverride=${{ matrix.image }}"]'
  #     # driver test copies dumps to testlog folder.
  #     gather_dumps: false
  #     # driver tests manually gather code coverage
  #     code_coverage: false

  driver_tests_arm64:
    needs: onebranch
    if: github.repository == 'microsoft/ebpf-for-windows' && (github.event_name == 'schedule' || github.event_name == 'pull_request' || github.event_name == 'push' || github.event_name == 'merge_group' || github.event_name == 'workflow_dispatch')
    uses: ./.github/workflows/reusable-test.yml
    with:
      pre_test: .\setup_ebpf_cicd_tests.ps1 -KmTracing $true -KmTraceType "file" -ExecuteOnHost
      test_command: .\execute_ebpf_cicd_tests.ps1 -TestMode "CI/CD" -ExecuteOnHost
      post_test: .\cleanup_ebpf_cicd_tests.ps1 -KmTracing $true -ExecuteOnHost
      name: driver_tests_arm64
      build_artifact: Build-ARM64-native-only
      environment: '["windows-11-arm"]'
      # driver test copies dumps to testlog folder.
      gather_dumps: false
      # driver tests manually gather code coverage
      code_coverage: false

  # driver_native_only_tests:
    # needs: regular_native-only
  #   if: github.repository == 'microsoft/ebpf-for-windows' && (github.event_name == 'schedule' || github.event_name == 'pull_request' || github.event_name == 'push' || github.event_name == 'merge_group' || github.event_name == 'workflow_dispatch')
  #   uses: ./.github/workflows/reusable-test.yml
  #   strategy:
  #     matrix:
  #       image:
  #         - 'server2022'
  #         - 'server23h2'
  #         - 'server2025'
  #   with:
  #     pre_test: .\setup_ebpf_cicd_tests.ps1 -KmTracing $true -KmTraceType "file"
  #     test_command: .\execute_ebpf_cicd_tests.ps1 -TestMode "CI/CD"
  #     post_test: .\cleanup_ebpf_cicd_tests.ps1 -KmTracing $true
  #     name: driver_${{ matrix.image }}
  #     build_artifact: Build-x64-native-only
  #     environment: '["self-hosted", "1ES.Pool=ebpf-cicd-runner-pool-server-2019", "1ES.ImageOverride=${{ matrix.image }}"]'
  #     # driver test copies dumps to testlog folder.
  #     gather_dumps: false
  #     # driver tests manually gather code coverage
  #     code_coverage: false
  #     configurations: '["NativeOnlyDebug", "NativeOnlyRelease"]'

  driver_native_only_arm64_tests:
    needs: regular_native-only
    if: github.repository == 'microsoft/ebpf-for-windows' && (github.event_name == 'schedule' || github.event_name == 'pull_request' || github.event_name == 'push' || github.event_name == 'merge_group' || github.event_name == 'workflow_dispatch')
    uses: ./.github/workflows/reusable-test.yml
    with:
      pre_test: .\setup_ebpf_cicd_tests.ps1 -KmTracing $true -KmTraceType "file"
      test_command: .\execute_ebpf_cicd_tests.ps1 -TestMode "CI/CD"
      post_test: .\cleanup_ebpf_cicd_tests.ps1 -KmTracing $true
      name: driver_native_only_arm64
      build_artifact: Build-ARM64-native-only
      environment: '["windows-11-arm"]'
      # driver test copies dumps to testlog folder.
      gather_dumps: false
      # driver tests manually gather code coverage
      code_coverage: false
      configurations: '["NativeOnlyDebug", "NativeOnlyRelease"]'

  # # Run the regression driver tests on self-hosted runners (only for 2022).
  # regression_driver_ws2022:
  #   # Always run this job.
  #   # Only run this on repos that have self-host runners.
  #   needs: regular
  #   if: github.repository == 'microsoft/ebpf-for-windows' && (github.event_name == 'schedule' || github.event_name == 'pull_request' || github.event_name == 'push' || github.event_name == 'merge_group' || github.event_name == 'workflow_dispatch')
  #   uses: ./.github/workflows/reusable-test.yml
  #   with:
  #     pre_test: .\setup_ebpf_cicd_tests.ps1 -KmTracing $true -KmTraceType "file" -TestMode "Regression" -RegressionArtifactsVersion "0.21.0"
  #     test_command: .\execute_ebpf_cicd_tests.ps1 -TestMode "Regression"
  #     post_test: .\cleanup_ebpf_cicd_tests.ps1 -KmTracing $true
  #     name: regression_driver_ws2022
  #     build_artifact: Build-x64
  #     environment: '["self-hosted", "1ES.Pool=ebpf-cicd-runner-pool-server-2019", "1ES.ImageOverride=server2022"]'
  #     # driver test copies dumps to testlog folder.
  #     gather_dumps: false
  #     # driver tests manually gather code coverage
  #     code_coverage: false

  # ossar:
  #   # Always run this job.
  #   needs: regular
  #   if: github.event_name == 'schedule' || github.event_name == 'pull_request' || github.event_name == 'push' || github.event_name == 'merge_group' || github.event_name == 'workflow_dispatch'
  #   uses: ./.github/workflows/ossar-scan.yml
  #   with:
  #     build_artifact: Build-x64

  # # Additional jobs to run on pull and schedule only (skip push).
  # # ---------------------------------------------------------------------------
  # # Build with C++ static analyzer.
  # analyze:
  #   # Only run on schedule and pull request.
  #   if: github.event_name == 'schedule' || github.event_name == 'pull_request' || github.event_name == 'merge_group' || github.event_name == 'workflow_dispatch'
  #   uses: ./.github/workflows/reusable-build.yml
  #   with:
  #     ref: ${{ github.ref }}
  #     repository: ${{ github.repository }}
  #     build_artifact: Build-x64-Analyze
  #     # Analysis on external projects is conditional, as on small CI/CD VMs the compiler can run OOM
  #     build_options: /p:Analysis='True' /p:AnalysisOnExternal='False'

  # # Build with C++ address sanitizer.
  # sanitize:
  #   # Only run on schedule and pull request.
  #   if: github.event_name == 'schedule' || github.event_name == 'pull_request' || github.event_name == 'merge_group' || github.event_name == 'workflow_dispatch'
  #   uses: ./.github/workflows/reusable-build.yml
  #   with:
  #     ref: ${{ github.ref }}
  #     repository: ${{ github.repository }}
  #     build_artifact: Build-x64-Sanitize
  #     build_options: /p:AddressSanitizer='True'

  # bpf2c_fuzzer:
  #   needs: regular
  #   if: github.event_name == 'pull_request' || github.event_name == 'merge_group'
  #   uses: ./.github/workflows/reusable-test.yml
  #   with:
  #     name: bpf2c_fuzzer
  #     test_command: .\bpf2c_fuzzer.exe bpf2c_fuzzer_corpus -use_value_profile=1 -max_total_time=300 -artifact_prefix=Artifacts\
  #     build_artifact: Build-x64
  #     environment: '["windows-2022"]'
  #     code_coverage: false
  #     gather_dumps: true
  #     configurations: '["FuzzerDebug"]'

  # bpf2c_fuzzer_scheduled:
  #   needs: regular
  #   if: github.event_name == 'schedule' || github.event_name == 'workflow_dispatch'
  #   uses: ./.github/workflows/reusable-test.yml
  #   with:
  #     name: bpf2c_fuzzer
  #     test_command: .\bpf2c_fuzzer.exe bpf2c_fuzzer_corpus -use_value_profile=1 -max_total_time=900 -artifact_prefix=Artifacts\
  #     build_artifact: Build-x64
  #     environment: '["windows-2022"]'
  #     code_coverage: false
  #     gather_dumps: true
  #     configurations: '["FuzzerDebug"]'

  # execution_context_fuzzer:
  #   needs: regular
  #   # Always run this job.
  #   if: github.event_name == 'schedule' || github.event_name == 'pull_request' || github.event_name == 'merge_group' || github.event_name == 'workflow_dispatch'
  #   uses: ./.github/workflows/reusable-test.yml
  #   with:
  #     name: execution_context_fuzzer
  #     test_command: .\execution_context_fuzzer.exe execution_context_fuzzer_corpus -use_value_profile=1 -runs=3000 -artifact_prefix=Artifacts\
  #     build_artifact: Build-x64
  #     environment: '["windows-2022"]'
  #     code_coverage: false
  #     gather_dumps: true
  #     configurations: '["FuzzerDebug"]'

  # # Run the verifier fuzzer.
  # verifier_fuzzer:
  #   needs: regular
  #   # Always run this job.
  #   if: github.event_name == 'pull_request' || github.event_name == 'merge_group'
  #   uses: ./.github/workflows/reusable-test.yml
  #   with:
  #     name: verifier_fuzzer
  #     test_command: .\verifier_fuzzer.exe verifier_corpus -use_value_profile=1 -max_total_time=300 -artifact_prefix=Artifacts\
  #     build_artifact: Build-x64
  #     environment: '["windows-2022"]'
  #     code_coverage: false
  #     gather_dumps: true
  #     configurations: '["FuzzerDebug"]'

  # verifier_fuzzer_scheduled:
  #   needs: regular
  #   # Always run this job.
  #   if: github.event_name == 'schedule' || github.event_name == 'workflow_dispatch'
  #   uses: ./.github/workflows/reusable-test.yml
  #   with:
  #     name: verifier_fuzzer
  #     test_command: .\verifier_fuzzer.exe verifier_corpus -use_value_profile=1 -max_total_time=900 -artifact_prefix=Artifacts\
  #     build_artifact: Build-x64
  #     environment: '["windows-2022"]'
  #     code_coverage: false
  #     gather_dumps: true
  #     configurations: '["FuzzerDebug"]'

  # core_helper_fuzzer:
  #   needs: regular
  #   # Always run this job.
  #   if: github.event_name == 'schedule' || github.event_name == 'pull_request' || github.event_name == 'merge_group' || github.event_name == 'workflow_dispatch'
  #   uses: ./.github/workflows/reusable-test.yml
  #   with:
  #     name: core_helper_fuzzer
  #     test_command: .\core_helper_fuzzer core_helper_corpus -max_len=139 -runs=1000 -use_value_profile=1 -artifact_prefix=Artifacts\
  #     build_artifact: Build-x64
  #     environment: '["windows-2022"]'
  #     code_coverage: false
  #     gather_dumps: true
  #     configurations: '["FuzzerDebug"]'

  # netebpfext_fuzzer:
  #   needs: regular
  #   # Always run this job.
  #   if: github.event_name == 'schedule' || github.event_name == 'pull_request' || github.event_name == 'merge_group' || github.event_name == 'workflow_dispatch'
  #   uses: ./.github/workflows/reusable-test.yml
  #   with:
  #     name: netebpfext_fuzzer
  #     test_command: .\netebpfext_fuzzer netebpfext_corpus -max_len=12 -runs=1000 -use_value_profile=1 -artifact_prefix=Artifacts\
  #     build_artifact: Build-x64
  #     environment: '["windows-2022"]'
  #     code_coverage: false
  #     gather_dumps: true
  #     configurations: '["FuzzerDebug"]'

  # # Run Cilium regression tests in GitHub.
  # cilium_tests:
  #   needs: regular
  #   # Only run on schedule and pull request.
  #   if: github.event_name == 'schedule' || github.event_name == 'pull_request' || github.event_name == 'merge_group' || github.event_name == 'workflow_dispatch'
  #   uses: ./.github/workflows/reusable-test.yml
  #   with:
  #     name: cilium_tests
  #     test_command: .\cilium_tests.exe -d yes
  #     build_artifact: Build-x64
  #     environment: '["windows-2022"]'
  #     code_coverage: false
  #     gather_dumps: true

  # # Run the quick stress tests in GitHub.
  # stress:
  #   needs: regular
  #   # Only run on schedule and pull request.
  #   if: github.event_name == 'schedule' || github.event_name == 'pull_request' || github.event_name == 'merge_group' || github.event_name == 'workflow_dispatch'
  #   uses: ./.github/workflows/reusable-test.yml
  #   with:
  #     name: stress
  #     # Until there is a dedicated stress test, re-use the perf test.
  #     test_command: .\ebpf_performance.exe -d yes
  #     build_artifact: Build-x64
  #     environment: '["windows-2022"]'
  #     # No code coverage on stress.
  #     code_coverage: false
  #     gather_dumps: true

  # # Run the unit tests in GitHub with address sanitizer.
  # sanitize_unit_tests:
  #   needs: sanitize
  #   if: github.event_name == 'schedule' || github.event_name == 'pull_request' || github.event_name == 'merge_group' || github.event_name == 'workflow_dispatch'
  #   uses: ./.github/workflows/reusable-test.yml
  #   with:
  #     name: unit_tests
  #     # Exclude [processes] test that ASAN can't work with.
  #     test_command: .\unit_tests.exe -d yes ~[processes]
  #     build_artifact: Build-x64-Sanitize
  #     environment: '["windows-2022"]'
  #     code_coverage: false
  #     gather_dumps: true
  #     capture_etw: true

  # # Run the fault injection simulator in GitHub.
  # fault_injection:
  #   needs: regular
  #   if: github.event_name == 'schedule' || github.event_name == 'pull_request' || github.event_name == 'push' || github.event_name == 'merge_group' || github.event_name == 'workflow_dispatch'
  #   uses: ./.github/workflows/reusable-test.yml
  #   with:
  #     name: fault_injection
  #     test_command: .\unit_tests.exe
  #     build_artifact: Build-x64
  #     environment: '["windows-2022"]'
  #     code_coverage: true
  #     gather_dumps: true
  #     fault_injection: true
  #     leak_detection: true

  # # Run the low memory simulator for netebpfext_unit tests.
  # fault_injection_netebpfext_unit:
  #   needs: regular
  #   if: github.event_name == 'schedule' || github.event_name == 'pull_request' || github.event_name == 'push' || github.event_name == 'merge_group' || github.event_name == 'workflow_dispatch'
  #   uses: ./.github/workflows/reusable-test.yml
  #   with:
  #     name: netebpfext_fault_injection
  #     test_command: .\netebpfext_unit.exe
  #     build_artifact: Build-x64
  #     environment: '["windows-2022"]'
  #     code_coverage: true
  #     gather_dumps: true
  #     fault_injection: true
  #     leak_detection: true

  # # Run a fast multi-threaded stress test pass against the usersim user-mode 'mock' framework.
  # # Added as a 'per-PR' test to catch usersim regressions and/or run-time usage issues.
  # quick_user_mode_multi_threaded_stress_test:
  #   needs: regular
  #   if: github.event_name == 'pull_request' || github.event_name == 'push' || github.event_name == 'merge_group'
  #   uses: ./.github/workflows/reusable-test.yml
  #   with:
  #     name: quick_user_mode_multi_threaded_stress
  #     test_command: .\ebpf_stress_tests_um -tt=8 -td=2
  #     build_artifact: Build-x64
  #     environment: '["windows-2022"]'
  #     code_coverage: false
  #     leak_detection: false
  #     gather_dumps: true
  #     capture_etw: true

  # # Additional jobs to run on a schedule only (skip push and pull request).
  # # ---------------------------------------------------------------------------
  # codeql:
  #   # Only run during daily scheduled run
  #   if: github.event_name == 'schedule' || github.event_name == 'workflow_dispatch'
  #   uses: ./.github/workflows/reusable-build.yml
  #   with:
  #     ref: ${{ github.ref }}
  #     repository: ${{ github.repository }}
  #     build_artifact: Build-x64-CodeQl
  #     build_codeql: true


  # # Run the complete fault injection simulator in GitHub.
  # # Runs on a schedule as this takes a long time to run.
  # fault_injection_full:
  #   needs: regular
  #   if: github.event_name == 'schedule' || github.event_name == 'workflow_dispatch'
  #   uses: ./.github/workflows/reusable-test.yml
  #   with:
  #     name: fault_injection_full
  #     test_command: .\unit_tests.exe
  #     build_artifact: Build-x64
  #     environment: '["windows-2022"]'
  #     code_coverage: false
  #     gather_dumps: true
  #     fault_injection: true
  #     leak_detection: true

  # # Run the complete fault injection simulator for netebpfext in GitHub.
  # # Runs on a schedule as this takes a long time to run.
  # netebpfext_fault_injection_full:
  #   needs: regular
  #   if: github.event_name == 'schedule' || github.event_name == 'workflow_dispatch'
  #   uses: ./.github/workflows/reusable-test.yml
  #   with:
  #     name: netebpfext_fault_injection_full
  #     test_command: .\netebpfext_unit.exe
  #     build_artifact: Build-x64
  #     environment: '["windows-2022"]'
  #     code_coverage: false
  #     gather_dumps: true
  #     fault_injection: true

  # # Run multi-threaded stress tests against the user mode 'mock' framework.
  # user_mode_multi_threaded_stress_test:
  #   needs: regular
  #   if: github.event_name == 'schedule' || github.event_name == 'workflow_dispatch'
  #   uses: ./.github/workflows/reusable-test.yml
  #   with:
  #     name: user_mode_multi_threaded_stress
  #     test_command: .\ebpf_stress_tests_um -tt=8 -td=10
  #     build_artifact: Build-x64
  #     environment: '["windows-2022"]'
  #     code_coverage: false
  #     leak_detection: false
  #     gather_dumps: true
  #     capture_etw: true

  # # Run multi-threaded stress tests with 'restart extension' disabled (default behavior)
  # # against the kernel mode eBPF sub-system.
  # km_mt_stress_tests:
  #   needs: regular
  #   if: github.event_name == 'schedule' || github.event_name == 'workflow_dispatch'
  #   uses: ./.github/workflows/reusable-test.yml
  #   with:
  #     name: km_mt_stress_tests
  #     pre_test: .\setup_ebpf_cicd_tests.ps1 -KmTracing $true -KmTraceType "memory"
  #     test_command: .\execute_ebpf_cicd_tests.ps1 -TestMode "Stress"
  #     post_test: .\cleanup_ebpf_cicd_tests.ps1 -KmTracing $true
  #     build_artifact: Build-x64
  #     environment: '["self-hosted", "1ES.Pool=ebpf-cicd-runner-pool-server-2019", "1ES.ImageOverride=server2022"]'
  #     code_coverage: false
  #     # For this test, we only want kernel mode dumps and not user mode dumps.
  #     gather_dumps: false

  # # Run multi-threaded stress tests with 'restart extension' enabled
  # # against the kernel mode eBPF sub-system.
  # km_mt_stress_tests_restart_extension:
  #   needs: regular
  #   if: github.event_name == 'schedule' || github.event_name == 'workflow_dispatch'
  #   uses: ./.github/workflows/reusable-test.yml
  #   with:
  #     name: km_mt_stress_tests_restart_extension
  #     pre_test: .\setup_ebpf_cicd_tests.ps1 -KmTracing $true -KmTraceType "memory"
  #     test_command: .\execute_ebpf_cicd_tests.ps1 -TestMode "Stress" -Options @("RestartExtension")
  #     post_test: .\cleanup_ebpf_cicd_tests.ps1 -KmTracing $true
  #     build_artifact: Build-x64
  #     environment: '["self-hosted", "1ES.Pool=ebpf-cicd-runner-pool-server-2019", "1ES.ImageOverride=server2022"]'
  #     code_coverage: false
  #     # For this test, we only want kernel mode dumps and not user mode dumps.
  #     gather_dumps: false

  # performance:
  #   needs: regular
  #   if: github.event_name == 'schedule' || github.event_name == 'workflow_dispatch'
  #   uses: ./.github/workflows/reusable-test.yml
  #   with:
  #     name: km_performance
  #     pre_test: .\setup_ebpf_cicd_tests.ps1 -KmTracing $true -KmTraceType "file"
  #     test_command: .\execute_ebpf_cicd_tests.ps1 -TestMode "Performance"
  #     post_test: .\cleanup_ebpf_cicd_tests.ps1 -KmTracing $true
  #     build_artifact: Build-x64
  #     environment: '["ebpf_cicd_perf_ws2022"]'
  #     configurations: '["Release"]'

  # netperf:
  #   if: github.event_name == 'schedule' || github.event_name == 'workflow_dispatch'
  #   uses: ./.github/workflows/netperf.yml
  #   with:
  #     sha: ${{ github.sha }}
  #     ref: ${{ github.ref }}
  #     pull_request: ${{ github.event.pull_request.number }}
  #   secrets:
  #     NET_PERF_TRIGGER: ${{ secrets.NET_PERF_TRIGGER }}

  # upload_perf_results:
  #   needs: performance
  #   if: github.event_name == 'schedule' || github.event_name == 'workflow_dispatch'
  #   uses: ./.github/workflows/upload-perf-results.yml
  #   with:
  #     name: upload_perf_results
  #     result_artifact: km_performance-x64-Release
  #   secrets:
  #     AZURE_CLIENT_ID: ${{ secrets.AZURE_CLIENT_ID }}
  #     AZURE_TENANT_ID: ${{ secrets.AZURE_TENANT_ID }}
  #     AZURE_SUBSCRIPTION_ID: ${{ secrets.AZURE_SUBSCRIPTION_ID }}

  # upload_netperf_results_lab_2022:
  #   needs: netperf
  #   if: github.event_name == 'schedule' || github.event_name == 'workflow_dispatch'
  #   uses: ./.github/workflows/upload-perf-results.yml
  #   with:
  #     name: upload_netperf_results_lab_2022
  #     result_artifact: netperf_lab_2022_x64
  #     platform: Lab Windows 2022
  #   secrets:
  #     AZURE_CLIENT_ID: ${{ secrets.AZURE_CLIENT_ID }}
  #     AZURE_TENANT_ID: ${{ secrets.AZURE_TENANT_ID }}
  #     AZURE_SUBSCRIPTION_ID: ${{ secrets.AZURE_SUBSCRIPTION_ID }}<|MERGE_RESOLUTION|>--- conflicted
+++ resolved
@@ -43,7 +43,6 @@
   # ---------------------------------------------------------------------------
 
   # Perform the regular build.
-<<<<<<< HEAD
   # regular:
   #   # Always run this job.
   #   if: github.event_name == 'schedule' || github.event_name == 'pull_request' || github.event_name == 'push' || github.event_name == 'merge_group' || github.event_name == 'workflow_dispatch'
@@ -55,22 +54,7 @@
   #     generate_release_package: true
   #     build_msi: true
   #     build_nuget: true
-  #     build_options: /p:ReleaseJIT='True'
   #     configurations: '["Debug", "FuzzerDebug", "Release"]'
-=======
-  regular:
-    # Always run this job.
-    if: github.event_name == 'schedule' || github.event_name == 'pull_request' || github.event_name == 'push' || github.event_name == 'merge_group' || github.event_name == 'workflow_dispatch'
-    uses: ./.github/workflows/reusable-build.yml
-    with:
-      ref: ${{ github.ref }}
-      repository: ${{ github.repository }}
-      build_artifact: Build-x64
-      generate_release_package: true
-      build_msi: true
-      build_nuget: true
-      configurations: '["Debug", "FuzzerDebug", "Release"]'
->>>>>>> 782cc0bb
 
   onebranch:
     strategy:
