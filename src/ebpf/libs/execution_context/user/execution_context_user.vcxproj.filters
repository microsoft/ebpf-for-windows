--- conflicted
+++ resolved
@@ -40,8 +40,6 @@
     <ClInclude Include="..\..\..\include\ebpf_program.h">
       <Filter>Header Files</Filter>
     </ClInclude>
-<<<<<<< HEAD
-=======
     <ClInclude Include="..\..\..\include\ebpf_object.h">
       <Filter>Header Files</Filter>
     </ClInclude>
@@ -51,7 +49,6 @@
     <ClInclude Include="..\..\..\include\ebpf_pinning_table.h">
       <Filter>Header Files</Filter>
     </ClInclude>
->>>>>>> 44e748fc
   </ItemGroup>
   <ItemGroup>
     <ClCompile Include="..\ebpf_core.c">
