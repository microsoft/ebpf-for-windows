// Copyright (c) Microsoft Corporation
// SPDX-License-Identifier: MIT

#include "ebpf_core.h"
#include "ebpf_handle.h"
#include "ebpf_native.h"
#include "ebpf_object.h"
#include "ebpf_program.h"
#include "ebpf_protocol.h"

#define DEFAULT_PIN_ROOT_PATH "/ebpf/global"
#define EBPF_MAX_PIN_PATH_LENGTH 256

static const uint32_t _ebpf_native_marker = 'entv';

#ifndef GUID_NULL
static const GUID GUID_NULL = {0, 0, 0, {0, 0, 0, 0, 0, 0, 0, 0}};
#endif

typedef uint64_t (*helper_function_address)(uint64_t r1, uint64_t r2, uint64_t r3, uint64_t r4, uint64_t r5);

typedef struct _ebpf_native_map
{
    map_entry_t* entry;
    struct _ebpf_native_map* inner_map;
    ebpf_handle_t handle;
    ebpf_handle_t inner_map_handle;
    int32_t original_id;
    int32_t inner_map_original_id;
    ebpf_utf8_string_t pin_path;
    bool reused;
    bool pinned;
} ebpf_native_map_t;

typedef struct _ebpf_native_program
{
    program_entry_t* entry;
    ebpf_handle_t handle;
} ebpf_native_program_t;

typedef struct _ebpf_native_module
{
<<<<<<< HEAD
    ebpf_base_object_t base;
    GUID client_id;
=======
    GUID client_module_id;
>>>>>>> bdd4df8c
    metadata_table_t* table;
    bool initializing;
    bool initialized;
    bool loading;
    bool loaded;
    _Field_z_ wchar_t* service_name;
    bool detaching;
    bool unloading;
    ebpf_lock_t lock;
    ebpf_native_map_t* maps;
    size_t map_count;
    ebpf_native_program_t* programs;
    size_t program_count;
    HANDLE nmr_binding_handle;
    ebpf_list_entry_t list_entry;
} ebpf_native_module_t;

static GUID _ebpf_native_npi_id = {/* c847aac8-a6f2-4b53-aea3-f4a94b9a80cb */
                                   0xc847aac8,
                                   0xa6f2,
                                   0x4b53,
                                   {0xae, 0xa3, 0xf4, 0xa9, 0x4b, 0x9a, 0x80, 0xcb}};

static GUID _ebpf_native_provider_id = {/* 5e24d2f5-f799-42c3-a945-87feefd930a7 */
                                        0x5e24d2f5,
                                        0xf799,
                                        0x42c3,
                                        {0xa9, 0x45, 0x87, 0xfe, 0xef, 0xd9, 0x30, 0xa7}};

static ebpf_extension_provider_t* _ebpf_native_provider = NULL;

#define EBPF_CLIENT_TABLE_BUCKET_COUNT 64
static ebpf_lock_t _ebpf_native_client_table_lock = {0};
static _Requires_lock_held_(&_ebpf_native_client_table_lock) ebpf_hash_table_t* _ebpf_native_client_table = NULL;

ebpf_result_t
ebpf_native_load_driver(_In_z_ const wchar_t* service_name);
void
ebpf_native_unload_driver(_In_z_ const wchar_t* service_name);

static void
_ebpf_native_unload_work_item(_In_opt_ const void* service)
{
    // Do not free "service" here. It is freed by platform.
    if (service != NULL) {
        ebpf_native_unload_driver((const wchar_t*)service);
    }
}

static inline bool
_ebpf_native_is_map_in_map(_In_ const ebpf_native_map_t* map)
{
    if (map->entry->definition.type == BPF_MAP_TYPE_HASH_OF_MAPS ||
        map->entry->definition.type == BPF_MAP_TYPE_ARRAY_OF_MAPS) {
        return true;
    }

    return false;
}

static void
_ebpf_native_clean_up_maps(_In_reads_(map_count) _Frees_ptr_ ebpf_native_map_t* maps, size_t map_count, bool unpin)
{
    for (uint32_t count = 0; count < map_count; count++) {
        ebpf_native_map_t* map = &maps[count];

        if (unpin) {
            // Map should only be unpinned if this is a failure case, and the map
            // was created and pinned while loading the native module.
            if (map->pin_path.value && map->pinned && !map->reused) {
                ebpf_core_update_pinning(UINT64_MAX, &map->pin_path);
            }
        }
        if (map->pin_path.value) {
#pragma warning(push)
#pragma warning(disable : 6001) // Using uninitialized memory '*maps.pin_path.value'
            ebpf_free(map->pin_path.value);
#pragma warning(pop)
        }
        if (map->handle != ebpf_handle_invalid) {
            ebpf_handle_close(map->handle);
        }
    }

    ebpf_free(maps);
}

static void
_ebpf_native_clean_up_programs(_In_reads_(count_of_programs) ebpf_native_program_t* programs, size_t count_of_programs)
{
    for (uint32_t i = 0; i < count_of_programs; i++) {
        if (programs[i].handle != ebpf_handle_invalid) {
            ebpf_handle_close(programs[i].handle);
        }
    }

    ebpf_free(programs);
}

static void
_ebpf_native_clean_up_module(_In_ ebpf_native_module_t* module)
{
    _ebpf_native_clean_up_maps(module->maps, module->map_count, false);
    _ebpf_native_clean_up_programs(module->programs, module->program_count);

    module->maps = NULL;
    module->map_count = 0;
    module->programs = NULL;
    module->program_count = 0;

    ebpf_free(module->service_name);
    ebpf_lock_destroy(&module->lock);

    ebpf_free(module);
}

void
ebpf_native_acquire_reference(_Inout_ ebpf_native_module_t* module)
{
    ebpf_assert(module->base.marker == _ebpf_native_marker);
    int32_t new_ref_count = ebpf_interlocked_increment_int32(&module->base.reference_count);
    ebpf_assert(new_ref_count != 1);
}

void
ebpf_native_release_reference(_In_opt_ ebpf_native_module_t* module)
{
    int32_t new_ref_count;
    GUID* module_id = NULL;
    ebpf_result_t result = EBPF_SUCCESS;
    bool lock_acquired = false;
    ebpf_lock_state_t module_lock_state = 0;

    if (!module)
        EBPF_RETURN_VOID();

    ebpf_assert(module->base.marker == _ebpf_native_marker);

    new_ref_count = ebpf_interlocked_decrement_int32(&module->base.reference_count);
    ebpf_assert(new_ref_count != -1);

    if (new_ref_count == 1) {
        // Check if all the program references have been released. If that
        // is the case, explicitly unload the driver, if it is safe to do so.
        bool unload = false;
        module_lock_state = ebpf_lock_lock(&module->lock);
        lock_acquired = true;
        if (!module->detaching) {
            // If the module is not yet marked as detaching, and reference
            // count is 1, it means all the program references have been
            // released.
            EBPF_LOG_MESSAGE_GUID(
                EBPF_TRACELOG_LEVEL_INFO,
                EBPF_TRACELOG_KEYWORD_NATIVE,
                "ebpf_native_release_reference: all program references released. Unloading module",
                module->client_module_id);
            // TODO: https://github.com/microsoft/ebpf-for-windows/issues/1511
            module_id = (GUID*)ebpf_allocate(sizeof(GUID));
            if (module_id == NULL) {
                result = EBPF_NO_MEMORY;
                goto Done;
            }
            unload = true;
            *module_id = module->client_module_id;
        }
        ebpf_lock_unlock(&module->lock, module_lock_state);
        lock_acquired = false;
        if (unload) {
            ebpf_native_unload(module_id);
            ebpf_free(module_id);
        }
    } else if (new_ref_count == 0) {
        ebpf_lock_state_t state = ebpf_lock_lock(&_ebpf_native_client_table_lock);
        // Delete entry from hash table.
        ebpf_hash_table_delete(_ebpf_native_client_table, (const uint8_t*)&module->client_module_id);
        ebpf_lock_unlock(&_ebpf_native_client_table_lock, state);

        EBPF_LOG_MESSAGE_GUID(
            EBPF_TRACELOG_LEVEL_INFO,
            EBPF_TRACELOG_KEYWORD_NATIVE,
            "ebpf_native_release_reference: ref is 0, complete detach callback",
            module->client_module_id);

        // All references to the module have been released. Safe to complete the detach callback.
        NmrProviderDetachClientComplete(module->nmr_binding_handle);

        // Clean up the native module.
        _ebpf_native_clean_up_module(module);
    }
Done:
    if (lock_acquired) {
        ebpf_lock_unlock(&module->lock, module_lock_state);
    }
    if (result != EBPF_SUCCESS) {
        ebpf_free(module_id);
    }
    EBPF_RETURN_VOID();
}

/**
 * @brief Unload driver for all the native modules in _ebpf_native_client_table
 *
 */
static void
_ebpf_native_unload_all()
{
    EBPF_LOG_ENTRY();
    ebpf_result_t result = EBPF_SUCCESS;
    ebpf_lock_state_t state;
    ebpf_list_entry_t free_list;
    ebpf_list_entry_t* entry;
    GUID module_id = GUID_NULL;
    ebpf_native_module_t** module = NULL;

    if (!_ebpf_native_client_table) {
        return;
    }

    if (!_ebpf_native_client_table) {
        return;
    }

    ebpf_list_initialize(&free_list);

    // Add all the modules in a free list.
    state = ebpf_lock_lock(&_ebpf_native_client_table_lock);
    while (true) {
        result = ebpf_hash_table_next_key_and_value(
            _ebpf_native_client_table,
            (const uint8_t*)(IsEqualGUID(&module_id, &GUID_NULL) ? NULL : &module_id),
            (uint8_t*)&module_id,
            (uint8_t**)&module);
        if (result != EBPF_SUCCESS) {
            ebpf_assert(result == EBPF_NO_MORE_KEYS);
            break;
        }

        // Add the module to the free list.
        ebpf_list_insert_tail(&free_list, &((*module)->list_entry));
    }
    ebpf_lock_unlock(&_ebpf_native_client_table_lock, state);

    while (!ebpf_list_is_empty(&free_list)) {
        entry = free_list.Flink;
        ebpf_native_module_t* free_module = CONTAINING_RECORD(entry, ebpf_native_module_t, list_entry);
        ebpf_list_remove_entry(entry);

        ebpf_native_unload(&free_module->client_module_id);
    }

    EBPF_RETURN_VOID();
}

void
ebpf_native_terminate()
{
    EBPF_LOG_ENTRY();
    // Unload all the native module drivers.
    _ebpf_native_unload_all();

    // ebpf_provider_unload is blocking call until all the
    // native modules have been detached.
    ebpf_provider_unload(_ebpf_native_provider);

    // All native modules should be cleaned up by now.
    ebpf_assert(!_ebpf_native_client_table || ebpf_hash_table_key_count(_ebpf_native_client_table) == 0);

    ebpf_hash_table_destroy(_ebpf_native_client_table);
    _ebpf_native_client_table = NULL;
    ebpf_lock_destroy(&_ebpf_native_client_table_lock);

    EBPF_RETURN_VOID();
}

static NTSTATUS
_ebpf_native_provider_attach_client_callback(
    HANDLE nmr_binding_handle,
    _In_ void* provider_context,
    _In_ PNPI_REGISTRATION_INSTANCE client_registration_instance,
    _In_ void* client_binding_context,
    _In_ const void* client_dispatch,
    _Out_ void** provider_binding_context,
    _Out_ const void** provider_dispatch)
{
    UNREFERENCED_PARAMETER(provider_context);
    UNREFERENCED_PARAMETER(client_binding_context);
    UNREFERENCED_PARAMETER(client_dispatch);

    *provider_dispatch = NULL;
    *provider_binding_context = NULL;

    const GUID* client_module_id = &client_registration_instance->ModuleId->Guid;
    EBPF_LOG_MESSAGE_GUID(
        EBPF_TRACELOG_LEVEL_INFO,
        EBPF_TRACELOG_KEYWORD_NATIVE,
        "_ebpf_native_client_attach_callback: Called for",
        *client_module_id);
    ebpf_result_t result = EBPF_SUCCESS;
    ebpf_lock_state_t state = 0;
    ebpf_native_module_t** module = NULL;
    bool lock_acquired = false;
    metadata_table_t* table = NULL;
    ebpf_native_module_t* client_context = ebpf_allocate(sizeof(ebpf_native_module_t));

    if (!client_context) {
        result = EBPF_NO_MEMORY;
        goto Done;
    }
    table = (metadata_table_t*)client_registration_instance->NpiSpecificCharacteristics;
    if (!table->programs || !table->maps) {
        result = EBPF_INVALID_ARGUMENT;
        goto Done;
    }

    ebpf_lock_create(&client_context->lock);
    // Acquire "attach" reference. Released when detach is called for this module.
<<<<<<< HEAD
    client_context->base.reference_count = 1;
    client_context->client_id = *client_id;
=======
    client_context->reference_count = 1;
    client_context->client_module_id = *client_module_id;
>>>>>>> bdd4df8c
    client_context->initialized = false;
    client_context->table = table;
    client_context->nmr_binding_handle = nmr_binding_handle;

    // Insert the new client context in the hash table.
    state = ebpf_lock_lock(&_ebpf_native_client_table_lock);
    lock_acquired = true;
    result = ebpf_hash_table_find(_ebpf_native_client_table, (const uint8_t*)client_module_id, (uint8_t**)&module);
    if (result == EBPF_SUCCESS) {
        result = EBPF_OBJECT_ALREADY_EXISTS;
        EBPF_LOG_MESSAGE_GUID(
            EBPF_TRACELOG_LEVEL_ERROR,
            EBPF_TRACELOG_KEYWORD_NATIVE,
            "_ebpf_native_client_attach_callback: Module already exists",
            *client_module_id);
        goto Done;
    }
    result = ebpf_hash_table_update(
        _ebpf_native_client_table,
        (const uint8_t*)client_module_id,
        (const uint8_t*)&client_context,
        EBPF_HASH_TABLE_OPERATION_INSERT);
    if (result != EBPF_SUCCESS) {
        goto Done;
    }

Done:
    if (lock_acquired) {
        ebpf_lock_unlock(&_ebpf_native_client_table_lock, state);
        lock_acquired = false;
    }
    if (result != EBPF_SUCCESS) {
        ebpf_free(client_context);
    } else {
        *provider_dispatch = NULL;
        *provider_binding_context = client_context;
    }
    EBPF_RETURN_NTSTATUS(ebpf_result_to_ntstatus(result));
}

static NTSTATUS
_ebpf_native_provider_detach_client_callback(_In_ void* provider_binding_context)
{
    ebpf_native_module_t* context = (ebpf_native_module_t*)provider_binding_context;

    EBPF_LOG_MESSAGE_GUID(
        EBPF_TRACELOG_LEVEL_INFO,
        EBPF_TRACELOG_KEYWORD_NATIVE,
        "_ebpf_native_client_detach_callback: Called for",
        context->client_module_id);
    // 1. Find the entry in the hash table using "client_id"
    // 2. Release the "attach" reference on the native module.
    // 3. Return EBPF_PENDING
    ebpf_result_t result = EBPF_PENDING;
    ebpf_native_module_t** existing_module = NULL;
    ebpf_native_module_t* module = NULL;
    ebpf_lock_state_t state = ebpf_lock_lock(&_ebpf_native_client_table_lock);
    bool lock_acquired = true;
    if (ebpf_hash_table_find(
            _ebpf_native_client_table, (const uint8_t*)&context->client_module_id, (uint8_t**)&existing_module) !=
        EBPF_SUCCESS) {
        result = EBPF_SUCCESS;
        goto Done;
    }
    ebpf_lock_unlock(&_ebpf_native_client_table_lock, state);
    lock_acquired = false;
    module = *existing_module;
    state = ebpf_lock_lock(&module->lock);
    ebpf_assert(module->detaching == false);
    module->detaching = true;
    ebpf_lock_unlock(&module->lock, state);
    ebpf_native_release_reference(module);

Done:
    if (lock_acquired) {
        ebpf_lock_unlock(&_ebpf_native_client_table_lock, state);
    }
    EBPF_RETURN_NTSTATUS(ebpf_result_to_ntstatus(result));
}

ebpf_result_t
ebpf_native_initiate()
{
    EBPF_LOG_ENTRY();
    ebpf_result_t return_value;
    bool hash_table_created = false;

    ebpf_lock_create(&_ebpf_native_client_table_lock);

    return_value = ebpf_hash_table_create(
        &_ebpf_native_client_table,
        ebpf_allocate,
        ebpf_free,
        sizeof(GUID),
        sizeof(ebpf_native_module_t*),
        EBPF_CLIENT_TABLE_BUCKET_COUNT,
        NULL);
    if (return_value != EBPF_SUCCESS) {
        goto Done;
    }
    hash_table_created = true;

    return_value = ebpf_provider_load(
        &_ebpf_native_provider,
        &_ebpf_native_npi_id,
        &_ebpf_native_provider_id,
        NULL,
        NULL,
        NULL,
        NULL,
        _ebpf_native_provider_attach_client_callback,
        _ebpf_native_provider_detach_client_callback,
        NULL);

    if (return_value != EBPF_SUCCESS) {
        goto Done;
    }

Done:
    if (return_value != EBPF_SUCCESS) {
        if (hash_table_created) {
            ebpf_hash_table_destroy(_ebpf_native_client_table);
            _ebpf_native_client_table = NULL;
        }
        ebpf_lock_destroy(&_ebpf_native_client_table_lock);
    }

    EBPF_RETURN_RESULT(return_value);
}

static ebpf_native_map_t*
_ebpf_native_get_next_map_to_create(_In_ ebpf_native_map_t* maps, size_t map_count)
{
    for (uint32_t i = 0; i < map_count; i++) {
        ebpf_native_map_t* map = &maps[i];
        if (map->handle != ebpf_handle_invalid) {
            // Already created.
            continue;
        }
        if (!_ebpf_native_is_map_in_map(map)) {
            return map;
        }
        if (map->inner_map == NULL) {
            // This map requires an inner map template, look up which one.
            for (uint32_t j = 0; j < map_count; j++) {
                ebpf_native_map_t* inner_map = &maps[j];
                if (inner_map->original_id == map->inner_map_original_id) {
                    map->inner_map = inner_map;
                    break;
                }
            }
            if (map->inner_map == NULL) {
                // We can't create this map because there is no inner template.
                continue;
            }
        }
        if (map->inner_map->handle == ebpf_handle_invalid) {
            // We need to create the inner map template first.
            continue;
        }

        return map;
    }

    // There are no maps left that we can create.
    return NULL;
}

static ebpf_result_t
_ebpf_native_initialize_maps(
    _In_ const GUID* module_id,
    _Out_writes_(map_count) ebpf_native_map_t* native_maps,
    _Inout_updates_(map_count) map_entry_t* maps,
    size_t map_count)
{
    EBPF_LOG_ENTRY();
    ebpf_result_t result = EBPF_SUCCESS;
    const int ORIGINAL_ID_OFFSET = 1;
    for (uint32_t i = 0; i < map_count; i++) {
        if (maps[i].definition.pinning != PIN_NONE && maps[i].definition.pinning != PIN_GLOBAL_NS) {
            result = EBPF_INVALID_ARGUMENT;
            goto Done;
        }
        native_maps[i].entry = &maps[i];
        native_maps[i].original_id = i + ORIGINAL_ID_OFFSET;
        native_maps[i].handle = ebpf_handle_invalid;
        maps[i].address = NULL;

        if (maps[i].definition.pinning == PIN_GLOBAL_NS) {
            // Construct the pin path.
            size_t prefix_length = strnlen(DEFAULT_PIN_ROOT_PATH, EBPF_MAX_PIN_PATH_LENGTH);
            size_t name_length = strnlen_s(maps[i].name, BPF_OBJ_NAME_LEN);
            if (name_length == 0 || name_length >= BPF_OBJ_NAME_LEN ||
                prefix_length + name_length + 1 >= EBPF_MAX_PIN_PATH_LENGTH) {
                EBPF_LOG_MESSAGE_GUID(
                    EBPF_TRACELOG_LEVEL_ERROR,
                    EBPF_TRACELOG_KEYWORD_NATIVE,
                    "_ebpf_native_initialize_maps: map pin path too long",
                    *module_id);
                result = EBPF_INVALID_ARGUMENT;
                goto Done;
            }

            native_maps[i].pin_path.value = ebpf_allocate(prefix_length + name_length + 1);
            if (native_maps[i].pin_path.value == NULL) {
                result = EBPF_NO_MEMORY;
                goto Done;
            }
            native_maps[i].pin_path.length = prefix_length + name_length + 1;
            memcpy(native_maps[i].pin_path.value, DEFAULT_PIN_ROOT_PATH, prefix_length);
            memcpy(native_maps[i].pin_path.value + prefix_length, "/", 1);
            memcpy(native_maps[i].pin_path.value + prefix_length + 1, maps[i].name, name_length);
        } else {
            native_maps[i].pin_path.value = NULL;
            native_maps[i].pin_path.length = 0;
        }
    }

    // Populate inner map fd.
    for (uint32_t i = 0; i < map_count; i++) {
        ebpf_map_definition_in_file_t* definition = &(native_maps[i].entry->definition);
        int32_t inner_map_original_id = -1;
        if (_ebpf_native_is_map_in_map(&native_maps[i])) {
            if (definition->inner_map_idx != 0) {
                inner_map_original_id = definition->inner_map_idx + ORIGINAL_ID_OFFSET;
            } else if (definition->inner_id != 0) {
                for (uint32_t j = 0; j < map_count; j++) {
                    ebpf_map_definition_in_file_t* inner_definition = &(native_maps[j].entry->definition);
                    if (inner_definition->id == definition->inner_id && i != j) {
                        inner_map_original_id = j + ORIGINAL_ID_OFFSET;
                        break;
                    }
                }
            }
        }
        native_maps[i].inner_map_original_id = inner_map_original_id;
    }

Done:
    EBPF_RETURN_RESULT(result);
}

static ebpf_result_t
_ebpf_native_validate_map(_In_ const ebpf_native_map_t* map, ebpf_handle_t original_map_handle)
{
    EBPF_LOG_ENTRY();
    // Validate that the existing map definition matches with this new map.
    struct bpf_map_info info;
    ebpf_core_object_t* object;
    ebpf_handle_t inner_map_handle = ebpf_handle_invalid;
    uint16_t info_size = (uint16_t)sizeof(info);
    ebpf_result_t result = ebpf_object_reference_by_handle(original_map_handle, EBPF_OBJECT_MAP, &object);
    if (result != EBPF_SUCCESS) {
        goto Exit;
    }

    result = ebpf_map_get_info((ebpf_map_t*)object, (uint8_t*)&info, &info_size);
    if (result != EBPF_SUCCESS) {
        goto Exit;
    }

    if (info.type != map->entry->definition.type || info.key_size != map->entry->definition.key_size ||
        info.value_size != map->entry->definition.value_size ||
        info.max_entries != map->entry->definition.max_entries) {
        result = EBPF_INVALID_ARGUMENT;
        goto Exit;
    }

    // Extra checks for map-in-map.
    if (_ebpf_native_is_map_in_map(map)) {
        ebpf_native_map_t* inner_map = map->inner_map;
        ebpf_assert(inner_map != NULL);
        // Code analysis doesn't understand that inner_map is not NULL if _ebpf_native_is_map_in_map() returns true.
        _Analysis_assume_(inner_map != NULL);

        if (info.inner_map_id == EBPF_ID_NONE) {
            // The original map is pinned but its template is not initialized yet.
            result = EBPF_INVALID_ARGUMENT;
            goto Exit;
        }

        // For map-in-map, validate the inner map template also.
        result = ebpf_core_get_handle_by_id(EBPF_OBJECT_MAP, info.inner_map_id, &inner_map_handle);
        if (result != EBPF_SUCCESS) {
            result = EBPF_INVALID_ARGUMENT;
            goto Exit;
        }
        result = _ebpf_native_validate_map(inner_map, inner_map_handle);
        ebpf_handle_close(inner_map_handle);
    }

Exit:
    ebpf_object_release_reference(object);
    EBPF_RETURN_RESULT(result);
}

static ebpf_result_t
_ebpf_native_reuse_map(_Inout_ ebpf_native_map_t* map)
{
    ebpf_result_t result = EBPF_SUCCESS;
    ebpf_handle_t handle = ebpf_handle_invalid;
    // Check if a map is already present with this pin path.
    ebpf_core_get_pinned_object(&map->pin_path, &handle);
    if (handle == ebpf_handle_invalid) {
        goto Exit;
    }

    // Recursively validate that the map definition matches with the existing
    // map.
    result = _ebpf_native_validate_map(map, handle);
    if (result != EBPF_SUCCESS) {
        goto Exit;
    }

    // The map can be reused. Populate map handle.
    map->handle = handle;
    map->reused = true;
    map->pinned = true;

Exit:
    if (result != EBPF_SUCCESS) {
        ebpf_handle_close(handle);
    }
    return result;
}

static ebpf_result_t
_ebpf_native_create_maps(_Inout_ ebpf_native_module_t* module)
{
    EBPF_LOG_ENTRY();
    ebpf_result_t result = EBPF_SUCCESS;
    ebpf_native_map_t* native_maps = NULL;
    map_entry_t* maps = NULL;
    size_t map_count = 0;
    ebpf_utf8_string_t map_name = {0};
    ebpf_map_definition_in_memory_t map_definition = {0};

    // Get the maps
    module->table->maps(&maps, &map_count);
    if (map_count == 0) {
        EBPF_RETURN_RESULT(EBPF_SUCCESS);
    }

    module->maps = (ebpf_native_map_t*)ebpf_allocate(map_count * sizeof(ebpf_native_map_t));
    if (module->maps == NULL) {
        EBPF_RETURN_RESULT(EBPF_NO_MEMORY);
    }
    module->map_count = map_count;
    native_maps = module->maps;

    result = _ebpf_native_initialize_maps(&module->client_module_id, native_maps, maps, map_count);
    if (result != EBPF_SUCCESS) {
        goto Done;
    }

    for (uint32_t count = 0; count < map_count; count++) {
        ebpf_native_map_t* native_map = _ebpf_native_get_next_map_to_create(native_maps, map_count);
        if (native_map == NULL) {
            // Any remaining maps cannot be created.
            result = EBPF_INVALID_OBJECT;
            EBPF_LOG_MESSAGE_GUID(
                EBPF_TRACELOG_LEVEL_ERROR,
                EBPF_TRACELOG_KEYWORD_NATIVE,
                "_ebpf_native_create_maps: module already detaching / unloading",
                module->client_module_id);
            break;
        }

        if (native_map->entry->definition.pinning == PIN_GLOBAL_NS) {
            result = _ebpf_native_reuse_map(native_map);
            if (result != EBPF_SUCCESS) {
                break;
            }
            if (native_map->reused) {
                continue;
            }
        }

        ebpf_handle_t inner_map_handle = (native_map->inner_map) ? native_map->inner_map->handle : ebpf_handle_invalid;
        map_name.length = strlen(native_map->entry->name);
        map_name.value = (uint8_t*)ebpf_allocate(map_name.length);
        if (map_name.value == NULL) {
            result = EBPF_NO_MEMORY;
            break;
        }
        memcpy(map_name.value, native_map->entry->name, map_name.length);
        map_definition.type = native_map->entry->definition.type;
        map_definition.key_size = native_map->entry->definition.key_size;
        map_definition.value_size = native_map->entry->definition.value_size;
        map_definition.max_entries = native_map->entry->definition.max_entries;

        result = ebpf_core_create_map(&map_name, &map_definition, inner_map_handle, &native_map->handle);
        if (result != EBPF_SUCCESS) {
            break;
        }

        ebpf_free(map_name.value);
        map_name.value = NULL;

        // If pin_path is set and the map is not yet pinned, pin it now.
        if (native_map->pin_path.value != NULL && !native_map->pinned) {
            result = ebpf_core_update_pinning(native_map->handle, &native_map->pin_path);
            if (result != EBPF_SUCCESS) {
                break;
            }
            native_map->pinned = true;
        }
    }

Done:
    if (result != EBPF_SUCCESS) {
        _ebpf_native_clean_up_maps(module->maps, module->map_count, true);
        module->maps = NULL;
        module->map_count = 0;
    }
    if (map_name.value != NULL) {
        ebpf_free(map_name.value);
    }

    EBPF_RETURN_RESULT(result);
}

static void
_ebpf_native_initialize_programs(
    _Out_writes_(program_count) ebpf_native_program_t* native_programs,
    _In_reads_(program_count) program_entry_t* programs,
    size_t program_count)
{
    for (uint32_t i = 0; i < program_count; i++) {
        native_programs[i].entry = &programs[i];
        native_programs[i].handle = ebpf_handle_invalid;
    }
}

static ebpf_result_t
_ebpf_native_resolve_maps_for_program(_In_ ebpf_native_module_t* module, _In_ const ebpf_native_program_t* program)
{
    EBPF_LOG_ENTRY();
    ebpf_result_t result;
    ebpf_handle_t* map_handles = NULL;
    uintptr_t* map_addresses = NULL;
    uint16_t* map_indices = program->entry->referenced_map_indices;
    uint16_t map_count = program->entry->referenced_map_count;
    ebpf_native_map_t* native_maps = module->maps;

    if (map_count == 0) {
        // No maps associated with this program.
        EBPF_RETURN_RESULT(EBPF_SUCCESS);
    }

    // Validate all map indices are within range.
    for (uint32_t i = 0; i < map_count; i++) {
        if (map_indices[i] >= module->map_count) {
            EBPF_LOG_MESSAGE_GUID(
                EBPF_TRACELOG_LEVEL_ERROR,
                EBPF_TRACELOG_KEYWORD_NATIVE,
                "_ebpf_native_resolve_maps_for_program: map indices not within range",
                module->client_module_id);
            EBPF_RETURN_RESULT(EBPF_INVALID_ARGUMENT);
        }
    }

    map_handles = ebpf_allocate(map_count * sizeof(ebpf_handle_t));
    if (map_handles == NULL) {
        result = EBPF_NO_MEMORY;
        goto Done;
    }

    map_addresses = ebpf_allocate(map_count * sizeof(uintptr_t));
    if (map_addresses == NULL) {
        result = EBPF_NO_MEMORY;
        goto Done;
    }

    // Iterate over the map indices to get all the handles.
    for (uint16_t i = 0; i < map_count; i++) {
        map_handles[i] = native_maps[map_indices[i]].handle;
    }

    result = ebpf_core_resolve_maps(program->handle, map_count, map_handles, map_addresses);
    if (result != EBPF_SUCCESS) {
        goto Done;
    }

    // Update the addresses in the map entries.
    for (uint16_t i = 0; i < map_count; i++) {
        // Same map can be used in multiple programs and hence resolved multiple times.
        // Verify that the address of a map does not change.
        if (native_maps[map_indices[i]].entry->address != NULL &&
            native_maps[map_indices[i]].entry->address != (void*)map_addresses[i]) {
            result = EBPF_INVALID_ARGUMENT;
            EBPF_LOG_MESSAGE_GUID(
                EBPF_TRACELOG_LEVEL_ERROR,
                EBPF_TRACELOG_KEYWORD_NATIVE,
                "_ebpf_native_resolve_maps_for_program: map address changed",
                module->client_module_id);
            goto Done;
        }
        native_maps[map_indices[i]].entry->address = (void*)map_addresses[i];
    }

Done:
    ebpf_free(map_handles);
    ebpf_free(map_addresses);
    EBPF_RETURN_RESULT(result);
}

static ebpf_result_t
_ebpf_native_resolve_helpers_for_program(_In_ ebpf_native_module_t* module, _In_ ebpf_native_program_t* program)
{
    EBPF_LOG_ENTRY();
    UNREFERENCED_PARAMETER(module);
    ebpf_result_t result;
    uint32_t* helper_ids = NULL;
    helper_function_address* helper_addresses = NULL;
    uint16_t helper_count = program->entry->helper_count;
    helper_function_entry_t* helpers = program->entry->helpers;

    if (helper_count == 0) {
        // No helpers called by this program.
        EBPF_RETURN_RESULT(EBPF_SUCCESS);
    }

    helper_ids = ebpf_allocate(helper_count * sizeof(uint32_t));
    if (helper_ids == NULL) {
        result = EBPF_NO_MEMORY;
        goto Done;
    }

    helper_addresses = ebpf_allocate(helper_count * sizeof(helper_function_address));
    if (helper_addresses == NULL) {
        result = EBPF_NO_MEMORY;
        goto Done;
    }

    // Iterate over the helper indices to get all the helper ids.
    for (uint16_t i = 0; i < helper_count; i++) {
        helper_ids[i] = helpers[i].helper_id;
    }

    result = ebpf_core_resolve_helper(program->handle, helper_count, helper_ids, (uint64_t*)helper_addresses);
    if (result != EBPF_SUCCESS) {
        EBPF_LOG_MESSAGE_GUID(
            EBPF_TRACELOG_LEVEL_ERROR,
            EBPF_TRACELOG_KEYWORD_NATIVE,
            "ebpf_core_resolve_helper failed",
            module->client_module_id);
        goto Done;
    }

    // Update the addresses in the helper entries.
    for (uint16_t i = 0; i < helper_count; i++) {
        helpers[i].address = helper_addresses[i];
    }

Done:
    ebpf_free(helper_ids);
    ebpf_free(helper_addresses);
    EBPF_RETURN_RESULT(result);
}

static void
_ebpf_native_initialize_helpers_for_program(_In_ ebpf_native_module_t* module, _In_ ebpf_native_program_t* program)
{
    UNREFERENCED_PARAMETER(module);
    size_t helper_count = program->entry->helper_count;
    helper_function_entry_t* helpers = program->entry->helpers;
    // Initialize the helper entries.
    for (size_t i = 0; i < helper_count; i++) {
        helpers[i].address = NULL;
        if (helpers[i].helper_id == BPF_FUNC_tail_call) {
            helpers[i].tail_call = true;
        }
    }
}

static ebpf_result_t
_ebpf_native_load_programs(_In_ ebpf_native_module_t* module)
{
    ebpf_result_t result = EBPF_SUCCESS;
    ebpf_native_program_t* native_programs = NULL;
    program_entry_t* programs = NULL;
    size_t program_count = 0;
    size_t program_name_length = 0;
    size_t section_name_length = 0;
    uint8_t* program_name = NULL;
    uint8_t* section_name = NULL;

    // Get the programs.
    module->table->programs(&programs, &program_count);
    if (program_count == 0 || programs == NULL) {
        return EBPF_INVALID_OBJECT;
    }

    module->programs = (ebpf_native_program_t*)ebpf_allocate(program_count * sizeof(ebpf_native_program_t));
    if (module->programs == NULL) {
        return EBPF_NO_MEMORY;
    }
    module->program_count = program_count;
    native_programs = module->programs;

    _ebpf_native_initialize_programs(native_programs, programs, program_count);

    for (uint32_t count = 0; count < program_count; count++) {
        ebpf_native_program_t* native_program = &native_programs[count];
        program_entry_t* program = native_program->entry;
        ebpf_program_parameters_t parameters = {0};

        _ebpf_native_initialize_helpers_for_program(module, native_program);

        program_name_length = strnlen_s(program->program_name, BPF_OBJ_NAME_LEN);
        section_name_length = strnlen_s(program->section_name, BPF_OBJ_NAME_LEN);
        if (program_name_length == 0 || program_name_length >= BPF_OBJ_NAME_LEN || section_name_length == 0 ||
            section_name_length >= BPF_OBJ_NAME_LEN) {
            result = EBPF_INVALID_ARGUMENT;
            break;
        }

        program_name = ebpf_allocate(program_name_length);
        if (program_name == NULL) {
            result = EBPF_NO_MEMORY;
            break;
        }
        section_name = ebpf_allocate(section_name_length);
        if (section_name == NULL) {
            result = EBPF_NO_MEMORY;
            break;
        }

        parameters.program_type = *program->program_type;
        parameters.expected_attach_type = (program->expected_attach_type ? *program->expected_attach_type : GUID_NULL);

        memcpy(program_name, program->program_name, program_name_length);
        parameters.program_name.value = program_name;
        parameters.program_name.length = program_name_length;

        memcpy(section_name, program->section_name, section_name_length);
        parameters.section_name.value = section_name;
        parameters.section_name.length = section_name_length;

        parameters.file_name.value = NULL;
        parameters.file_name.length = 0;

        result = ebpf_program_create_and_initialize(&parameters, &native_program->handle);
        if (result != EBPF_SUCCESS) {
            break;
        }

        ebpf_free(program_name);
        ebpf_free(section_name);
        program_name = NULL;
        section_name = NULL;

        // Load machine code.
        result = ebpf_core_load_code(
            native_program->handle, EBPF_CODE_NATIVE, module, (uint8_t*)native_program->entry->function, 0);
        if (result != EBPF_SUCCESS) {
            break;
        }

        // Resolve and associate maps with the program.
        result = _ebpf_native_resolve_maps_for_program(module, native_program);
        if (result != EBPF_SUCCESS) {
            break;
        }

        // Resolve helper addresses.
        result = _ebpf_native_resolve_helpers_for_program(module, native_program);
        if (result != EBPF_SUCCESS) {
            break;
        }
    }

    if (result != EBPF_SUCCESS) {
        _ebpf_native_clean_up_programs(module->programs, module->program_count);
        module->programs = NULL;
        module->program_count = 0;
    }

    ebpf_free(program_name);
    ebpf_free(section_name);
    return result;
}

size_t
_ebpf_native_get_count_of_maps(_In_ const ebpf_native_module_t* module)
{
    map_entry_t* maps = NULL;
    size_t count_of_maps;
    module->table->maps(&maps, &count_of_maps);

    return count_of_maps;
}

size_t
_ebpf_native_get_count_of_programs(_In_ const ebpf_native_module_t* module)
{
    program_entry_t* programs = NULL;
    size_t count_of_programs;
    module->table->programs(&programs, &count_of_programs);

    return count_of_programs;
}

ebpf_result_t
ebpf_native_load(
    _In_reads_(service_name_length) const wchar_t* service_name,
    uint16_t service_name_length,
    _In_ const GUID* module_id,
    _Out_ ebpf_handle_t* module_handle,
    _Out_ size_t* count_of_maps,
    _Out_ size_t* count_of_programs)
{
    EBPF_LOG_ENTRY();
    ebpf_result_t result;
    ebpf_lock_state_t hash_table_state = 0;
    ebpf_lock_state_t state = 0;
    bool table_lock_acquired = false;
    ebpf_native_module_t* module = NULL;
    ebpf_native_module_t** existing_module = NULL;
    wchar_t* local_service_name = NULL;
    ebpf_handle_t local_module_hande = ebpf_handle_invalid;

    local_service_name = ebpf_allocate((size_t)service_name_length + 2);
    if (local_service_name == NULL) {
        result = EBPF_NO_MEMORY;
        goto Done;
    }
    memcpy(local_service_name, (uint8_t*)service_name, service_name_length);

    ebpf_native_load_driver(local_service_name);

    // Find the native entry in hash table.
    hash_table_state = ebpf_lock_lock(&_ebpf_native_client_table_lock);
    table_lock_acquired = true;
    result = ebpf_hash_table_find(_ebpf_native_client_table, (const uint8_t*)module_id, (uint8_t**)&existing_module);
    if (result != EBPF_SUCCESS) {
        result = EBPF_OBJECT_NOT_FOUND;
        EBPF_LOG_MESSAGE_GUID(
            EBPF_TRACELOG_LEVEL_ERROR, EBPF_TRACELOG_KEYWORD_NATIVE, "ebpf_native_load: module not found", *module_id);
        goto Done;
    }
    module = *existing_module;
    ebpf_lock_unlock(&_ebpf_native_client_table_lock, hash_table_state);
    table_lock_acquired = false;

    state = ebpf_lock_lock(&module->lock);
    if (module->initializing || module->initialized) {
        // This client has already been initialized.
        result = EBPF_OBJECT_ALREADY_EXISTS;
        ebpf_lock_unlock(&module->lock, state);
        EBPF_LOG_MESSAGE_GUID(
            EBPF_TRACELOG_LEVEL_ERROR,
            EBPF_TRACELOG_KEYWORD_NATIVE,
            "ebpf_native_load: module already initialized",
            *module_id);
        goto Done;
    }
    if (module->detaching || module->unloading) {
        // This client is already detaching / unloading.
        result = EBPF_EXTENSION_FAILED_TO_LOAD;
        ebpf_lock_unlock(&module->lock, state);
        EBPF_LOG_MESSAGE_GUID(
            EBPF_TRACELOG_LEVEL_ERROR,
            EBPF_TRACELOG_KEYWORD_NATIVE,
            "ebpf_native_load: module already detaching / unloading",
            *module_id);
        goto Done;
    }
    // Mark the module as initializing.
    module->base.marker = _ebpf_native_marker;
    module->base.acquire_reference = ebpf_native_acquire_reference;
    module->base.release_reference = ebpf_native_release_reference;
    module->initializing = true;
    ebpf_lock_unlock(&module->lock, state);

    // Create handle for the native module.
    result = ebpf_handle_create(&local_module_hande, (ebpf_base_object_t*)module);
    if (result != EBPF_SUCCESS) {
        EBPF_LOG_MESSAGE_GUID(
            EBPF_TRACELOG_LEVEL_ERROR,
            EBPF_TRACELOG_KEYWORD_NATIVE,
            "ebpf_native_load: Failed to create handle.",
            *module_id);
        goto Done;
    }

    state = ebpf_lock_lock(&module->lock);
    module->initialized = true;
    module->service_name = local_service_name;
    ebpf_lock_unlock(&module->lock, state);

    // Get map and program count;
    *count_of_maps = _ebpf_native_get_count_of_maps(module);
    *count_of_programs = _ebpf_native_get_count_of_programs(module);
    *module_handle = local_module_hande;
    local_module_hande = ebpf_handle_invalid;

Done:
    if (table_lock_acquired) {
        ebpf_lock_unlock(&_ebpf_native_client_table_lock, hash_table_state);
        table_lock_acquired = false;
    }
    if (result != EBPF_SUCCESS) {
        ebpf_free(local_service_name);
    }
    if (local_module_hande != ebpf_handle_invalid) {
        ebpf_handle_close(local_module_hande);
    }

    EBPF_RETURN_RESULT(result);
}

ebpf_result_t
ebpf_native_load_programs(
    _In_ const GUID* module_id,
    size_t count_of_map_handles,
    _Out_writes_opt_(count_of_map_handles) ebpf_handle_t* map_handles,
    size_t count_of_program_handles,
    _Out_writes_(count_of_program_handles) ebpf_handle_t* program_handles)
{
    EBPF_LOG_ENTRY();
    ebpf_result_t result;
    ebpf_lock_state_t state = 0;
    ebpf_lock_state_t module_state = 0;
    bool lock_acquired = false;
    bool native_lock_acquired = false;
    ebpf_native_module_t** existing_module = NULL;
    ebpf_native_module_t* module = NULL;
    wchar_t* local_service_name = NULL;
    bool module_referenced = false;
    bool maps_created = false;

    // Find the native entry in hash table.
    state = ebpf_lock_lock(&_ebpf_native_client_table_lock);
    lock_acquired = true;
    result = ebpf_hash_table_find(_ebpf_native_client_table, (const uint8_t*)module_id, (uint8_t**)&existing_module);
    if (result != EBPF_SUCCESS) {
        result = EBPF_OBJECT_NOT_FOUND;
        EBPF_LOG_MESSAGE_GUID(
            EBPF_TRACELOG_LEVEL_ERROR,
            EBPF_TRACELOG_KEYWORD_NATIVE,
            "ebpf_native_load_programs: module not found",
            *module_id);
        goto Done;
    }
    module = *existing_module;
    module_state = ebpf_lock_lock(&module->lock);
    native_lock_acquired = true;
    if (module->loading || module->loaded) {
        // This client has already been loaded.
        result = EBPF_OBJECT_ALREADY_EXISTS;
        EBPF_LOG_MESSAGE_GUID(
            EBPF_TRACELOG_LEVEL_ERROR,
            EBPF_TRACELOG_KEYWORD_NATIVE,
            "ebpf_native_load_programs: programs already loaded / loading",
            *module_id);
        goto Done;
    }

    if (module->unloading || module->detaching) {
        result = EBPF_EXTENSION_FAILED_TO_LOAD;
        EBPF_LOG_MESSAGE_GUID(
            EBPF_TRACELOG_LEVEL_ERROR,
            EBPF_TRACELOG_KEYWORD_NATIVE,
            "ebpf_native_load_programs: module already detaching / unloading",
            *module_id);
        goto Done;
    }

    module->loading = true;

    // Take a reference on the native module before releasing the lock.
    // This will ensure the driver cannot unload while we are processing this request.
    ebpf_native_acquire_reference(module);
    module_referenced = true;

    ebpf_lock_unlock(&module->lock, module_state);
    native_lock_acquired = false;

    // Release hash table lock.
    ebpf_lock_unlock(&_ebpf_native_client_table_lock, state);
    lock_acquired = false;

    // Create maps.
    result = _ebpf_native_create_maps(module);
    if (result != EBPF_SUCCESS) {
        EBPF_LOG_MESSAGE_GUID(
            EBPF_TRACELOG_LEVEL_VERBOSE,
            EBPF_TRACELOG_KEYWORD_NATIVE,
            "ebpf_native_load_programs: map creation failed",
            *module_id);
        goto Done;
    }
    maps_created = true;

    // Create programs.
    result = _ebpf_native_load_programs(module);
    if (result != EBPF_SUCCESS) {
        EBPF_LOG_MESSAGE_GUID(
            EBPF_TRACELOG_LEVEL_VERBOSE,
            EBPF_TRACELOG_KEYWORD_NATIVE,
            "ebpf_native_load_programs: program load failed",
            *module_id);
        goto Done;
    }

    module_state = ebpf_lock_lock(&module->lock);
    native_lock_acquired = true;

    module->loaded = true;

    ebpf_lock_unlock(&module->lock, module_state);
    native_lock_acquired = false;

    ebpf_assert(count_of_map_handles == module->map_count);
    ebpf_assert(count_of_program_handles == module->program_count);

    for (int i = 0; i < count_of_map_handles; i++) {
        map_handles[i] = module->maps[i].handle;
        module->maps[i].handle = ebpf_handle_invalid;
    }

    for (int i = 0; i < count_of_program_handles; i++) {
        program_handles[i] = module->programs[i].handle;
        module->programs[i].handle = ebpf_handle_invalid;
    }

Done:
    if (native_lock_acquired) {
        ebpf_lock_unlock(&module->lock, module_state);
        native_lock_acquired = false;
    }
    if (lock_acquired) {
        ebpf_lock_unlock(&_ebpf_native_client_table_lock, state);
        lock_acquired = false;
    }
    if (result != EBPF_SUCCESS) {
        if (maps_created) {
            _ebpf_native_clean_up_maps(module->maps, module->map_count, true);
            module->maps = NULL;
            module->map_count = 0;
        }
        ebpf_free(local_service_name);
    }
    if (module_referenced) {
        ebpf_native_release_reference(module);
        module_referenced = false;
    }

    EBPF_RETURN_RESULT(result);
}

ebpf_result_t
ebpf_native_get_count_of_programs(_In_ const GUID* module_id, _Out_ size_t* count_of_programs)
{
    EBPF_LOG_ENTRY();
    ebpf_result_t result = EBPF_SUCCESS;
    ebpf_lock_state_t state = 0;
    ebpf_native_module_t** module = NULL;

    // Find the native entry in hash table.
    state = ebpf_lock_lock(&_ebpf_native_client_table_lock);
    result = ebpf_hash_table_find(_ebpf_native_client_table, (const uint8_t*)module_id, (uint8_t**)&module);
    if (result != EBPF_SUCCESS) {
        result = EBPF_OBJECT_NOT_FOUND;
        goto Done;
    }

    *count_of_programs = _ebpf_native_get_count_of_programs(*module);

Done:
    ebpf_lock_unlock(&_ebpf_native_client_table_lock, state);
    EBPF_RETURN_RESULT(result);
}

ebpf_result_t
ebpf_native_get_count_of_maps(_In_ const GUID* module_id, _Out_ size_t* count_of_maps)
{
    EBPF_LOG_ENTRY();
    ebpf_result_t result = EBPF_SUCCESS;
    ebpf_lock_state_t state = 0;
    ebpf_native_module_t** module = NULL;

    // Find the native entry in hash table.
    state = ebpf_lock_lock(&_ebpf_native_client_table_lock);
    result = ebpf_hash_table_find(_ebpf_native_client_table, (const uint8_t*)module_id, (uint8_t**)&module);
    if (result != EBPF_SUCCESS) {
        result = EBPF_OBJECT_NOT_FOUND;
        goto Done;
    }

    *count_of_maps = _ebpf_native_get_count_of_maps(*module);

Done:
    ebpf_lock_unlock(&_ebpf_native_client_table_lock, state);
    EBPF_RETURN_RESULT(result);
}

ebpf_result_t
ebpf_native_unload(_In_ const GUID* module_id)
{
    EBPF_LOG_ENTRY();
    ebpf_result_t result;
    ebpf_lock_state_t state = 0;
    ebpf_lock_state_t module_state = 0;
    bool lock_acquired = false;
    bool module_lock_acquired = false;
    ebpf_native_module_t** existing_module = NULL;
    ebpf_native_module_t* module = NULL;
    wchar_t* service_name = NULL;
    size_t service_name_length;
    bool queue_work_item = false;
    ebpf_preemptible_work_item_t* work_item = NULL;

    // Find the native entry in hash table.
    state = ebpf_lock_lock(&_ebpf_native_client_table_lock);
    lock_acquired = true;
    result = ebpf_hash_table_find(_ebpf_native_client_table, (const uint8_t*)module_id, (uint8_t**)&existing_module);
    if (result != EBPF_SUCCESS) {
        EBPF_LOG_MESSAGE_GUID(
            EBPF_TRACELOG_LEVEL_ERROR,
            EBPF_TRACELOG_KEYWORD_NATIVE,
            "ebpf_native_unload: module not found",
            *module_id);
        result = EBPF_OBJECT_NOT_FOUND;
        goto Done;
    }
    module = *existing_module;
    module_state = ebpf_lock_lock(&module->lock);
    module_lock_acquired = true;
    if (module->unloading) {
        // If module is already unloading, skip unloading it again.
        EBPF_LOG_MESSAGE_GUID(
            EBPF_TRACELOG_LEVEL_INFO,
            EBPF_TRACELOG_KEYWORD_NATIVE,
            "ebpf_native_unload: module already unloading",
            *module_id);
        result = EBPF_SUCCESS;
        goto Done;
    }

    // It is possible that the module is also detaching at the same time and
    // the module memory can be freed immediately after the hash table lock is
    // released. Create a copy of the service name to use later to unload driver.
    service_name_length = (wcslen(module->service_name) + 1) * sizeof(wchar_t);

    // TODO: https://github.com/microsoft/ebpf-for-windows/issues/1511
    service_name = ebpf_allocate(service_name_length);
    if (service_name == NULL) {
        result = EBPF_NO_MEMORY;
        goto Done;
    }

    memcpy(service_name, module->service_name, service_name_length);

    // Create a work item if we are running at DISPATCH.
    if (!ebpf_is_preemptible()) {
        // TODO: https://github.com/microsoft/ebpf-for-windows/issues/1511
        result = ebpf_allocate_preemptible_work_item(&work_item, _ebpf_native_unload_work_item, service_name);
        if (result != EBPF_SUCCESS) {
            goto Done;
        }
        queue_work_item = true;
    }
    module->unloading = true;

    ebpf_lock_unlock(&module->lock, module_state);
    module_lock_acquired = false;
    ebpf_lock_unlock(&_ebpf_native_client_table_lock, state);
    lock_acquired = false;

    if (queue_work_item) {
        ebpf_queue_preemptible_work_item(work_item);
    } else {
        ebpf_native_unload_driver(service_name);
    }

Done:
    if (module_lock_acquired) {
        ebpf_lock_unlock(&module->lock, module_state);
        module_lock_acquired = false;
    }
    if (lock_acquired) {
        ebpf_lock_unlock(&_ebpf_native_client_table_lock, state);
        lock_acquired = false;
    }

    if (!queue_work_item) {
        ebpf_free(service_name);
    }

    EBPF_RETURN_RESULT(result);
}<|MERGE_RESOLUTION|>--- conflicted
+++ resolved
@@ -40,12 +40,8 @@
 
 typedef struct _ebpf_native_module
 {
-<<<<<<< HEAD
     ebpf_base_object_t base;
-    GUID client_id;
-=======
     GUID client_module_id;
->>>>>>> bdd4df8c
     metadata_table_t* table;
     bool initializing;
     bool initialized;
@@ -362,13 +358,8 @@
 
     ebpf_lock_create(&client_context->lock);
     // Acquire "attach" reference. Released when detach is called for this module.
-<<<<<<< HEAD
     client_context->base.reference_count = 1;
-    client_context->client_id = *client_id;
-=======
-    client_context->reference_count = 1;
     client_context->client_module_id = *client_module_id;
->>>>>>> bdd4df8c
     client_context->initialized = false;
     client_context->table = table;
     client_context->nmr_binding_handle = nmr_binding_handle;
