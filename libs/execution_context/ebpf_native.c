--- conflicted
+++ resolved
@@ -1700,18 +1700,12 @@
     ebpf_assert(instance->program_count == program_count);
     native_programs = instance->programs;
 
-<<<<<<< HEAD
     result = _ebpf_native_initialize_programs(instance);
 
     // for (uint32_t i = 0; i < program_count; i++) {
     //     native_programs[i]->entry = &programs[i];
     //     native_programs[i]->handle = ebpf_handle_invalid;
     // }
-=======
-    for (uint32_t i = 0; i < program_count; i++) {
-        native_programs[i]->entry = &programs[i];
-    }
->>>>>>> 6d299d8a
 
     // Use "total_size" to calculate the actual size of the program_entry_t struct.
     // size_t program_entry_size = programs[0].header.total_size;
