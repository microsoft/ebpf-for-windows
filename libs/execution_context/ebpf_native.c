--- conflicted
+++ resolved
@@ -613,7 +613,6 @@
 {
     ebpf_object_update_reference_history(base_object, false, file_id, line);
     _ebpf_native_release_reference(base_object);
-<<<<<<< HEAD
 }
 
 static ebpf_result_t
@@ -696,8 +695,6 @@
 
 Done:
     return result;
-=======
->>>>>>> e939ef6f
 }
 
 static NTSTATUS
@@ -746,20 +743,9 @@
     //     goto Done;
     // }
 
-<<<<<<< HEAD
     client_context = ebpf_allocate_with_tag(sizeof(ebpf_native_module_t), EBPF_POOL_TAG_NATIVE);
     if (!client_context) {
         result = EBPF_NO_MEMORY;
-=======
-    table->version(&client_context->version);
-    if (_ebpf_compare_versions(&client_context->version, &_ebpf_minimum_version) < 0) {
-        result = EBPF_INVALID_ARGUMENT;
-        EBPF_LOG_MESSAGE_GUID(
-            EBPF_TRACELOG_LEVEL_ERROR,
-            EBPF_TRACELOG_KEYWORD_NATIVE,
-            "Native module version is older than _ebpf_minimum_version. Rejecting the attach request.",
-            client_module_id);
->>>>>>> e939ef6f
         goto Done;
     }
 
@@ -788,7 +774,6 @@
 
     // Copy the metadata table.
     memcpy(&client_context->table, table, min(table->size, sizeof(metadata_table_t)));
-<<<<<<< HEAD
     table = NULL;
     result = _ebpf_native_validate_native_module(&client_context->table, client_module_id);
     if (result != EBPF_SUCCESS) {
@@ -801,8 +786,6 @@
     }
 
     client_context->table.version(&client_context->version);
-=======
->>>>>>> e939ef6f
 
     ebpf_lock_create(&client_context->lock);
     client_context->base.marker = _ebpf_native_marker;
