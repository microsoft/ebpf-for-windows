// Copyright (c) Microsoft Corporation
// SPDX-License-Identifier: MIT

#include "ebpf_core.h"
#include "ebpf_handle.h"
#include "ebpf_native.h"
#include "ebpf_object.h"
#include "ebpf_program.h"
#include "ebpf_protocol.h"

#define DEFAULT_PIN_ROOT_PATH "/ebpf/global"
#define EBPF_MAX_PIN_PATH_LENGTH 256

static const uint32_t _ebpf_native_marker = 'entv';

#ifndef GUID_NULL
static const GUID GUID_NULL = {0, 0, 0, {0, 0, 0, 0, 0, 0, 0, 0}};
#endif

typedef uint64_t (*helper_function_address)(uint64_t r1, uint64_t r2, uint64_t r3, uint64_t r4, uint64_t r5);

typedef struct _ebpf_native_map
{
    map_entry_t* entry;
    struct _ebpf_native_map* inner_map;
    ebpf_handle_t handle;
    ebpf_handle_t inner_map_handle;
    int32_t original_id;
    int32_t inner_map_original_id;
    ebpf_utf8_string_t pin_path;
    bool reused;
    bool pinned;
} ebpf_native_map_t;

typedef struct _ebpf_native_program
{
    program_entry_t* entry;
    ebpf_handle_t handle;
} ebpf_native_program_t;

typedef struct _ebpf_native_module_cleanup
{
    GUID* client_id;
    ebpf_preemptible_work_item_t* cleanup_workitem;
} ebpf_native_module_cleanup_t;

typedef enum _ebpf_native_module_state
{
    MODULE_STATE_UNINITIALIZED = 0,
    MODULE_STATE_INITIALIZED,
    MODULE_STATE_LOADING,
    MODULE_STATE_LOADED,
    MODULE_STATE_UNLOADING,
} ebpf_native_module_state_t;

typedef struct _ebpf_native_module
{
    ebpf_base_object_t base;
    GUID client_module_id;
    metadata_table_t* table;
<<<<<<< HEAD
    bool initializing;
    bool initialized;
    bool loading;
    bool loaded;
    // This will be used to pass to the unload module workitem.
    _Field_z_ wchar_t* service_name;
=======
    volatile int32_t reference_count;
    ebpf_native_module_state_t state;
>>>>>>> aa414c3e
    bool detaching;
    _Field_z_ wchar_t* service_name; // This will be used to pass to the unload module workitem.
    ebpf_lock_t lock;
    ebpf_native_map_t* maps;
    size_t map_count;
    ebpf_native_program_t* programs;
    size_t program_count;
    HANDLE nmr_binding_handle;
    ebpf_list_entry_t list_entry;
    ebpf_native_module_cleanup_t cleanup;
} ebpf_native_module_t;

static GUID _ebpf_native_npi_id = {/* c847aac8-a6f2-4b53-aea3-f4a94b9a80cb */
                                   0xc847aac8,
                                   0xa6f2,
                                   0x4b53,
                                   {0xae, 0xa3, 0xf4, 0xa9, 0x4b, 0x9a, 0x80, 0xcb}};

static GUID _ebpf_native_provider_id = {/* 5e24d2f5-f799-42c3-a945-87feefd930a7 */
                                        0x5e24d2f5,
                                        0xf799,
                                        0x42c3,
                                        {0xa9, 0x45, 0x87, 0xfe, 0xef, 0xd9, 0x30, 0xa7}};

static ebpf_extension_provider_t* _ebpf_native_provider = NULL;

#define EBPF_CLIENT_TABLE_BUCKET_COUNT 64
static ebpf_lock_t _ebpf_native_client_table_lock = {0};
static _Requires_lock_held_(&_ebpf_native_client_table_lock) ebpf_hash_table_t* _ebpf_native_client_table = NULL;

_Must_inspect_result_ ebpf_result_t
ebpf_native_load_driver(_In_z_ const wchar_t* service_name);
void
ebpf_native_unload_driver(_In_z_ const wchar_t* service_name);

static void
_ebpf_native_unload_work_item(_In_opt_ const void* service)
{
    // Do not free "service" here. It is freed by platform.
    if (service != NULL) {
        ebpf_native_unload_driver((const wchar_t*)service);
    }
}

static inline bool
_ebpf_native_is_map_in_map(_In_ const ebpf_native_map_t* map)
{
    if (map->entry->definition.type == BPF_MAP_TYPE_HASH_OF_MAPS ||
        map->entry->definition.type == BPF_MAP_TYPE_ARRAY_OF_MAPS) {
        return true;
    }

    return false;
}

static void
_ebpf_native_clean_up_maps(_In_reads_(map_count) _Frees_ptr_ ebpf_native_map_t* maps, size_t map_count, bool unpin)
{
    for (uint32_t count = 0; count < map_count; count++) {
        ebpf_native_map_t* map = &maps[count];

        if (unpin) {
            // Map should only be unpinned if this is a failure case, and the map
            // was created and pinned while loading the native module.
            if (map->pin_path.value && map->pinned && !map->reused) {
                ebpf_assert_success(ebpf_core_update_pinning(UINT64_MAX, &map->pin_path));
            }
        }
        if (map->pin_path.value) {
#pragma warning(push)
#pragma warning(disable : 6001) // Using uninitialized memory '*maps.pin_path.value'
            ebpf_free(map->pin_path.value);
#pragma warning(pop)
        }
        if (map->handle != ebpf_handle_invalid) {
            ebpf_assert_success(ebpf_handle_close(map->handle));
        }
    }

    ebpf_free(maps);
}

static void
_ebpf_native_clean_up_programs(_In_reads_(count_of_programs) ebpf_native_program_t* programs, size_t count_of_programs)
{
    for (uint32_t i = 0; i < count_of_programs; i++) {
        if (programs[i].handle != ebpf_handle_invalid) {
            ebpf_assert_success(ebpf_handle_close(programs[i].handle));
        }
    }

    ebpf_free(programs);
}

static void
_ebpf_native_clean_up_module(_In_ ebpf_native_module_t* module)
{
    _ebpf_native_clean_up_maps(module->maps, module->map_count, false);
    _ebpf_native_clean_up_programs(module->programs, module->program_count);

    module->maps = NULL;
    module->map_count = 0;
    module->programs = NULL;
    module->program_count = 0;

    ebpf_free(module->service_name);

    ebpf_free(module->cleanup.cleanup_workitem);
    ebpf_free(module->cleanup.client_id);

    ebpf_lock_destroy(&module->lock);

    ebpf_free(module);
}

void
ebpf_native_acquire_reference(_Inout_ ebpf_native_module_t* module)
{
    ebpf_assert(module->base.marker == _ebpf_native_marker);
    int32_t new_ref_count = ebpf_interlocked_increment_int32(&module->base.reference_count);
    ebpf_assert(new_ref_count != 1);
}

void
ebpf_native_release_reference(_In_opt_ ebpf_native_module_t* module)
{
    int32_t new_ref_count;
    GUID* module_id = NULL;
    bool lock_acquired = false;
    ebpf_lock_state_t module_lock_state = 0;

    if (!module)
        EBPF_RETURN_VOID();

    ebpf_assert(module->base.marker == _ebpf_native_marker);

    new_ref_count = ebpf_interlocked_decrement_int32(&module->base.reference_count);
    ebpf_assert(new_ref_count != -1);

    if (new_ref_count == 1) {
        // Check if all the program references have been released. If that
        // is the case, explicitly unload the driver, if it is safe to do so.
        bool unload = false;
        module_lock_state = ebpf_lock_lock(&module->lock);
        lock_acquired = true;
        if (!module->detaching) {
            // If the module is not yet marked as detaching, and reference
            // count is 1, it means all the program references have been
            // released.
            EBPF_LOG_MESSAGE_GUID(
                EBPF_TRACELOG_LEVEL_INFO,
                EBPF_TRACELOG_KEYWORD_NATIVE,
                "ebpf_native_release_reference: all program references released. Unloading module",
                module->client_module_id);

            module_id = module->cleanup.client_id;
            module->cleanup.client_id = NULL;
            unload = true;
        }
        ebpf_lock_unlock(&module->lock, module_lock_state);
        lock_acquired = false;
        if (unload) {
            ebpf_assert_success(ebpf_native_unload(module_id));
            ebpf_free(module_id);
            module_id = NULL;
        }
    } else if (new_ref_count == 0) {
        ebpf_lock_state_t state = ebpf_lock_lock(&_ebpf_native_client_table_lock);
        // Delete entry from hash table.
        ebpf_assert_success(
            ebpf_hash_table_delete(_ebpf_native_client_table, (const uint8_t*)&module->client_module_id));
        ebpf_lock_unlock(&_ebpf_native_client_table_lock, state);

        EBPF_LOG_MESSAGE_GUID(
            EBPF_TRACELOG_LEVEL_INFO,
            EBPF_TRACELOG_KEYWORD_NATIVE,
            "ebpf_native_release_reference: ref is 0, complete detach callback",
            module->client_module_id);

        // All references to the module have been released. Safe to complete the detach callback.
        NmrProviderDetachClientComplete(module->nmr_binding_handle);

        // Clean up the native module.
        _ebpf_native_clean_up_module(module);
    }

    if (lock_acquired) {
        ebpf_lock_unlock(&module->lock, module_lock_state);
    }
    EBPF_RETURN_VOID();
}

/**
 * @brief Unload driver for all the native modules in _ebpf_native_client_table
 *
 */
static void
_ebpf_native_unload_all()
{
    EBPF_LOG_ENTRY();
    ebpf_result_t result = EBPF_SUCCESS;
    ebpf_lock_state_t state;
    ebpf_list_entry_t free_list;
    ebpf_list_entry_t* entry;
    GUID module_id = GUID_NULL;
    ebpf_native_module_t** module = NULL;

    if (!_ebpf_native_client_table) {
        return;
    }

    if (!_ebpf_native_client_table) {
        return;
    }

    ebpf_list_initialize(&free_list);

    // Add all the modules in a free list.
    state = ebpf_lock_lock(&_ebpf_native_client_table_lock);
    while (true) {
        result = ebpf_hash_table_next_key_and_value(
            _ebpf_native_client_table,
            (const uint8_t*)(IsEqualGUID(&module_id, &GUID_NULL) ? NULL : &module_id),
            (uint8_t*)&module_id,
            (uint8_t**)&module);
        if (result != EBPF_SUCCESS) {
            ebpf_assert(result == EBPF_NO_MORE_KEYS);
            break;
        }

        // Add the module to the free list.
        ebpf_list_insert_tail(&free_list, &((*module)->list_entry));
    }
    ebpf_lock_unlock(&_ebpf_native_client_table_lock, state);

    while (!ebpf_list_is_empty(&free_list)) {
        entry = free_list.Flink;
        ebpf_native_module_t* free_module = CONTAINING_RECORD(entry, ebpf_native_module_t, list_entry);
        ebpf_list_remove_entry(entry);

        ebpf_assert_success(ebpf_native_unload(&free_module->client_module_id));
    }

    EBPF_RETURN_VOID();
}

void
ebpf_native_terminate()
{
    EBPF_LOG_ENTRY();
    // Unload all the native module drivers.
    _ebpf_native_unload_all();

    // ebpf_provider_unload is blocking call until all the
    // native modules have been detached.
    ebpf_provider_unload(_ebpf_native_provider);

    // All native modules should be cleaned up by now.
    ebpf_assert(!_ebpf_native_client_table || ebpf_hash_table_key_count(_ebpf_native_client_table) == 0);

    ebpf_hash_table_destroy(_ebpf_native_client_table);
    _ebpf_native_client_table = NULL;
    ebpf_lock_destroy(&_ebpf_native_client_table_lock);

    EBPF_RETURN_VOID();
}

static NTSTATUS
_ebpf_native_provider_attach_client_callback(
    HANDLE nmr_binding_handle,
    _In_ void* provider_context,
    _In_ PNPI_REGISTRATION_INSTANCE client_registration_instance,
    _In_ void* client_binding_context,
    _In_ const void* client_dispatch,
    _Out_ void** provider_binding_context,
    _Out_ const void** provider_dispatch)
{
    UNREFERENCED_PARAMETER(provider_context);
    UNREFERENCED_PARAMETER(client_binding_context);
    UNREFERENCED_PARAMETER(client_dispatch);

    *provider_dispatch = NULL;
    *provider_binding_context = NULL;

    const GUID* client_module_id = &client_registration_instance->ModuleId->Guid;
    EBPF_LOG_MESSAGE_GUID(
        EBPF_TRACELOG_LEVEL_INFO,
        EBPF_TRACELOG_KEYWORD_NATIVE,
        "_ebpf_native_client_attach_callback: Called for",
        *client_module_id);
    ebpf_result_t result = EBPF_SUCCESS;
    ebpf_lock_state_t state = 0;
    ebpf_native_module_t** module = NULL;
    bool lock_acquired = false;
    metadata_table_t* table = NULL;
    ebpf_native_module_t* client_context = ebpf_allocate(sizeof(ebpf_native_module_t));

    if (!client_context) {
        result = EBPF_NO_MEMORY;
        goto Done;
    }
    table = (metadata_table_t*)client_registration_instance->NpiSpecificCharacteristics;
    if (!table->programs || !table->maps) {
        result = EBPF_INVALID_ARGUMENT;
        goto Done;
    }

    ebpf_lock_create(&client_context->lock);
    // Acquire "attach" reference. Released when detach is called for this module.
    client_context->base.reference_count = 1;
    client_context->client_module_id = *client_module_id;
    client_context->state = MODULE_STATE_UNINITIALIZED;
    client_context->table = table;
    client_context->nmr_binding_handle = nmr_binding_handle;

    // Insert the new client context in the hash table.
    state = ebpf_lock_lock(&_ebpf_native_client_table_lock);
    lock_acquired = true;
    result = ebpf_hash_table_find(_ebpf_native_client_table, (const uint8_t*)client_module_id, (uint8_t**)&module);
    if (result == EBPF_SUCCESS) {
        result = EBPF_OBJECT_ALREADY_EXISTS;
        EBPF_LOG_MESSAGE_GUID(
            EBPF_TRACELOG_LEVEL_ERROR,
            EBPF_TRACELOG_KEYWORD_NATIVE,
            "_ebpf_native_client_attach_callback: Module already exists",
            *client_module_id);
        goto Done;
    }
    result = ebpf_hash_table_update(
        _ebpf_native_client_table,
        (const uint8_t*)client_module_id,
        (const uint8_t*)&client_context,
        EBPF_HASH_TABLE_OPERATION_INSERT);
    if (result != EBPF_SUCCESS) {
        goto Done;
    }

Done:
    if (lock_acquired) {
        ebpf_lock_unlock(&_ebpf_native_client_table_lock, state);
        lock_acquired = false;
    }
    if (result != EBPF_SUCCESS) {
        ebpf_free(client_context);
    } else {
        *provider_dispatch = NULL;
        *provider_binding_context = client_context;
    }
    EBPF_RETURN_NTSTATUS(ebpf_result_to_ntstatus(result));
}

static NTSTATUS
_ebpf_native_provider_detach_client_callback(_In_ void* provider_binding_context)
{
    ebpf_native_module_t* context = (ebpf_native_module_t*)provider_binding_context;

    EBPF_LOG_MESSAGE_GUID(
        EBPF_TRACELOG_LEVEL_INFO,
        EBPF_TRACELOG_KEYWORD_NATIVE,
        "_ebpf_native_client_detach_callback: Called for",
        context->client_module_id);
    // 1. Find the entry in the hash table using "client_id"
    // 2. Release the "attach" reference on the native module.
    // 3. Return EBPF_PENDING
    ebpf_result_t result = EBPF_PENDING;
    ebpf_native_module_t** existing_module = NULL;
    ebpf_native_module_t* module = NULL;
    ebpf_lock_state_t state = ebpf_lock_lock(&_ebpf_native_client_table_lock);
    bool lock_acquired = true;
    if (ebpf_hash_table_find(
            _ebpf_native_client_table, (const uint8_t*)&context->client_module_id, (uint8_t**)&existing_module) !=
        EBPF_SUCCESS) {
        result = EBPF_SUCCESS;
        goto Done;
    }
    ebpf_lock_unlock(&_ebpf_native_client_table_lock, state);
    lock_acquired = false;
    module = *existing_module;
    state = ebpf_lock_lock(&module->lock);
    ebpf_assert(module->detaching == false);
    module->detaching = true;
    ebpf_lock_unlock(&module->lock, state);
    ebpf_native_release_reference(module);

Done:
    if (lock_acquired) {
        ebpf_lock_unlock(&_ebpf_native_client_table_lock, state);
    }
    EBPF_RETURN_NTSTATUS(ebpf_result_to_ntstatus(result));
}

_Must_inspect_result_ ebpf_result_t
ebpf_native_initiate()
{
    EBPF_LOG_ENTRY();
    ebpf_result_t return_value;
    bool hash_table_created = false;

    ebpf_lock_create(&_ebpf_native_client_table_lock);

    return_value = ebpf_hash_table_create(
        &_ebpf_native_client_table,
        ebpf_allocate,
        ebpf_free,
        sizeof(GUID),
        sizeof(ebpf_native_module_t*),
        EBPF_CLIENT_TABLE_BUCKET_COUNT,
        EBPF_HASH_TABLE_NO_LIMIT,
        NULL);
    if (return_value != EBPF_SUCCESS) {
        goto Done;
    }
    hash_table_created = true;

    return_value = ebpf_provider_load(
        &_ebpf_native_provider,
        &_ebpf_native_npi_id,
        &_ebpf_native_provider_id,
        NULL,
        NULL,
        NULL,
        NULL,
        _ebpf_native_provider_attach_client_callback,
        _ebpf_native_provider_detach_client_callback,
        NULL);

    if (return_value != EBPF_SUCCESS) {
        goto Done;
    }

Done:
    if (return_value != EBPF_SUCCESS) {
        if (hash_table_created) {
            ebpf_hash_table_destroy(_ebpf_native_client_table);
            _ebpf_native_client_table = NULL;
        }
        ebpf_lock_destroy(&_ebpf_native_client_table_lock);
    }

    EBPF_RETURN_RESULT(return_value);
}

static ebpf_native_map_t*
_ebpf_native_get_next_map_to_create(_In_ ebpf_native_map_t* maps, size_t map_count)
{
    for (uint32_t i = 0; i < map_count; i++) {
        ebpf_native_map_t* map = &maps[i];
        if (map->handle != ebpf_handle_invalid) {
            // Already created.
            continue;
        }
        if (!_ebpf_native_is_map_in_map(map)) {
            return map;
        }
        if (map->inner_map == NULL) {
            // This map requires an inner map template, look up which one.
            for (uint32_t j = 0; j < map_count; j++) {
                ebpf_native_map_t* inner_map = &maps[j];
                if (inner_map->original_id == map->inner_map_original_id) {
                    map->inner_map = inner_map;
                    break;
                }
            }
            if (map->inner_map == NULL) {
                // We can't create this map because there is no inner template.
                continue;
            }
        }
        if (map->inner_map->handle == ebpf_handle_invalid) {
            // We need to create the inner map template first.
            continue;
        }

        return map;
    }

    // There are no maps left that we can create.
    return NULL;
}

static ebpf_result_t
_ebpf_native_initialize_maps(
    _In_ const GUID* module_id,
    _Out_writes_(map_count) ebpf_native_map_t* native_maps,
    _Inout_updates_(map_count) map_entry_t* maps,
    size_t map_count)
{
    EBPF_LOG_ENTRY();
    ebpf_result_t result = EBPF_SUCCESS;
    const int ORIGINAL_ID_OFFSET = 1;

    // First set all handle value to invalid.
    // This is needed because initializing negative tests can cause initialization
    // of native_maps to fail early, leaving some of the handle values uninitialized.
    for (uint32_t i = 0; i < map_count; i++) {
        native_maps[i].handle = ebpf_handle_invalid;
    }

    for (uint32_t i = 0; i < map_count; i++) {
        if (maps[i].definition.pinning != PIN_NONE && maps[i].definition.pinning != PIN_GLOBAL_NS) {
            result = EBPF_INVALID_ARGUMENT;
            goto Done;
        }
        native_maps[i].entry = &maps[i];
        native_maps[i].original_id = i + ORIGINAL_ID_OFFSET;
        maps[i].address = NULL;

        if (maps[i].definition.pinning == PIN_GLOBAL_NS) {
            // Construct the pin path.
            size_t prefix_length = strnlen(DEFAULT_PIN_ROOT_PATH, EBPF_MAX_PIN_PATH_LENGTH);
            size_t name_length = strnlen_s(maps[i].name, BPF_OBJ_NAME_LEN);
            if (name_length == 0 || name_length >= BPF_OBJ_NAME_LEN ||
                prefix_length + name_length + 1 >= EBPF_MAX_PIN_PATH_LENGTH) {
                EBPF_LOG_MESSAGE_GUID(
                    EBPF_TRACELOG_LEVEL_ERROR,
                    EBPF_TRACELOG_KEYWORD_NATIVE,
                    "_ebpf_native_initialize_maps: map pin path too long",
                    *module_id);
                result = EBPF_INVALID_ARGUMENT;
                goto Done;
            }

            native_maps[i].pin_path.value = ebpf_allocate(prefix_length + name_length + 1);
            if (native_maps[i].pin_path.value == NULL) {
                result = EBPF_NO_MEMORY;
                goto Done;
            }
            native_maps[i].pin_path.length = prefix_length + name_length + 1;
            memcpy(native_maps[i].pin_path.value, DEFAULT_PIN_ROOT_PATH, prefix_length);
            memcpy(native_maps[i].pin_path.value + prefix_length, "/", 1);
            memcpy(native_maps[i].pin_path.value + prefix_length + 1, maps[i].name, name_length);
        } else {
            native_maps[i].pin_path.value = NULL;
            native_maps[i].pin_path.length = 0;
        }
    }

    // Populate inner map fd.
    for (uint32_t i = 0; i < map_count; i++) {
        ebpf_map_definition_in_file_t* definition = &(native_maps[i].entry->definition);
        int32_t inner_map_original_id = -1;
        if (_ebpf_native_is_map_in_map(&native_maps[i])) {
            if (definition->inner_map_idx != 0) {
                inner_map_original_id = definition->inner_map_idx + ORIGINAL_ID_OFFSET;
            } else if (definition->inner_id != 0) {
                for (uint32_t j = 0; j < map_count; j++) {
                    ebpf_map_definition_in_file_t* inner_definition = &(native_maps[j].entry->definition);
                    if (inner_definition->id == definition->inner_id && i != j) {
                        inner_map_original_id = j + ORIGINAL_ID_OFFSET;
                        break;
                    }
                }
            }
        }
        native_maps[i].inner_map_original_id = inner_map_original_id;
    }

Done:
    EBPF_RETURN_RESULT(result);
}

static ebpf_result_t
_ebpf_native_validate_map(_In_ const ebpf_native_map_t* map, ebpf_handle_t original_map_handle)
{
    EBPF_LOG_ENTRY();
    // Validate that the existing map definition matches with this new map.
    struct bpf_map_info info;
    ebpf_core_object_t* object;
    ebpf_handle_t inner_map_handle = ebpf_handle_invalid;
    uint16_t info_size = (uint16_t)sizeof(info);
    ebpf_result_t result = ebpf_object_reference_by_handle(original_map_handle, EBPF_OBJECT_MAP, &object);
    if (result != EBPF_SUCCESS) {
        goto Exit;
    }

    result = ebpf_map_get_info((ebpf_map_t*)object, (uint8_t*)&info, &info_size);
    if (result != EBPF_SUCCESS) {
        goto Exit;
    }

    if (info.type != map->entry->definition.type || info.key_size != map->entry->definition.key_size ||
        info.value_size != map->entry->definition.value_size ||
        info.max_entries != map->entry->definition.max_entries) {
        result = EBPF_INVALID_ARGUMENT;
        goto Exit;
    }

    // Extra checks for map-in-map.
    if (_ebpf_native_is_map_in_map(map)) {
        ebpf_native_map_t* inner_map = map->inner_map;
        ebpf_assert(inner_map != NULL);
        // Code analysis doesn't understand that inner_map is not NULL if _ebpf_native_is_map_in_map() returns true.
        _Analysis_assume_(inner_map != NULL);

        if (info.inner_map_id == EBPF_ID_NONE) {
            // The original map is pinned but its template is not initialized yet.
            result = EBPF_INVALID_ARGUMENT;
            goto Exit;
        }

        // For map-in-map, validate the inner map template also.
        result = ebpf_core_get_handle_by_id(EBPF_OBJECT_MAP, info.inner_map_id, &inner_map_handle);
        if (result != EBPF_SUCCESS) {
            result = EBPF_INVALID_ARGUMENT;
            goto Exit;
        }
        result = _ebpf_native_validate_map(inner_map, inner_map_handle);
        ebpf_assert_success(ebpf_handle_close(inner_map_handle));
    }

Exit:
    ebpf_object_release_reference(object);
    EBPF_RETURN_RESULT(result);
}

static ebpf_result_t
_ebpf_native_reuse_map(_Inout_ ebpf_native_map_t* map)
{
    ebpf_result_t result = EBPF_SUCCESS;
    ebpf_handle_t handle = ebpf_handle_invalid;
    // Check if a map is already present with this pin path.
    result = ebpf_core_get_pinned_object(&map->pin_path, &handle);
    if (result != EBPF_SUCCESS) {
        // Treat EBPF_KEY_NOT_FOUND as success.
        if (result == EBPF_KEY_NOT_FOUND) {
            ebpf_assert(handle == ebpf_handle_invalid);
            result = EBPF_SUCCESS;
        }
        goto Exit;
    }

    // Recursively validate that the map definition matches with the existing
    // map.
    result = _ebpf_native_validate_map(map, handle);
    if (result != EBPF_SUCCESS) {
        goto Exit;
    }

    // The map can be reused. Populate map handle.
    map->handle = handle;
    map->reused = true;
    map->pinned = true;

Exit:
    if (result != EBPF_SUCCESS) {
        ebpf_assert_success(ebpf_handle_close(handle));
    }
    return result;
}

static ebpf_result_t
_ebpf_native_create_maps(_Inout_ ebpf_native_module_t* module)
{
    EBPF_LOG_ENTRY();
    ebpf_result_t result = EBPF_SUCCESS;
    ebpf_native_map_t* native_maps = NULL;
    map_entry_t* maps = NULL;
    size_t map_count = 0;
    ebpf_utf8_string_t map_name = {0};
    ebpf_map_definition_in_memory_t map_definition = {0};

    // Get the maps
    module->table->maps(&maps, &map_count);
    if (map_count == 0) {
        EBPF_RETURN_RESULT(EBPF_SUCCESS);
    }

    module->maps = (ebpf_native_map_t*)ebpf_allocate(map_count * sizeof(ebpf_native_map_t));
    if (module->maps == NULL) {
        EBPF_RETURN_RESULT(EBPF_NO_MEMORY);
    }

    module->map_count = map_count;
    native_maps = module->maps;

    result = _ebpf_native_initialize_maps(&module->client_module_id, native_maps, maps, map_count);
    if (result != EBPF_SUCCESS) {
        goto Done;
    }

    for (uint32_t count = 0; count < map_count; count++) {
        ebpf_native_map_t* native_map = _ebpf_native_get_next_map_to_create(native_maps, map_count);
        if (native_map == NULL) {
            // Any remaining maps cannot be created.
            result = EBPF_INVALID_OBJECT;
            EBPF_LOG_MESSAGE_GUID(
                EBPF_TRACELOG_LEVEL_ERROR,
                EBPF_TRACELOG_KEYWORD_NATIVE,
                "_ebpf_native_create_maps: module already detaching / unloading",
                module->client_module_id);
            break;
        }

        if (native_map->entry->definition.pinning == PIN_GLOBAL_NS) {
            result = _ebpf_native_reuse_map(native_map);
            if (result != EBPF_SUCCESS) {
                break;
            }
            if (native_map->reused) {
                continue;
            }
        }

        ebpf_handle_t inner_map_handle = (native_map->inner_map) ? native_map->inner_map->handle : ebpf_handle_invalid;
        map_name.length = strlen(native_map->entry->name);
        map_name.value = (uint8_t*)ebpf_allocate(map_name.length);
        if (map_name.value == NULL) {
            result = EBPF_NO_MEMORY;
            break;
        }
        memcpy(map_name.value, native_map->entry->name, map_name.length);
        map_definition.type = native_map->entry->definition.type;
        map_definition.key_size = native_map->entry->definition.key_size;
        map_definition.value_size = native_map->entry->definition.value_size;
        map_definition.max_entries = native_map->entry->definition.max_entries;

        result = ebpf_core_create_map(&map_name, &map_definition, inner_map_handle, &native_map->handle);
        if (result != EBPF_SUCCESS) {
            break;
        }

        ebpf_free(map_name.value);
        map_name.value = NULL;

        // If pin_path is set and the map is not yet pinned, pin it now.
        if (native_map->pin_path.value != NULL && !native_map->pinned) {
            result = ebpf_core_update_pinning(native_map->handle, &native_map->pin_path);
            if (result != EBPF_SUCCESS) {
                break;
            }
            native_map->pinned = true;
        }
    }

Done:
    if (result != EBPF_SUCCESS) {
        _ebpf_native_clean_up_maps(module->maps, module->map_count, true);
        module->maps = NULL;
        module->map_count = 0;
    }
    if (map_name.value != NULL) {
        ebpf_free(map_name.value);
    }

    EBPF_RETURN_RESULT(result);
}

static void
_ebpf_native_initialize_programs(
    _Out_writes_(program_count) ebpf_native_program_t* native_programs,
    _In_reads_(program_count) program_entry_t* programs,
    size_t program_count)
{
    for (uint32_t i = 0; i < program_count; i++) {
        native_programs[i].entry = &programs[i];
        native_programs[i].handle = ebpf_handle_invalid;
    }
}

static ebpf_result_t
_ebpf_native_resolve_maps_for_program(_In_ ebpf_native_module_t* module, _In_ const ebpf_native_program_t* program)
{
    EBPF_LOG_ENTRY();
    ebpf_result_t result;
    ebpf_handle_t* map_handles = NULL;
    uintptr_t* map_addresses = NULL;
    uint16_t* map_indices = program->entry->referenced_map_indices;
    uint16_t map_count = program->entry->referenced_map_count;
    ebpf_native_map_t* native_maps = module->maps;

    if (map_count == 0) {
        // No maps associated with this program.
        EBPF_RETURN_RESULT(EBPF_SUCCESS);
    }

    // Validate all map indices are within range.
    for (uint32_t i = 0; i < map_count; i++) {
        if (map_indices[i] >= module->map_count) {
            EBPF_LOG_MESSAGE_GUID(
                EBPF_TRACELOG_LEVEL_ERROR,
                EBPF_TRACELOG_KEYWORD_NATIVE,
                "_ebpf_native_resolve_maps_for_program: map indices not within range",
                module->client_module_id);
            EBPF_RETURN_RESULT(EBPF_INVALID_ARGUMENT);
        }
    }

    map_handles = ebpf_allocate(map_count * sizeof(ebpf_handle_t));
    if (map_handles == NULL) {
        result = EBPF_NO_MEMORY;
        goto Done;
    }

    map_addresses = ebpf_allocate(map_count * sizeof(uintptr_t));
    if (map_addresses == NULL) {
        result = EBPF_NO_MEMORY;
        goto Done;
    }

    // Iterate over the map indices to get all the handles.
    for (uint16_t i = 0; i < map_count; i++) {
        map_handles[i] = native_maps[map_indices[i]].handle;
    }

    result = ebpf_core_resolve_maps(program->handle, map_count, map_handles, map_addresses);
    if (result != EBPF_SUCCESS) {
        goto Done;
    }

    // Update the addresses in the map entries.
    for (uint16_t i = 0; i < map_count; i++) {
        // Same map can be used in multiple programs and hence resolved multiple times.
        // Verify that the address of a map does not change.
        if (native_maps[map_indices[i]].entry->address != NULL &&
            native_maps[map_indices[i]].entry->address != (void*)map_addresses[i]) {
            result = EBPF_INVALID_ARGUMENT;
            EBPF_LOG_MESSAGE_GUID(
                EBPF_TRACELOG_LEVEL_ERROR,
                EBPF_TRACELOG_KEYWORD_NATIVE,
                "_ebpf_native_resolve_maps_for_program: map address changed",
                module->client_module_id);
            goto Done;
        }
        native_maps[map_indices[i]].entry->address = (void*)map_addresses[i];
    }

Done:
    ebpf_free(map_handles);
    ebpf_free(map_addresses);
    EBPF_RETURN_RESULT(result);
}

static ebpf_result_t
_ebpf_native_resolve_helpers_for_program(_In_ ebpf_native_module_t* module, _In_ ebpf_native_program_t* program)
{
    EBPF_LOG_ENTRY();
    UNREFERENCED_PARAMETER(module);
    ebpf_result_t result;
    uint32_t* helper_ids = NULL;
    helper_function_address* helper_addresses = NULL;
    uint16_t helper_count = program->entry->helper_count;
    helper_function_entry_t* helpers = program->entry->helpers;

    if (helper_count == 0) {
        // No helpers called by this program.
        EBPF_RETURN_RESULT(EBPF_SUCCESS);
    }

    helper_ids = ebpf_allocate(helper_count * sizeof(uint32_t));
    if (helper_ids == NULL) {
        result = EBPF_NO_MEMORY;
        goto Done;
    }

    helper_addresses = ebpf_allocate(helper_count * sizeof(helper_function_address));
    if (helper_addresses == NULL) {
        result = EBPF_NO_MEMORY;
        goto Done;
    }

    // Iterate over the helper indices to get all the helper ids.
    for (uint16_t i = 0; i < helper_count; i++) {
        helper_ids[i] = helpers[i].helper_id;
    }

    result = ebpf_core_resolve_helper(program->handle, helper_count, helper_ids, (uint64_t*)helper_addresses);
    if (result != EBPF_SUCCESS) {
        EBPF_LOG_MESSAGE_GUID(
            EBPF_TRACELOG_LEVEL_ERROR,
            EBPF_TRACELOG_KEYWORD_NATIVE,
            "ebpf_core_resolve_helper failed",
            module->client_module_id);
        goto Done;
    }

    // Update the addresses in the helper entries.
    for (uint16_t i = 0; i < helper_count; i++) {
        helpers[i].address = helper_addresses[i];
    }

Done:
    ebpf_free(helper_ids);
    ebpf_free(helper_addresses);
    EBPF_RETURN_RESULT(result);
}

static void
_ebpf_native_initialize_helpers_for_program(_In_ ebpf_native_module_t* module, _In_ ebpf_native_program_t* program)
{
    UNREFERENCED_PARAMETER(module);
    size_t helper_count = program->entry->helper_count;
    helper_function_entry_t* helpers = program->entry->helpers;
    // Initialize the helper entries.
    for (size_t i = 0; i < helper_count; i++) {
        helpers[i].address = NULL;
        if (helpers[i].helper_id == BPF_FUNC_tail_call) {
            helpers[i].tail_call = true;
        }
    }
}

static ebpf_result_t
_ebpf_native_load_programs(_In_ ebpf_native_module_t* module)
{
    ebpf_result_t result = EBPF_SUCCESS;
    ebpf_native_program_t* native_programs = NULL;
    program_entry_t* programs = NULL;
    size_t program_count = 0;
    size_t program_name_length = 0;
    size_t section_name_length = 0;
    uint8_t* program_name = NULL;
    uint8_t* section_name = NULL;

    // Get the programs.
    module->table->programs(&programs, &program_count);
    if (program_count == 0 || programs == NULL) {
        return EBPF_INVALID_OBJECT;
    }

    module->programs = (ebpf_native_program_t*)ebpf_allocate(program_count * sizeof(ebpf_native_program_t));
    if (module->programs == NULL) {
        return EBPF_NO_MEMORY;
    }
    module->program_count = program_count;
    native_programs = module->programs;

    _ebpf_native_initialize_programs(native_programs, programs, program_count);

    for (uint32_t count = 0; count < program_count; count++) {
        ebpf_native_program_t* native_program = &native_programs[count];
        program_entry_t* program = native_program->entry;
        ebpf_program_parameters_t parameters = {0};

        _ebpf_native_initialize_helpers_for_program(module, native_program);

        program_name_length = strnlen_s(program->program_name, BPF_OBJ_NAME_LEN);
        section_name_length = strnlen_s(program->section_name, BPF_OBJ_NAME_LEN);
        if (program_name_length == 0 || program_name_length >= BPF_OBJ_NAME_LEN || section_name_length == 0 ||
            section_name_length >= BPF_OBJ_NAME_LEN) {
            result = EBPF_INVALID_ARGUMENT;
            break;
        }

        program_name = ebpf_allocate(program_name_length);
        if (program_name == NULL) {
            result = EBPF_NO_MEMORY;
            break;
        }
        section_name = ebpf_allocate(section_name_length);
        if (section_name == NULL) {
            result = EBPF_NO_MEMORY;
            break;
        }

        parameters.program_type = *program->program_type;
        parameters.expected_attach_type = (program->expected_attach_type ? *program->expected_attach_type : GUID_NULL);

        memcpy(program_name, program->program_name, program_name_length);
        parameters.program_name.value = program_name;
        parameters.program_name.length = program_name_length;

        memcpy(section_name, program->section_name, section_name_length);
        parameters.section_name.value = section_name;
        parameters.section_name.length = section_name_length;

        parameters.file_name.value = NULL;
        parameters.file_name.length = 0;

        result = ebpf_program_create_and_initialize(&parameters, &native_program->handle);
        if (result != EBPF_SUCCESS) {
            break;
        }

        ebpf_free(program_name);
        ebpf_free(section_name);
        program_name = NULL;
        section_name = NULL;

        // Load machine code.
        result = ebpf_core_load_code(
            native_program->handle, EBPF_CODE_NATIVE, module, (uint8_t*)native_program->entry->function, 0);
        if (result != EBPF_SUCCESS) {
            break;
        }

        // Resolve and associate maps with the program.
        result = _ebpf_native_resolve_maps_for_program(module, native_program);
        if (result != EBPF_SUCCESS) {
            break;
        }

        // Resolve helper addresses.
        result = _ebpf_native_resolve_helpers_for_program(module, native_program);
        if (result != EBPF_SUCCESS) {
            break;
        }
    }

    if (result != EBPF_SUCCESS) {
        _ebpf_native_clean_up_programs(module->programs, module->program_count);
        module->programs = NULL;
        module->program_count = 0;
    }

    ebpf_free(program_name);
    ebpf_free(section_name);
    return result;
}

size_t
_ebpf_native_get_count_of_maps(_In_ const ebpf_native_module_t* module)
{
    map_entry_t* maps = NULL;
    size_t count_of_maps;
    module->table->maps(&maps, &count_of_maps);

    return count_of_maps;
}

size_t
_ebpf_native_get_count_of_programs(_In_ const ebpf_native_module_t* module)
{
    program_entry_t* programs = NULL;
    size_t count_of_programs;
    module->table->programs(&programs, &count_of_programs);

    return count_of_programs;
}

_Must_inspect_result_ ebpf_result_t
ebpf_native_load(
    _In_reads_(service_name_length) const wchar_t* service_name,
    uint16_t service_name_length,
    _In_ const GUID* module_id,
    _Out_ ebpf_handle_t* module_handle,
    _Out_ size_t* count_of_maps,
    _Out_ size_t* count_of_programs)
{
    EBPF_LOG_ENTRY();
    ebpf_result_t result;
    ebpf_lock_state_t hash_table_state = 0;
    ebpf_lock_state_t state = 0;
    bool table_lock_acquired = false;
    ebpf_native_module_t* module = NULL;
    ebpf_native_module_t** existing_module = NULL;
    wchar_t* local_service_name = NULL;
    ebpf_handle_t local_module_hande = ebpf_handle_invalid;
    ebpf_native_module_cleanup_t local_cleanup = {0};

    local_service_name = ebpf_allocate((size_t)service_name_length + 2);
    if (local_service_name == NULL) {
        result = EBPF_NO_MEMORY;
        goto Done;
    }
    memcpy(local_service_name, (uint8_t*)service_name, service_name_length);

    local_cleanup.client_id = (GUID*)ebpf_allocate(sizeof(GUID));
    if (local_cleanup.client_id == NULL) {
        result = EBPF_NO_MEMORY;
        goto Done;
    }
    *local_cleanup.client_id = *module_id;

    result = ebpf_allocate_preemptible_work_item(
        &local_cleanup.cleanup_workitem, _ebpf_native_unload_work_item, local_service_name);
    if (result != EBPF_SUCCESS) {
        goto Done;
    }

    ebpf_result_t native_load_result = ebpf_native_load_driver(local_service_name);
    if (native_load_result != EBPF_SUCCESS) {
        EBPF_LOG_MESSAGE_WSTRING(
            EBPF_TRACELOG_LEVEL_WARNING,
            EBPF_TRACELOG_KEYWORD_NATIVE,
            "ebpf_native_load_driver failed",
            local_service_name);
    }

    // Find the native entry in hash table.
    hash_table_state = ebpf_lock_lock(&_ebpf_native_client_table_lock);
    table_lock_acquired = true;
    result = ebpf_hash_table_find(_ebpf_native_client_table, (const uint8_t*)module_id, (uint8_t**)&existing_module);
    if (result != EBPF_SUCCESS) {
        result = EBPF_OBJECT_NOT_FOUND;
        EBPF_LOG_MESSAGE_GUID(
            EBPF_TRACELOG_LEVEL_ERROR, EBPF_TRACELOG_KEYWORD_NATIVE, "ebpf_native_load: module not found", *module_id);
        goto Done;
    }
    module = *existing_module;
    ebpf_lock_unlock(&_ebpf_native_client_table_lock, hash_table_state);
    table_lock_acquired = false;

    state = ebpf_lock_lock(&module->lock);
<<<<<<< HEAD
    if (module->initializing || module->initialized) {
        // This client has already been initialized.
        result = EBPF_OBJECT_ALREADY_EXISTS;
        ebpf_lock_unlock(&module->lock, state);
        EBPF_LOG_MESSAGE_GUID(
            EBPF_TRACELOG_LEVEL_ERROR,
            EBPF_TRACELOG_KEYWORD_NATIVE,
            "ebpf_native_load: module already initialized",
            *module_id);
        goto Done;
    }
    if (module->detaching || module->unloading) {
        // This client is already detaching / unloading.
        result = EBPF_EXTENSION_FAILED_TO_LOAD;
        ebpf_lock_unlock(&module->lock, state);
        EBPF_LOG_MESSAGE_GUID(
            EBPF_TRACELOG_LEVEL_ERROR,
            EBPF_TRACELOG_KEYWORD_NATIVE,
            "ebpf_native_load: module already detaching / unloading",
            *module_id);
        goto Done;
    }
    // Mark the module as initializing.
    module->base.marker = _ebpf_native_marker;
    module->base.acquire_reference = ebpf_native_acquire_reference;
    module->base.release_reference = ebpf_native_release_reference;
    module->initializing = true;
    ebpf_lock_unlock(&module->lock, state);

    // Create handle for the native module.
    result = ebpf_handle_create(&local_module_hande, (ebpf_base_object_t*)module);
    if (result != EBPF_SUCCESS) {
        EBPF_LOG_MESSAGE_GUID(
            EBPF_TRACELOG_LEVEL_ERROR,
            EBPF_TRACELOG_KEYWORD_NATIVE,
            "ebpf_native_load: Failed to create handle.",
            *module_id);
        goto Done;
    }

    state = ebpf_lock_lock(&module->lock);
    module->initialized = true;
=======
    if (module->state != MODULE_STATE_UNINITIALIZED || module->detaching) {

        if (module->detaching || module->state == MODULE_STATE_UNLOADING) {
            // This client is detaching / unloading.
            result = EBPF_EXTENSION_FAILED_TO_LOAD;
            ebpf_lock_unlock(&module->lock, state);
            EBPF_LOG_MESSAGE_GUID(
                EBPF_TRACELOG_LEVEL_ERROR,
                EBPF_TRACELOG_KEYWORD_NATIVE,
                "ebpf_native_load: module is detaching / unloading",
                *module_id);
        } else {
            // This client has already been initialized.
            result = EBPF_OBJECT_ALREADY_EXISTS;
            ebpf_lock_unlock(&module->lock, state);
            EBPF_LOG_MESSAGE_GUID(
                EBPF_TRACELOG_LEVEL_ERROR,
                EBPF_TRACELOG_KEYWORD_NATIVE,
                "ebpf_native_load: module already initialized",
                *module_id);
        }
        goto Done;
    }

    module->state = MODULE_STATE_INITIALIZED;
>>>>>>> aa414c3e
    module->service_name = local_service_name;
    module->cleanup = local_cleanup;

    local_cleanup.cleanup_workitem = NULL;
    local_cleanup.client_id = NULL;

    ebpf_lock_unlock(&module->lock, state);

    // Get map and program count;
    *count_of_maps = _ebpf_native_get_count_of_maps(module);
    *count_of_programs = _ebpf_native_get_count_of_programs(module);
    *module_handle = local_module_hande;
    local_module_hande = ebpf_handle_invalid;

Done:
    if (table_lock_acquired) {
        ebpf_lock_unlock(&_ebpf_native_client_table_lock, hash_table_state);
        table_lock_acquired = false;
    }
    if (result != EBPF_SUCCESS) {
        ebpf_free(local_service_name);
        ebpf_free(local_cleanup.cleanup_workitem);
        ebpf_free(local_cleanup.client_id);
    }
    if (local_module_hande != ebpf_handle_invalid) {
        ebpf_assert_success(ebpf_handle_close(local_module_hande));
    }

    EBPF_RETURN_RESULT(result);
}

_Must_inspect_result_ ebpf_result_t
ebpf_native_load_programs(
    _In_ const GUID* module_id,
    size_t count_of_map_handles,
    _Out_writes_opt_(count_of_map_handles) ebpf_handle_t* map_handles,
    size_t count_of_program_handles,
    _Out_writes_(count_of_program_handles) ebpf_handle_t* program_handles)
{
    EBPF_LOG_ENTRY();
    ebpf_result_t result;
    ebpf_lock_state_t state = 0;
    ebpf_lock_state_t module_state = 0;
    bool lock_acquired = false;
    bool native_lock_acquired = false;
    ebpf_native_module_t** existing_module = NULL;
    ebpf_native_module_t* module = NULL;
    wchar_t* local_service_name = NULL;
    bool module_referenced = false;
    bool maps_created = false;

    // Find the native entry in hash table.
    state = ebpf_lock_lock(&_ebpf_native_client_table_lock);
    lock_acquired = true;
    result = ebpf_hash_table_find(_ebpf_native_client_table, (const uint8_t*)module_id, (uint8_t**)&existing_module);
    if (result != EBPF_SUCCESS) {
        result = EBPF_OBJECT_NOT_FOUND;
        EBPF_LOG_MESSAGE_GUID(
            EBPF_TRACELOG_LEVEL_ERROR,
            EBPF_TRACELOG_KEYWORD_NATIVE,
            "ebpf_native_load_programs: module not found",
            *module_id);
        goto Done;
    }
    module = *existing_module;
    module_state = ebpf_lock_lock(&module->lock);
    native_lock_acquired = true;

    if (module->state != MODULE_STATE_INITIALIZED || module->detaching) {

        if (module->detaching || module->state == MODULE_STATE_UNLOADING) {
            // This client is detaching / unloading.
            result = EBPF_EXTENSION_FAILED_TO_LOAD;
            EBPF_LOG_MESSAGE_GUID(
                EBPF_TRACELOG_LEVEL_ERROR,
                EBPF_TRACELOG_KEYWORD_NATIVE,
                "ebpf_native_load_programs: module already detaching / unloading",
                *module_id);
        } else {
            // This client has already been loaded.
            result = EBPF_OBJECT_ALREADY_EXISTS;
            EBPF_LOG_MESSAGE_GUID(
                EBPF_TRACELOG_LEVEL_ERROR,
                EBPF_TRACELOG_KEYWORD_NATIVE,
                "ebpf_native_load_programs: programs already loaded / loading",
                *module_id);
        }
        goto Done;
    }

    module->state = MODULE_STATE_LOADING;

    // Take a reference on the native module before releasing the lock.
    // This will ensure the driver cannot unload while we are processing this request.
    ebpf_native_acquire_reference(module);
    module_referenced = true;

    ebpf_lock_unlock(&module->lock, module_state);
    native_lock_acquired = false;

    // Release hash table lock.
    ebpf_lock_unlock(&_ebpf_native_client_table_lock, state);
    lock_acquired = false;

    // Create maps.
    result = _ebpf_native_create_maps(module);
    if (result != EBPF_SUCCESS) {
        EBPF_LOG_MESSAGE_GUID(
            EBPF_TRACELOG_LEVEL_VERBOSE,
            EBPF_TRACELOG_KEYWORD_NATIVE,
            "ebpf_native_load_programs: map creation failed",
            *module_id);
        goto Done;
    }
    maps_created = true;

    // Create programs.
    result = _ebpf_native_load_programs(module);
    if (result != EBPF_SUCCESS) {
        EBPF_LOG_MESSAGE_GUID(
            EBPF_TRACELOG_LEVEL_VERBOSE,
            EBPF_TRACELOG_KEYWORD_NATIVE,
            "ebpf_native_load_programs: program load failed",
            *module_id);
        goto Done;
    }

    module_state = ebpf_lock_lock(&module->lock);
    native_lock_acquired = true;

    module->state = MODULE_STATE_LOADED;

    ebpf_lock_unlock(&module->lock, module_state);
    native_lock_acquired = false;

    ebpf_assert(count_of_map_handles == module->map_count);
    ebpf_assert(count_of_program_handles == module->program_count);

    for (int i = 0; i < count_of_map_handles; i++) {
        map_handles[i] = module->maps[i].handle;
        module->maps[i].handle = ebpf_handle_invalid;
    }

    for (int i = 0; i < count_of_program_handles; i++) {
        program_handles[i] = module->programs[i].handle;
        module->programs[i].handle = ebpf_handle_invalid;
    }

Done:
    if (native_lock_acquired) {
        ebpf_lock_unlock(&module->lock, module_state);
        native_lock_acquired = false;
    }
    if (lock_acquired) {
        ebpf_lock_unlock(&_ebpf_native_client_table_lock, state);
        lock_acquired = false;
    }
    if (result != EBPF_SUCCESS) {
        if (maps_created) {
            _ebpf_native_clean_up_maps(module->maps, module->map_count, true);
            module->maps = NULL;
            module->map_count = 0;
        }
        ebpf_free(local_service_name);
    }
    if (module_referenced) {
        ebpf_native_release_reference(module);
        module_referenced = false;
    }

    EBPF_RETURN_RESULT(result);
}

_Must_inspect_result_ ebpf_result_t
ebpf_native_get_count_of_programs(_In_ const GUID* module_id, _Out_ size_t* count_of_programs)
{
    EBPF_LOG_ENTRY();
    ebpf_result_t result = EBPF_SUCCESS;
    ebpf_lock_state_t state = 0;
    ebpf_native_module_t** module = NULL;

    // Find the native entry in hash table.
    state = ebpf_lock_lock(&_ebpf_native_client_table_lock);
    result = ebpf_hash_table_find(_ebpf_native_client_table, (const uint8_t*)module_id, (uint8_t**)&module);
    if (result != EBPF_SUCCESS) {
        result = EBPF_OBJECT_NOT_FOUND;
        goto Done;
    }

    *count_of_programs = _ebpf_native_get_count_of_programs(*module);

Done:
    ebpf_lock_unlock(&_ebpf_native_client_table_lock, state);
    EBPF_RETURN_RESULT(result);
}

_Must_inspect_result_ ebpf_result_t
ebpf_native_get_count_of_maps(_In_ const GUID* module_id, _Out_ size_t* count_of_maps)
{
    EBPF_LOG_ENTRY();
    ebpf_result_t result = EBPF_SUCCESS;
    ebpf_lock_state_t state = 0;
    ebpf_native_module_t** module = NULL;

    // Find the native entry in hash table.
    state = ebpf_lock_lock(&_ebpf_native_client_table_lock);
    result = ebpf_hash_table_find(_ebpf_native_client_table, (const uint8_t*)module_id, (uint8_t**)&module);
    if (result != EBPF_SUCCESS) {
        result = EBPF_OBJECT_NOT_FOUND;
        goto Done;
    }

    *count_of_maps = _ebpf_native_get_count_of_maps(*module);

Done:
    ebpf_lock_unlock(&_ebpf_native_client_table_lock, state);
    EBPF_RETURN_RESULT(result);
}

_Must_inspect_result_ ebpf_result_t
ebpf_native_unload(_In_ const GUID* module_id)
{
    EBPF_LOG_ENTRY();
    ebpf_result_t result;
    ebpf_lock_state_t state = 0;
    ebpf_lock_state_t module_state = 0;
    bool lock_acquired = false;
    bool module_lock_acquired = false;
    ebpf_native_module_t** existing_module = NULL;
    ebpf_native_module_t* module = NULL;
    wchar_t* service_name = NULL;
    bool queue_work_item = false;
    ebpf_preemptible_work_item_t* work_item = NULL;

    // Find the native entry in hash table.
    state = ebpf_lock_lock(&_ebpf_native_client_table_lock);
    lock_acquired = true;
    result = ebpf_hash_table_find(_ebpf_native_client_table, (const uint8_t*)module_id, (uint8_t**)&existing_module);
    if (result != EBPF_SUCCESS) {
        EBPF_LOG_MESSAGE_GUID(
            EBPF_TRACELOG_LEVEL_ERROR,
            EBPF_TRACELOG_KEYWORD_NATIVE,
            "ebpf_native_unload: module not found",
            *module_id);
        result = EBPF_OBJECT_NOT_FOUND;
        goto Done;
    }
    module = *existing_module;
    module_state = ebpf_lock_lock(&module->lock);
    module_lock_acquired = true;
    if (module->state == MODULE_STATE_UNLOADING) {
        // If module is already unloading, skip unloading it again.
        EBPF_LOG_MESSAGE_GUID(
            EBPF_TRACELOG_LEVEL_INFO,
            EBPF_TRACELOG_KEYWORD_NATIVE,
            "ebpf_native_unload: module already unloading",
            *module_id);
        result = EBPF_SUCCESS;
        goto Done;
    }

    // Use pre-allocated work item if we are running at DISPATCH.
    if (!ebpf_is_preemptible()) {
        work_item = module->cleanup.cleanup_workitem;
        module->cleanup.cleanup_workitem = NULL;
        module->service_name = NULL;
        queue_work_item = true;
    } else {
        // It is possible that the module is also detaching at the same time and
        // the module memory can be freed immediately after the hash table lock is
        // released. Use the service name from native module to use later to
        // unload the driver.
        service_name = module->service_name;
        module->service_name = NULL;
    }
    module->state = MODULE_STATE_UNLOADING;

    ebpf_lock_unlock(&module->lock, module_state);
    module_lock_acquired = false;
    ebpf_lock_unlock(&_ebpf_native_client_table_lock, state);
    lock_acquired = false;

    if (queue_work_item) {
        ebpf_queue_preemptible_work_item(work_item);
    } else {
        ebpf_native_unload_driver(service_name);
    }

Done:
    if (module_lock_acquired) {
        ebpf_lock_unlock(&module->lock, module_state);
        module_lock_acquired = false;
    }
    if (lock_acquired) {
        ebpf_lock_unlock(&_ebpf_native_client_table_lock, state);
        lock_acquired = false;
    }

    if (!queue_work_item) {
        ebpf_free(service_name);
    }

    EBPF_RETURN_RESULT(result);
}<|MERGE_RESOLUTION|>--- conflicted
+++ resolved
@@ -47,6 +47,7 @@
 typedef enum _ebpf_native_module_state
 {
     MODULE_STATE_UNINITIALIZED = 0,
+    MODULE_STATE_INITIALIZING,
     MODULE_STATE_INITIALIZED,
     MODULE_STATE_LOADING,
     MODULE_STATE_LOADED,
@@ -58,17 +59,7 @@
     ebpf_base_object_t base;
     GUID client_module_id;
     metadata_table_t* table;
-<<<<<<< HEAD
-    bool initializing;
-    bool initialized;
-    bool loading;
-    bool loaded;
-    // This will be used to pass to the unload module workitem.
-    _Field_z_ wchar_t* service_name;
-=======
-    volatile int32_t reference_count;
     ebpf_native_module_state_t state;
->>>>>>> aa414c3e
     bool detaching;
     _Field_z_ wchar_t* service_name; // This will be used to pass to the unload module workitem.
     ebpf_lock_t lock;
@@ -1162,52 +1153,7 @@
     table_lock_acquired = false;
 
     state = ebpf_lock_lock(&module->lock);
-<<<<<<< HEAD
-    if (module->initializing || module->initialized) {
-        // This client has already been initialized.
-        result = EBPF_OBJECT_ALREADY_EXISTS;
-        ebpf_lock_unlock(&module->lock, state);
-        EBPF_LOG_MESSAGE_GUID(
-            EBPF_TRACELOG_LEVEL_ERROR,
-            EBPF_TRACELOG_KEYWORD_NATIVE,
-            "ebpf_native_load: module already initialized",
-            *module_id);
-        goto Done;
-    }
-    if (module->detaching || module->unloading) {
-        // This client is already detaching / unloading.
-        result = EBPF_EXTENSION_FAILED_TO_LOAD;
-        ebpf_lock_unlock(&module->lock, state);
-        EBPF_LOG_MESSAGE_GUID(
-            EBPF_TRACELOG_LEVEL_ERROR,
-            EBPF_TRACELOG_KEYWORD_NATIVE,
-            "ebpf_native_load: module already detaching / unloading",
-            *module_id);
-        goto Done;
-    }
-    // Mark the module as initializing.
-    module->base.marker = _ebpf_native_marker;
-    module->base.acquire_reference = ebpf_native_acquire_reference;
-    module->base.release_reference = ebpf_native_release_reference;
-    module->initializing = true;
-    ebpf_lock_unlock(&module->lock, state);
-
-    // Create handle for the native module.
-    result = ebpf_handle_create(&local_module_hande, (ebpf_base_object_t*)module);
-    if (result != EBPF_SUCCESS) {
-        EBPF_LOG_MESSAGE_GUID(
-            EBPF_TRACELOG_LEVEL_ERROR,
-            EBPF_TRACELOG_KEYWORD_NATIVE,
-            "ebpf_native_load: Failed to create handle.",
-            *module_id);
-        goto Done;
-    }
-
-    state = ebpf_lock_lock(&module->lock);
-    module->initialized = true;
-=======
     if (module->state != MODULE_STATE_UNINITIALIZED || module->detaching) {
-
         if (module->detaching || module->state == MODULE_STATE_UNLOADING) {
             // This client is detaching / unloading.
             result = EBPF_EXTENSION_FAILED_TO_LOAD;
@@ -1229,9 +1175,26 @@
         }
         goto Done;
     }
-
+    // Mark the module as initializing.
+    module->base.marker = _ebpf_native_marker;
+    module->base.acquire_reference = ebpf_native_acquire_reference;
+    module->base.release_reference = ebpf_native_release_reference;
+    module->state = MODULE_STATE_INITIALIZING;
+    ebpf_lock_unlock(&module->lock, state);
+
+    // Create handle for the native module.
+    result = ebpf_handle_create(&local_module_hande, (ebpf_base_object_t*)module);
+    if (result != EBPF_SUCCESS) {
+        EBPF_LOG_MESSAGE_GUID(
+            EBPF_TRACELOG_LEVEL_ERROR,
+            EBPF_TRACELOG_KEYWORD_NATIVE,
+            "ebpf_native_load: Failed to create handle.",
+            *module_id);
+        goto Done;
+    }
+
+    state = ebpf_lock_lock(&module->lock);
     module->state = MODULE_STATE_INITIALIZED;
->>>>>>> aa414c3e
     module->service_name = local_service_name;
     module->cleanup = local_cleanup;
 
