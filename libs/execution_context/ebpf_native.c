// Copyright (c) Microsoft Corporation
// SPDX-License-Identifier: MIT

#include "ebpf_core.h"
#include "ebpf_handle.h"
#include "ebpf_native.h"
#include "ebpf_object.h"
#include "ebpf_program.h"
#include "ebpf_protocol.h"

#define DEFAULT_PIN_ROOT_PATH "/ebpf/global"
#define EBPF_MAX_PIN_PATH_LENGTH 256

static const uint32_t _ebpf_native_marker = 'entv';

#ifndef GUID_NULL
static const GUID GUID_NULL = {0, 0, 0, {0, 0, 0, 0, 0, 0, 0, 0}};
#endif

typedef uint64_t (*helper_function_address)(uint64_t r1, uint64_t r2, uint64_t r3, uint64_t r4, uint64_t r5);

typedef struct _ebpf_native_map
{
    map_entry_t* entry;
    struct _ebpf_native_map* inner_map;
    ebpf_handle_t handle;
    ebpf_handle_t inner_map_handle;
    int32_t original_id;
    int32_t inner_map_original_id;
    ebpf_utf8_string_t pin_path;
    bool reused;
    bool pinned;
} ebpf_native_map_t;

typedef struct _ebpf_native_program
{
    program_entry_t* entry;
    ebpf_handle_t handle;
} ebpf_native_program_t;

typedef struct _ebpf_native_module_cleanup
{
    GUID* client_id;
    ebpf_preemptible_work_item_t* cleanup_workitem;
} ebpf_native_module_cleanup_t;

typedef struct _ebpf_native_module
{
    ebpf_base_object_t base;
    GUID client_module_id;
    metadata_table_t* table;
    bool initializing;
    bool initialized;
    bool loading;
    bool loaded;
    // This will be used to pass to the unload module workitem.
    _Field_z_ wchar_t* service_name;
    bool detaching;
    bool unloading;
    ebpf_lock_t lock;
    ebpf_native_map_t* maps;
    size_t map_count;
    ebpf_native_program_t* programs;
    size_t program_count;
    HANDLE nmr_binding_handle;
    ebpf_list_entry_t list_entry;
    ebpf_native_module_cleanup_t cleanup;
} ebpf_native_module_t;

static GUID _ebpf_native_npi_id = {/* c847aac8-a6f2-4b53-aea3-f4a94b9a80cb */
                                   0xc847aac8,
                                   0xa6f2,
                                   0x4b53,
                                   {0xae, 0xa3, 0xf4, 0xa9, 0x4b, 0x9a, 0x80, 0xcb}};

static GUID _ebpf_native_provider_id = {/* 5e24d2f5-f799-42c3-a945-87feefd930a7 */
                                        0x5e24d2f5,
                                        0xf799,
                                        0x42c3,
                                        {0xa9, 0x45, 0x87, 0xfe, 0xef, 0xd9, 0x30, 0xa7}};

static ebpf_extension_provider_t* _ebpf_native_provider = NULL;

#define EBPF_CLIENT_TABLE_BUCKET_COUNT 64
static ebpf_lock_t _ebpf_native_client_table_lock = {0};
static _Requires_lock_held_(&_ebpf_native_client_table_lock) ebpf_hash_table_t* _ebpf_native_client_table = NULL;

ebpf_result_t
ebpf_native_load_driver(_In_z_ const wchar_t* service_name);
void
ebpf_native_unload_driver(_In_z_ const wchar_t* service_name);

static void
_ebpf_native_unload_work_item(_In_opt_ const void* service)
{
    // Do not free "service" here. It is freed by platform.
    if (service != NULL) {
        ebpf_native_unload_driver((const wchar_t*)service);
    }
}

static inline bool
_ebpf_native_is_map_in_map(_In_ const ebpf_native_map_t* map)
{
    if (map->entry->definition.type == BPF_MAP_TYPE_HASH_OF_MAPS ||
        map->entry->definition.type == BPF_MAP_TYPE_ARRAY_OF_MAPS) {
        return true;
    }

    return false;
}

static void
_ebpf_native_clean_up_maps(_In_reads_(map_count) _Frees_ptr_ ebpf_native_map_t* maps, size_t map_count, bool unpin)
{
    for (uint32_t count = 0; count < map_count; count++) {
        ebpf_native_map_t* map = &maps[count];

        if (unpin) {
            // Map should only be unpinned if this is a failure case, and the map
            // was created and pinned while loading the native module.
            if (map->pin_path.value && map->pinned && !map->reused) {
                ebpf_core_update_pinning(UINT64_MAX, &map->pin_path);
            }
        }
        if (map->pin_path.value) {
#pragma warning(push)
#pragma warning(disable : 6001) // Using uninitialized memory '*maps.pin_path.value'
            ebpf_free(map->pin_path.value);
#pragma warning(pop)
        }
        if (map->handle != ebpf_handle_invalid) {
            ebpf_handle_close(map->handle);
        }
    }

    ebpf_free(maps);
}

static void
_ebpf_native_clean_up_programs(_In_reads_(count_of_programs) ebpf_native_program_t* programs, size_t count_of_programs)
{
    for (uint32_t i = 0; i < count_of_programs; i++) {
        if (programs[i].handle != ebpf_handle_invalid) {
            ebpf_handle_close(programs[i].handle);
        }
    }

    ebpf_free(programs);
}

static void
_ebpf_native_clean_up_module(_In_ ebpf_native_module_t* module)
{
    _ebpf_native_clean_up_maps(module->maps, module->map_count, false);
    _ebpf_native_clean_up_programs(module->programs, module->program_count);

    module->maps = NULL;
    module->map_count = 0;
    module->programs = NULL;
    module->program_count = 0;

    ebpf_free(module->service_name);

    ebpf_free(module->cleanup.cleanup_workitem);
    ebpf_free(module->cleanup.client_id);

    ebpf_lock_destroy(&module->lock);

    ebpf_free(module);
}

void
ebpf_native_acquire_reference(_Inout_ ebpf_native_module_t* module)
{
    ebpf_assert(module->base.marker == _ebpf_native_marker);
    int32_t new_ref_count = ebpf_interlocked_increment_int32(&module->base.reference_count);
    ebpf_assert(new_ref_count != 1);
}

void
ebpf_native_release_reference(_In_opt_ ebpf_native_module_t* module)
{
    int32_t new_ref_count;
    GUID* module_id = NULL;
    bool lock_acquired = false;
    ebpf_lock_state_t module_lock_state = 0;

    if (!module)
        EBPF_RETURN_VOID();

    ebpf_assert(module->base.marker == _ebpf_native_marker);

    new_ref_count = ebpf_interlocked_decrement_int32(&module->base.reference_count);
    ebpf_assert(new_ref_count != -1);

    if (new_ref_count == 1) {
        // Check if all the program references have been released. If that
        // is the case, explicitly unload the driver, if it is safe to do so.
        bool unload = false;
        module_lock_state = ebpf_lock_lock(&module->lock);
        lock_acquired = true;
        if (!module->detaching) {
            // If the module is not yet marked as detaching, and reference
            // count is 1, it means all the program references have been
            // released.
            EBPF_LOG_MESSAGE_GUID(
                EBPF_TRACELOG_LEVEL_INFO,
                EBPF_TRACELOG_KEYWORD_NATIVE,
                "ebpf_native_release_reference: all program references released. Unloading module",
                module->client_module_id);

            module_id = module->cleanup.client_id;
            module->cleanup.client_id = NULL;
            unload = true;
        }
        ebpf_lock_unlock(&module->lock, module_lock_state);
        lock_acquired = false;
        if (unload) {
            ebpf_native_unload(module_id);
            ebpf_free(module_id);
            module_id = NULL;
        }
    } else if (new_ref_count == 0) {
        ebpf_lock_state_t state = ebpf_lock_lock(&_ebpf_native_client_table_lock);
        // Delete entry from hash table.
        ebpf_hash_table_delete(_ebpf_native_client_table, (const uint8_t*)&module->client_module_id);
        ebpf_lock_unlock(&_ebpf_native_client_table_lock, state);

        EBPF_LOG_MESSAGE_GUID(
            EBPF_TRACELOG_LEVEL_INFO,
            EBPF_TRACELOG_KEYWORD_NATIVE,
            "ebpf_native_release_reference: ref is 0, complete detach callback",
            module->client_module_id);

        // All references to the module have been released. Safe to complete the detach callback.
        NmrProviderDetachClientComplete(module->nmr_binding_handle);

        // Clean up the native module.
        _ebpf_native_clean_up_module(module);
    }

    if (lock_acquired) {
        ebpf_lock_unlock(&module->lock, module_lock_state);
    }
    EBPF_RETURN_VOID();
}

/**
 * @brief Unload driver for all the native modules in _ebpf_native_client_table
 *
 */
static void
_ebpf_native_unload_all()
{
    EBPF_LOG_ENTRY();
    ebpf_result_t result = EBPF_SUCCESS;
    ebpf_lock_state_t state;
    ebpf_list_entry_t free_list;
    ebpf_list_entry_t* entry;
    GUID module_id = GUID_NULL;
    ebpf_native_module_t** module = NULL;

    if (!_ebpf_native_client_table) {
        return;
    }

    if (!_ebpf_native_client_table) {
        return;
    }

    ebpf_list_initialize(&free_list);

    // Add all the modules in a free list.
    state = ebpf_lock_lock(&_ebpf_native_client_table_lock);
    while (true) {
        result = ebpf_hash_table_next_key_and_value(
            _ebpf_native_client_table,
            (const uint8_t*)(IsEqualGUID(&module_id, &GUID_NULL) ? NULL : &module_id),
            (uint8_t*)&module_id,
            (uint8_t**)&module);
        if (result != EBPF_SUCCESS) {
            ebpf_assert(result == EBPF_NO_MORE_KEYS);
            break;
        }

        // Add the module to the free list.
        ebpf_list_insert_tail(&free_list, &((*module)->list_entry));
    }
    ebpf_lock_unlock(&_ebpf_native_client_table_lock, state);

    while (!ebpf_list_is_empty(&free_list)) {
        entry = free_list.Flink;
        ebpf_native_module_t* free_module = CONTAINING_RECORD(entry, ebpf_native_module_t, list_entry);
        ebpf_list_remove_entry(entry);

        ebpf_native_unload(&free_module->client_module_id);
    }

    EBPF_RETURN_VOID();
}

void
ebpf_native_terminate()
{
    EBPF_LOG_ENTRY();
    // Unload all the native module drivers.
    _ebpf_native_unload_all();

    // ebpf_provider_unload is blocking call until all the
    // native modules have been detached.
    ebpf_provider_unload(_ebpf_native_provider);

    // All native modules should be cleaned up by now.
    ebpf_assert(!_ebpf_native_client_table || ebpf_hash_table_key_count(_ebpf_native_client_table) == 0);

    ebpf_hash_table_destroy(_ebpf_native_client_table);
    _ebpf_native_client_table = NULL;
    ebpf_lock_destroy(&_ebpf_native_client_table_lock);

    EBPF_RETURN_VOID();
}

static NTSTATUS
_ebpf_native_provider_attach_client_callback(
    HANDLE nmr_binding_handle,
    _In_ void* provider_context,
    _In_ PNPI_REGISTRATION_INSTANCE client_registration_instance,
    _In_ void* client_binding_context,
    _In_ const void* client_dispatch,
    _Out_ void** provider_binding_context,
    _Out_ const void** provider_dispatch)
{
    UNREFERENCED_PARAMETER(provider_context);
    UNREFERENCED_PARAMETER(client_binding_context);
    UNREFERENCED_PARAMETER(client_dispatch);

    *provider_dispatch = NULL;
    *provider_binding_context = NULL;

    const GUID* client_module_id = &client_registration_instance->ModuleId->Guid;
    EBPF_LOG_MESSAGE_GUID(
        EBPF_TRACELOG_LEVEL_INFO,
        EBPF_TRACELOG_KEYWORD_NATIVE,
        "_ebpf_native_client_attach_callback: Called for",
        *client_module_id);
    ebpf_result_t result = EBPF_SUCCESS;
    ebpf_lock_state_t state = 0;
    ebpf_native_module_t** module = NULL;
    bool lock_acquired = false;
    metadata_table_t* table = NULL;
    ebpf_native_module_t* client_context = ebpf_allocate(sizeof(ebpf_native_module_t));

    if (!client_context) {
        result = EBPF_NO_MEMORY;
        goto Done;
    }
    table = (metadata_table_t*)client_registration_instance->NpiSpecificCharacteristics;
    if (!table->programs || !table->maps) {
        result = EBPF_INVALID_ARGUMENT;
        goto Done;
    }

    ebpf_lock_create(&client_context->lock);
    // Acquire "attach" reference. Released when detach is called for this module.
    client_context->base.reference_count = 1;
    client_context->client_module_id = *client_module_id;
    client_context->initialized = false;
    client_context->table = table;
    client_context->nmr_binding_handle = nmr_binding_handle;

    // Insert the new client context in the hash table.
    state = ebpf_lock_lock(&_ebpf_native_client_table_lock);
    lock_acquired = true;
    result = ebpf_hash_table_find(_ebpf_native_client_table, (const uint8_t*)client_module_id, (uint8_t**)&module);
    if (result == EBPF_SUCCESS) {
        result = EBPF_OBJECT_ALREADY_EXISTS;
        EBPF_LOG_MESSAGE_GUID(
            EBPF_TRACELOG_LEVEL_ERROR,
            EBPF_TRACELOG_KEYWORD_NATIVE,
            "_ebpf_native_client_attach_callback: Module already exists",
            *client_module_id);
        goto Done;
    }
    result = ebpf_hash_table_update(
        _ebpf_native_client_table,
        (const uint8_t*)client_module_id,
        (const uint8_t*)&client_context,
        EBPF_HASH_TABLE_OPERATION_INSERT);
    if (result != EBPF_SUCCESS) {
        goto Done;
    }

Done:
    if (lock_acquired) {
        ebpf_lock_unlock(&_ebpf_native_client_table_lock, state);
        lock_acquired = false;
    }
    if (result != EBPF_SUCCESS) {
        ebpf_free(client_context);
    } else {
        *provider_dispatch = NULL;
        *provider_binding_context = client_context;
    }
    EBPF_RETURN_NTSTATUS(ebpf_result_to_ntstatus(result));
}

static NTSTATUS
_ebpf_native_provider_detach_client_callback(_In_ void* provider_binding_context)
{
    ebpf_native_module_t* context = (ebpf_native_module_t*)provider_binding_context;

    EBPF_LOG_MESSAGE_GUID(
        EBPF_TRACELOG_LEVEL_INFO,
        EBPF_TRACELOG_KEYWORD_NATIVE,
        "_ebpf_native_client_detach_callback: Called for",
        context->client_module_id);
    // 1. Find the entry in the hash table using "client_id"
    // 2. Release the "attach" reference on the native module.
    // 3. Return EBPF_PENDING
    ebpf_result_t result = EBPF_PENDING;
    ebpf_native_module_t** existing_module = NULL;
    ebpf_native_module_t* module = NULL;
    ebpf_lock_state_t state = ebpf_lock_lock(&_ebpf_native_client_table_lock);
    bool lock_acquired = true;
    if (ebpf_hash_table_find(
            _ebpf_native_client_table, (const uint8_t*)&context->client_module_id, (uint8_t**)&existing_module) !=
        EBPF_SUCCESS) {
        result = EBPF_SUCCESS;
        goto Done;
    }
    ebpf_lock_unlock(&_ebpf_native_client_table_lock, state);
    lock_acquired = false;
    module = *existing_module;
    state = ebpf_lock_lock(&module->lock);
    ebpf_assert(module->detaching == false);
    module->detaching = true;
    ebpf_lock_unlock(&module->lock, state);
    ebpf_native_release_reference(module);

Done:
    if (lock_acquired) {
        ebpf_lock_unlock(&_ebpf_native_client_table_lock, state);
    }
    EBPF_RETURN_NTSTATUS(ebpf_result_to_ntstatus(result));
}

ebpf_result_t
ebpf_native_initiate()
{
    EBPF_LOG_ENTRY();
    ebpf_result_t return_value;
    bool hash_table_created = false;

    ebpf_lock_create(&_ebpf_native_client_table_lock);

    return_value = ebpf_hash_table_create(
        &_ebpf_native_client_table,
        ebpf_allocate,
        ebpf_free,
        sizeof(GUID),
        sizeof(ebpf_native_module_t*),
        EBPF_CLIENT_TABLE_BUCKET_COUNT,
        NULL);
    if (return_value != EBPF_SUCCESS) {
        goto Done;
    }
    hash_table_created = true;

    return_value = ebpf_provider_load(
        &_ebpf_native_provider,
        &_ebpf_native_npi_id,
        &_ebpf_native_provider_id,
        NULL,
        NULL,
        NULL,
        NULL,
        _ebpf_native_provider_attach_client_callback,
        _ebpf_native_provider_detach_client_callback,
        NULL);

    if (return_value != EBPF_SUCCESS) {
        goto Done;
    }

Done:
    if (return_value != EBPF_SUCCESS) {
        if (hash_table_created) {
            ebpf_hash_table_destroy(_ebpf_native_client_table);
            _ebpf_native_client_table = NULL;
        }
        ebpf_lock_destroy(&_ebpf_native_client_table_lock);
    }

    EBPF_RETURN_RESULT(return_value);
}

static ebpf_native_map_t*
_ebpf_native_get_next_map_to_create(_In_ ebpf_native_map_t* maps, size_t map_count)
{
    for (uint32_t i = 0; i < map_count; i++) {
        ebpf_native_map_t* map = &maps[i];
        if (map->handle != ebpf_handle_invalid) {
            // Already created.
            continue;
        }
        if (!_ebpf_native_is_map_in_map(map)) {
            return map;
        }
        if (map->inner_map == NULL) {
            // This map requires an inner map template, look up which one.
            for (uint32_t j = 0; j < map_count; j++) {
                ebpf_native_map_t* inner_map = &maps[j];
                if (inner_map->original_id == map->inner_map_original_id) {
                    map->inner_map = inner_map;
                    break;
                }
            }
            if (map->inner_map == NULL) {
                // We can't create this map because there is no inner template.
                continue;
            }
        }
        if (map->inner_map->handle == ebpf_handle_invalid) {
            // We need to create the inner map template first.
            continue;
        }

        return map;
    }

    // There are no maps left that we can create.
    return NULL;
}

static ebpf_result_t
_ebpf_native_initialize_maps(
    _In_ const GUID* module_id,
    _Out_writes_(map_count) ebpf_native_map_t* native_maps,
    _Inout_updates_(map_count) map_entry_t* maps,
    size_t map_count)
{
    EBPF_LOG_ENTRY();
    ebpf_result_t result = EBPF_SUCCESS;
    const int ORIGINAL_ID_OFFSET = 1;
    for (uint32_t i = 0; i < map_count; i++) {
        if (maps[i].definition.pinning != PIN_NONE && maps[i].definition.pinning != PIN_GLOBAL_NS) {
            result = EBPF_INVALID_ARGUMENT;
            goto Done;
        }
        native_maps[i].entry = &maps[i];
        native_maps[i].original_id = i + ORIGINAL_ID_OFFSET;
        native_maps[i].handle = ebpf_handle_invalid;
        maps[i].address = NULL;

        if (maps[i].definition.pinning == PIN_GLOBAL_NS) {
            // Construct the pin path.
            size_t prefix_length = strnlen(DEFAULT_PIN_ROOT_PATH, EBPF_MAX_PIN_PATH_LENGTH);
            size_t name_length = strnlen_s(maps[i].name, BPF_OBJ_NAME_LEN);
            if (name_length == 0 || name_length >= BPF_OBJ_NAME_LEN ||
                prefix_length + name_length + 1 >= EBPF_MAX_PIN_PATH_LENGTH) {
                EBPF_LOG_MESSAGE_GUID(
                    EBPF_TRACELOG_LEVEL_ERROR,
                    EBPF_TRACELOG_KEYWORD_NATIVE,
                    "_ebpf_native_initialize_maps: map pin path too long",
                    *module_id);
                result = EBPF_INVALID_ARGUMENT;
                goto Done;
            }

            native_maps[i].pin_path.value = ebpf_allocate(prefix_length + name_length + 1);
            if (native_maps[i].pin_path.value == NULL) {
                result = EBPF_NO_MEMORY;
                goto Done;
            }
            native_maps[i].pin_path.length = prefix_length + name_length + 1;
            memcpy(native_maps[i].pin_path.value, DEFAULT_PIN_ROOT_PATH, prefix_length);
            memcpy(native_maps[i].pin_path.value + prefix_length, "/", 1);
            memcpy(native_maps[i].pin_path.value + prefix_length + 1, maps[i].name, name_length);
        } else {
            native_maps[i].pin_path.value = NULL;
            native_maps[i].pin_path.length = 0;
        }
    }

    // Populate inner map fd.
    for (uint32_t i = 0; i < map_count; i++) {
        ebpf_map_definition_in_file_t* definition = &(native_maps[i].entry->definition);
        int32_t inner_map_original_id = -1;
        if (_ebpf_native_is_map_in_map(&native_maps[i])) {
            if (definition->inner_map_idx != 0) {
                inner_map_original_id = definition->inner_map_idx + ORIGINAL_ID_OFFSET;
            } else if (definition->inner_id != 0) {
                for (uint32_t j = 0; j < map_count; j++) {
                    ebpf_map_definition_in_file_t* inner_definition = &(native_maps[j].entry->definition);
                    if (inner_definition->id == definition->inner_id && i != j) {
                        inner_map_original_id = j + ORIGINAL_ID_OFFSET;
                        break;
                    }
                }
            }
        }
        native_maps[i].inner_map_original_id = inner_map_original_id;
    }

Done:
    EBPF_RETURN_RESULT(result);
}

static ebpf_result_t
_ebpf_native_validate_map(_In_ const ebpf_native_map_t* map, ebpf_handle_t original_map_handle)
{
    EBPF_LOG_ENTRY();
    // Validate that the existing map definition matches with this new map.
    struct bpf_map_info info;
    ebpf_core_object_t* object;
    ebpf_handle_t inner_map_handle = ebpf_handle_invalid;
    uint16_t info_size = (uint16_t)sizeof(info);
    ebpf_result_t result = ebpf_object_reference_by_handle(original_map_handle, EBPF_OBJECT_MAP, &object);
    if (result != EBPF_SUCCESS) {
        goto Exit;
    }

    result = ebpf_map_get_info((ebpf_map_t*)object, (uint8_t*)&info, &info_size);
    if (result != EBPF_SUCCESS) {
        goto Exit;
    }

    if (info.type != map->entry->definition.type || info.key_size != map->entry->definition.key_size ||
        info.value_size != map->entry->definition.value_size ||
        info.max_entries != map->entry->definition.max_entries) {
        result = EBPF_INVALID_ARGUMENT;
        goto Exit;
    }

    // Extra checks for map-in-map.
    if (_ebpf_native_is_map_in_map(map)) {
        ebpf_native_map_t* inner_map = map->inner_map;
        ebpf_assert(inner_map != NULL);
        // Code analysis doesn't understand that inner_map is not NULL if _ebpf_native_is_map_in_map() returns true.
        _Analysis_assume_(inner_map != NULL);

        if (info.inner_map_id == EBPF_ID_NONE) {
            // The original map is pinned but its template is not initialized yet.
            result = EBPF_INVALID_ARGUMENT;
            goto Exit;
        }

        // For map-in-map, validate the inner map template also.
        result = ebpf_core_get_handle_by_id(EBPF_OBJECT_MAP, info.inner_map_id, &inner_map_handle);
        if (result != EBPF_SUCCESS) {
            result = EBPF_INVALID_ARGUMENT;
            goto Exit;
        }
        result = _ebpf_native_validate_map(inner_map, inner_map_handle);
        ebpf_handle_close(inner_map_handle);
    }

Exit:
    ebpf_object_release_reference(object);
    EBPF_RETURN_RESULT(result);
}

static ebpf_result_t
_ebpf_native_reuse_map(_Inout_ ebpf_native_map_t* map)
{
    ebpf_result_t result = EBPF_SUCCESS;
    ebpf_handle_t handle = ebpf_handle_invalid;
    // Check if a map is already present with this pin path.
    ebpf_core_get_pinned_object(&map->pin_path, &handle);
    if (handle == ebpf_handle_invalid) {
        goto Exit;
    }

    // Recursively validate that the map definition matches with the existing
    // map.
    result = _ebpf_native_validate_map(map, handle);
    if (result != EBPF_SUCCESS) {
        goto Exit;
    }

    // The map can be reused. Populate map handle.
    map->handle = handle;
    map->reused = true;
    map->pinned = true;

Exit:
    if (result != EBPF_SUCCESS) {
        ebpf_handle_close(handle);
    }
    return result;
}

static ebpf_result_t
_ebpf_native_create_maps(_Inout_ ebpf_native_module_t* module)
{
    EBPF_LOG_ENTRY();
    ebpf_result_t result = EBPF_SUCCESS;
    ebpf_native_map_t* native_maps = NULL;
    map_entry_t* maps = NULL;
    size_t map_count = 0;
    ebpf_utf8_string_t map_name = {0};
    ebpf_map_definition_in_memory_t map_definition = {0};

    // Get the maps
    module->table->maps(&maps, &map_count);
    if (map_count == 0) {
        EBPF_RETURN_RESULT(EBPF_SUCCESS);
    }

    module->maps = (ebpf_native_map_t*)ebpf_allocate(map_count * sizeof(ebpf_native_map_t));
    if (module->maps == NULL) {
        EBPF_RETURN_RESULT(EBPF_NO_MEMORY);
    }
    module->map_count = map_count;
    native_maps = module->maps;

    result = _ebpf_native_initialize_maps(&module->client_module_id, native_maps, maps, map_count);
    if (result != EBPF_SUCCESS) {
        goto Done;
    }

    for (uint32_t count = 0; count < map_count; count++) {
        ebpf_native_map_t* native_map = _ebpf_native_get_next_map_to_create(native_maps, map_count);
        if (native_map == NULL) {
            // Any remaining maps cannot be created.
            result = EBPF_INVALID_OBJECT;
            EBPF_LOG_MESSAGE_GUID(
                EBPF_TRACELOG_LEVEL_ERROR,
                EBPF_TRACELOG_KEYWORD_NATIVE,
                "_ebpf_native_create_maps: module already detaching / unloading",
                module->client_module_id);
            break;
        }

        if (native_map->entry->definition.pinning == PIN_GLOBAL_NS) {
            result = _ebpf_native_reuse_map(native_map);
            if (result != EBPF_SUCCESS) {
                break;
            }
            if (native_map->reused) {
                continue;
            }
        }

        ebpf_handle_t inner_map_handle = (native_map->inner_map) ? native_map->inner_map->handle : ebpf_handle_invalid;
        map_name.length = strlen(native_map->entry->name);
        map_name.value = (uint8_t*)ebpf_allocate(map_name.length);
        if (map_name.value == NULL) {
            result = EBPF_NO_MEMORY;
            break;
        }
        memcpy(map_name.value, native_map->entry->name, map_name.length);
        map_definition.type = native_map->entry->definition.type;
        map_definition.key_size = native_map->entry->definition.key_size;
        map_definition.value_size = native_map->entry->definition.value_size;
        map_definition.max_entries = native_map->entry->definition.max_entries;

        result = ebpf_core_create_map(&map_name, &map_definition, inner_map_handle, &native_map->handle);
        if (result != EBPF_SUCCESS) {
            break;
        }

        ebpf_free(map_name.value);
        map_name.value = NULL;

        // If pin_path is set and the map is not yet pinned, pin it now.
        if (native_map->pin_path.value != NULL && !native_map->pinned) {
            result = ebpf_core_update_pinning(native_map->handle, &native_map->pin_path);
            if (result != EBPF_SUCCESS) {
                break;
            }
            native_map->pinned = true;
        }
    }

Done:
    if (result != EBPF_SUCCESS) {
        _ebpf_native_clean_up_maps(module->maps, module->map_count, true);
        module->maps = NULL;
        module->map_count = 0;
    }
    if (map_name.value != NULL) {
        ebpf_free(map_name.value);
    }

    EBPF_RETURN_RESULT(result);
}

static void
_ebpf_native_initialize_programs(
    _Out_writes_(program_count) ebpf_native_program_t* native_programs,
    _In_reads_(program_count) program_entry_t* programs,
    size_t program_count)
{
    for (uint32_t i = 0; i < program_count; i++) {
        native_programs[i].entry = &programs[i];
        native_programs[i].handle = ebpf_handle_invalid;
    }
}

static ebpf_result_t
_ebpf_native_resolve_maps_for_program(_In_ ebpf_native_module_t* module, _In_ const ebpf_native_program_t* program)
{
    EBPF_LOG_ENTRY();
    ebpf_result_t result;
    ebpf_handle_t* map_handles = NULL;
    uintptr_t* map_addresses = NULL;
    uint16_t* map_indices = program->entry->referenced_map_indices;
    uint16_t map_count = program->entry->referenced_map_count;
    ebpf_native_map_t* native_maps = module->maps;

    if (map_count == 0) {
        // No maps associated with this program.
        EBPF_RETURN_RESULT(EBPF_SUCCESS);
    }

    // Validate all map indices are within range.
    for (uint32_t i = 0; i < map_count; i++) {
        if (map_indices[i] >= module->map_count) {
            EBPF_LOG_MESSAGE_GUID(
                EBPF_TRACELOG_LEVEL_ERROR,
                EBPF_TRACELOG_KEYWORD_NATIVE,
                "_ebpf_native_resolve_maps_for_program: map indices not within range",
                module->client_module_id);
            EBPF_RETURN_RESULT(EBPF_INVALID_ARGUMENT);
        }
    }

    map_handles = ebpf_allocate(map_count * sizeof(ebpf_handle_t));
    if (map_handles == NULL) {
        result = EBPF_NO_MEMORY;
        goto Done;
    }

    map_addresses = ebpf_allocate(map_count * sizeof(uintptr_t));
    if (map_addresses == NULL) {
        result = EBPF_NO_MEMORY;
        goto Done;
    }

    // Iterate over the map indices to get all the handles.
    for (uint16_t i = 0; i < map_count; i++) {
        map_handles[i] = native_maps[map_indices[i]].handle;
    }

    result = ebpf_core_resolve_maps(program->handle, map_count, map_handles, map_addresses);
    if (result != EBPF_SUCCESS) {
        goto Done;
    }

    // Update the addresses in the map entries.
    for (uint16_t i = 0; i < map_count; i++) {
        // Same map can be used in multiple programs and hence resolved multiple times.
        // Verify that the address of a map does not change.
        if (native_maps[map_indices[i]].entry->address != NULL &&
            native_maps[map_indices[i]].entry->address != (void*)map_addresses[i]) {
            result = EBPF_INVALID_ARGUMENT;
            EBPF_LOG_MESSAGE_GUID(
                EBPF_TRACELOG_LEVEL_ERROR,
                EBPF_TRACELOG_KEYWORD_NATIVE,
                "_ebpf_native_resolve_maps_for_program: map address changed",
                module->client_module_id);
            goto Done;
        }
        native_maps[map_indices[i]].entry->address = (void*)map_addresses[i];
    }

Done:
    ebpf_free(map_handles);
    ebpf_free(map_addresses);
    EBPF_RETURN_RESULT(result);
}

static ebpf_result_t
_ebpf_native_resolve_helpers_for_program(_In_ ebpf_native_module_t* module, _In_ ebpf_native_program_t* program)
{
    EBPF_LOG_ENTRY();
    UNREFERENCED_PARAMETER(module);
    ebpf_result_t result;
    uint32_t* helper_ids = NULL;
    helper_function_address* helper_addresses = NULL;
    uint16_t helper_count = program->entry->helper_count;
    helper_function_entry_t* helpers = program->entry->helpers;

    if (helper_count == 0) {
        // No helpers called by this program.
        EBPF_RETURN_RESULT(EBPF_SUCCESS);
    }

    helper_ids = ebpf_allocate(helper_count * sizeof(uint32_t));
    if (helper_ids == NULL) {
        result = EBPF_NO_MEMORY;
        goto Done;
    }

    helper_addresses = ebpf_allocate(helper_count * sizeof(helper_function_address));
    if (helper_addresses == NULL) {
        result = EBPF_NO_MEMORY;
        goto Done;
    }

    // Iterate over the helper indices to get all the helper ids.
    for (uint16_t i = 0; i < helper_count; i++) {
        helper_ids[i] = helpers[i].helper_id;
    }

    result = ebpf_core_resolve_helper(program->handle, helper_count, helper_ids, (uint64_t*)helper_addresses);
    if (result != EBPF_SUCCESS) {
        EBPF_LOG_MESSAGE_GUID(
            EBPF_TRACELOG_LEVEL_ERROR,
            EBPF_TRACELOG_KEYWORD_NATIVE,
            "ebpf_core_resolve_helper failed",
            module->client_module_id);
        goto Done;
    }

    // Update the addresses in the helper entries.
    for (uint16_t i = 0; i < helper_count; i++) {
        helpers[i].address = helper_addresses[i];
    }

Done:
    ebpf_free(helper_ids);
    ebpf_free(helper_addresses);
    EBPF_RETURN_RESULT(result);
}

static void
_ebpf_native_initialize_helpers_for_program(_In_ ebpf_native_module_t* module, _In_ ebpf_native_program_t* program)
{
    UNREFERENCED_PARAMETER(module);
    size_t helper_count = program->entry->helper_count;
    helper_function_entry_t* helpers = program->entry->helpers;
    // Initialize the helper entries.
    for (size_t i = 0; i < helper_count; i++) {
        helpers[i].address = NULL;
        if (helpers[i].helper_id == BPF_FUNC_tail_call) {
            helpers[i].tail_call = true;
        }
    }
}

static ebpf_result_t
_ebpf_native_load_programs(_In_ ebpf_native_module_t* module)
{
    ebpf_result_t result = EBPF_SUCCESS;
    ebpf_native_program_t* native_programs = NULL;
    program_entry_t* programs = NULL;
    size_t program_count = 0;
    size_t program_name_length = 0;
    size_t section_name_length = 0;
    uint8_t* program_name = NULL;
    uint8_t* section_name = NULL;

    // Get the programs.
    module->table->programs(&programs, &program_count);
    if (program_count == 0 || programs == NULL) {
        return EBPF_INVALID_OBJECT;
    }

    module->programs = (ebpf_native_program_t*)ebpf_allocate(program_count * sizeof(ebpf_native_program_t));
    if (module->programs == NULL) {
        return EBPF_NO_MEMORY;
    }
    module->program_count = program_count;
    native_programs = module->programs;

    _ebpf_native_initialize_programs(native_programs, programs, program_count);

    for (uint32_t count = 0; count < program_count; count++) {
        ebpf_native_program_t* native_program = &native_programs[count];
        program_entry_t* program = native_program->entry;
        ebpf_program_parameters_t parameters = {0};

        _ebpf_native_initialize_helpers_for_program(module, native_program);

        program_name_length = strnlen_s(program->program_name, BPF_OBJ_NAME_LEN);
        section_name_length = strnlen_s(program->section_name, BPF_OBJ_NAME_LEN);
        if (program_name_length == 0 || program_name_length >= BPF_OBJ_NAME_LEN || section_name_length == 0 ||
            section_name_length >= BPF_OBJ_NAME_LEN) {
            result = EBPF_INVALID_ARGUMENT;
            break;
        }

        program_name = ebpf_allocate(program_name_length);
        if (program_name == NULL) {
            result = EBPF_NO_MEMORY;
            break;
        }
        section_name = ebpf_allocate(section_name_length);
        if (section_name == NULL) {
            result = EBPF_NO_MEMORY;
            break;
        }

        parameters.program_type = *program->program_type;
        parameters.expected_attach_type = (program->expected_attach_type ? *program->expected_attach_type : GUID_NULL);

        memcpy(program_name, program->program_name, program_name_length);
        parameters.program_name.value = program_name;
        parameters.program_name.length = program_name_length;

        memcpy(section_name, program->section_name, section_name_length);
        parameters.section_name.value = section_name;
        parameters.section_name.length = section_name_length;

        parameters.file_name.value = NULL;
        parameters.file_name.length = 0;

        result = ebpf_program_create_and_initialize(&parameters, &native_program->handle);
        if (result != EBPF_SUCCESS) {
            break;
        }

        ebpf_free(program_name);
        ebpf_free(section_name);
        program_name = NULL;
        section_name = NULL;

        // Load machine code.
        result = ebpf_core_load_code(
            native_program->handle, EBPF_CODE_NATIVE, module, (uint8_t*)native_program->entry->function, 0);
        if (result != EBPF_SUCCESS) {
            break;
        }

        // Resolve and associate maps with the program.
        result = _ebpf_native_resolve_maps_for_program(module, native_program);
        if (result != EBPF_SUCCESS) {
            break;
        }

        // Resolve helper addresses.
        result = _ebpf_native_resolve_helpers_for_program(module, native_program);
        if (result != EBPF_SUCCESS) {
            break;
        }
    }

    if (result != EBPF_SUCCESS) {
        _ebpf_native_clean_up_programs(module->programs, module->program_count);
        module->programs = NULL;
        module->program_count = 0;
    }

    ebpf_free(program_name);
    ebpf_free(section_name);
    return result;
}

size_t
_ebpf_native_get_count_of_maps(_In_ const ebpf_native_module_t* module)
{
    map_entry_t* maps = NULL;
    size_t count_of_maps;
    module->table->maps(&maps, &count_of_maps);

    return count_of_maps;
}

size_t
_ebpf_native_get_count_of_programs(_In_ const ebpf_native_module_t* module)
{
    program_entry_t* programs = NULL;
    size_t count_of_programs;
    module->table->programs(&programs, &count_of_programs);

    return count_of_programs;
}

ebpf_result_t
ebpf_native_load(
    _In_reads_(service_name_length) const wchar_t* service_name,
    uint16_t service_name_length,
    _In_ const GUID* module_id,
    _Out_ ebpf_handle_t* module_handle,
    _Out_ size_t* count_of_maps,
    _Out_ size_t* count_of_programs)
{
    EBPF_LOG_ENTRY();
    ebpf_result_t result;
    ebpf_lock_state_t hash_table_state = 0;
    ebpf_lock_state_t state = 0;
    bool table_lock_acquired = false;
    ebpf_native_module_t* module = NULL;
    ebpf_native_module_t** existing_module = NULL;
    wchar_t* local_service_name = NULL;
<<<<<<< HEAD
    ebpf_handle_t local_module_hande = ebpf_handle_invalid;
=======
    ebpf_native_module_cleanup_t local_cleanup = {0};
>>>>>>> dd33ff08

    local_service_name = ebpf_allocate((size_t)service_name_length + 2);
    if (local_service_name == NULL) {
        result = EBPF_NO_MEMORY;
        goto Done;
    }
    memcpy(local_service_name, (uint8_t*)service_name, service_name_length);

    local_cleanup.client_id = (GUID*)ebpf_allocate(sizeof(GUID));
    if (local_cleanup.client_id == NULL) {
        result = EBPF_NO_MEMORY;
        goto Done;
    }
    *local_cleanup.client_id = *module_id;

    result = ebpf_allocate_preemptible_work_item(
        &local_cleanup.cleanup_workitem, _ebpf_native_unload_work_item, local_service_name);
    if (result != EBPF_SUCCESS) {
        goto Done;
    }

    ebpf_native_load_driver(local_service_name);

    // Find the native entry in hash table.
    hash_table_state = ebpf_lock_lock(&_ebpf_native_client_table_lock);
    table_lock_acquired = true;
    result = ebpf_hash_table_find(_ebpf_native_client_table, (const uint8_t*)module_id, (uint8_t**)&existing_module);
    if (result != EBPF_SUCCESS) {
        result = EBPF_OBJECT_NOT_FOUND;
        EBPF_LOG_MESSAGE_GUID(
            EBPF_TRACELOG_LEVEL_ERROR, EBPF_TRACELOG_KEYWORD_NATIVE, "ebpf_native_load: module not found", *module_id);
        goto Done;
    }
    module = *existing_module;
    ebpf_lock_unlock(&_ebpf_native_client_table_lock, hash_table_state);
    table_lock_acquired = false;

    state = ebpf_lock_lock(&module->lock);
    if (module->initializing || module->initialized) {
        // This client has already been initialized.
        result = EBPF_OBJECT_ALREADY_EXISTS;
        ebpf_lock_unlock(&module->lock, state);
        EBPF_LOG_MESSAGE_GUID(
            EBPF_TRACELOG_LEVEL_ERROR,
            EBPF_TRACELOG_KEYWORD_NATIVE,
            "ebpf_native_load: module already initialized",
            *module_id);
        goto Done;
    }
    if (module->detaching || module->unloading) {
        // This client is already detaching / unloading.
        result = EBPF_EXTENSION_FAILED_TO_LOAD;
        ebpf_lock_unlock(&module->lock, state);
        EBPF_LOG_MESSAGE_GUID(
            EBPF_TRACELOG_LEVEL_ERROR,
            EBPF_TRACELOG_KEYWORD_NATIVE,
            "ebpf_native_load: module already detaching / unloading",
            *module_id);
        goto Done;
    }
    // Mark the module as initializing.
    module->base.marker = _ebpf_native_marker;
    module->base.acquire_reference = ebpf_native_acquire_reference;
    module->base.release_reference = ebpf_native_release_reference;
    module->initializing = true;
    ebpf_lock_unlock(&module->lock, state);

    // Create handle for the native module.
    result = ebpf_handle_create(&local_module_hande, (ebpf_base_object_t*)module);
    if (result != EBPF_SUCCESS) {
        EBPF_LOG_MESSAGE_GUID(
            EBPF_TRACELOG_LEVEL_ERROR,
            EBPF_TRACELOG_KEYWORD_NATIVE,
            "ebpf_native_load: Failed to create handle.",
            *module_id);
        goto Done;
    }

    state = ebpf_lock_lock(&module->lock);
    module->initialized = true;
    module->service_name = local_service_name;
    module->cleanup = local_cleanup;

    local_cleanup.cleanup_workitem = NULL;
    local_cleanup.client_id = NULL;

    ebpf_lock_unlock(&module->lock, state);

    // Get map and program count;
    *count_of_maps = _ebpf_native_get_count_of_maps(module);
    *count_of_programs = _ebpf_native_get_count_of_programs(module);
    *module_handle = local_module_hande;
    local_module_hande = ebpf_handle_invalid;

Done:
    if (table_lock_acquired) {
        ebpf_lock_unlock(&_ebpf_native_client_table_lock, hash_table_state);
        table_lock_acquired = false;
    }
    if (result != EBPF_SUCCESS) {
        ebpf_free(local_service_name);
        ebpf_free(local_cleanup.cleanup_workitem);
        ebpf_free(local_cleanup.client_id);
    }
    if (local_module_hande != ebpf_handle_invalid) {
        ebpf_handle_close(local_module_hande);
    }

    EBPF_RETURN_RESULT(result);
}

ebpf_result_t
ebpf_native_load_programs(
    _In_ const GUID* module_id,
    size_t count_of_map_handles,
    _Out_writes_opt_(count_of_map_handles) ebpf_handle_t* map_handles,
    size_t count_of_program_handles,
    _Out_writes_(count_of_program_handles) ebpf_handle_t* program_handles)
{
    EBPF_LOG_ENTRY();
    ebpf_result_t result;
    ebpf_lock_state_t state = 0;
    ebpf_lock_state_t module_state = 0;
    bool lock_acquired = false;
    bool native_lock_acquired = false;
    ebpf_native_module_t** existing_module = NULL;
    ebpf_native_module_t* module = NULL;
    wchar_t* local_service_name = NULL;
    bool module_referenced = false;
    bool maps_created = false;

    // Find the native entry in hash table.
    state = ebpf_lock_lock(&_ebpf_native_client_table_lock);
    lock_acquired = true;
    result = ebpf_hash_table_find(_ebpf_native_client_table, (const uint8_t*)module_id, (uint8_t**)&existing_module);
    if (result != EBPF_SUCCESS) {
        result = EBPF_OBJECT_NOT_FOUND;
        EBPF_LOG_MESSAGE_GUID(
            EBPF_TRACELOG_LEVEL_ERROR,
            EBPF_TRACELOG_KEYWORD_NATIVE,
            "ebpf_native_load_programs: module not found",
            *module_id);
        goto Done;
    }
    module = *existing_module;
    module_state = ebpf_lock_lock(&module->lock);
    native_lock_acquired = true;
    if (module->loading || module->loaded) {
        // This client has already been loaded.
        result = EBPF_OBJECT_ALREADY_EXISTS;
        EBPF_LOG_MESSAGE_GUID(
            EBPF_TRACELOG_LEVEL_ERROR,
            EBPF_TRACELOG_KEYWORD_NATIVE,
            "ebpf_native_load_programs: programs already loaded / loading",
            *module_id);
        goto Done;
    }

    if (module->unloading || module->detaching) {
        result = EBPF_EXTENSION_FAILED_TO_LOAD;
        EBPF_LOG_MESSAGE_GUID(
            EBPF_TRACELOG_LEVEL_ERROR,
            EBPF_TRACELOG_KEYWORD_NATIVE,
            "ebpf_native_load_programs: module already detaching / unloading",
            *module_id);
        goto Done;
    }

    module->loading = true;

    // Take a reference on the native module before releasing the lock.
    // This will ensure the driver cannot unload while we are processing this request.
    ebpf_native_acquire_reference(module);
    module_referenced = true;

    ebpf_lock_unlock(&module->lock, module_state);
    native_lock_acquired = false;

    // Release hash table lock.
    ebpf_lock_unlock(&_ebpf_native_client_table_lock, state);
    lock_acquired = false;

    // Create maps.
    result = _ebpf_native_create_maps(module);
    if (result != EBPF_SUCCESS) {
        EBPF_LOG_MESSAGE_GUID(
            EBPF_TRACELOG_LEVEL_VERBOSE,
            EBPF_TRACELOG_KEYWORD_NATIVE,
            "ebpf_native_load_programs: map creation failed",
            *module_id);
        goto Done;
    }
    maps_created = true;

    // Create programs.
    result = _ebpf_native_load_programs(module);
    if (result != EBPF_SUCCESS) {
        EBPF_LOG_MESSAGE_GUID(
            EBPF_TRACELOG_LEVEL_VERBOSE,
            EBPF_TRACELOG_KEYWORD_NATIVE,
            "ebpf_native_load_programs: program load failed",
            *module_id);
        goto Done;
    }

    module_state = ebpf_lock_lock(&module->lock);
    native_lock_acquired = true;

    module->loaded = true;

    ebpf_lock_unlock(&module->lock, module_state);
    native_lock_acquired = false;

    ebpf_assert(count_of_map_handles == module->map_count);
    ebpf_assert(count_of_program_handles == module->program_count);

    for (int i = 0; i < count_of_map_handles; i++) {
        map_handles[i] = module->maps[i].handle;
        module->maps[i].handle = ebpf_handle_invalid;
    }

    for (int i = 0; i < count_of_program_handles; i++) {
        program_handles[i] = module->programs[i].handle;
        module->programs[i].handle = ebpf_handle_invalid;
    }

Done:
    if (native_lock_acquired) {
        ebpf_lock_unlock(&module->lock, module_state);
        native_lock_acquired = false;
    }
    if (lock_acquired) {
        ebpf_lock_unlock(&_ebpf_native_client_table_lock, state);
        lock_acquired = false;
    }
    if (result != EBPF_SUCCESS) {
        if (maps_created) {
            _ebpf_native_clean_up_maps(module->maps, module->map_count, true);
            module->maps = NULL;
            module->map_count = 0;
        }
        ebpf_free(local_service_name);
    }
    if (module_referenced) {
        ebpf_native_release_reference(module);
        module_referenced = false;
    }

    EBPF_RETURN_RESULT(result);
}

ebpf_result_t
ebpf_native_get_count_of_programs(_In_ const GUID* module_id, _Out_ size_t* count_of_programs)
{
    EBPF_LOG_ENTRY();
    ebpf_result_t result = EBPF_SUCCESS;
    ebpf_lock_state_t state = 0;
    ebpf_native_module_t** module = NULL;

    // Find the native entry in hash table.
    state = ebpf_lock_lock(&_ebpf_native_client_table_lock);
    result = ebpf_hash_table_find(_ebpf_native_client_table, (const uint8_t*)module_id, (uint8_t**)&module);
    if (result != EBPF_SUCCESS) {
        result = EBPF_OBJECT_NOT_FOUND;
        goto Done;
    }

    *count_of_programs = _ebpf_native_get_count_of_programs(*module);

Done:
    ebpf_lock_unlock(&_ebpf_native_client_table_lock, state);
    EBPF_RETURN_RESULT(result);
}

ebpf_result_t
ebpf_native_get_count_of_maps(_In_ const GUID* module_id, _Out_ size_t* count_of_maps)
{
    EBPF_LOG_ENTRY();
    ebpf_result_t result = EBPF_SUCCESS;
    ebpf_lock_state_t state = 0;
    ebpf_native_module_t** module = NULL;

    // Find the native entry in hash table.
    state = ebpf_lock_lock(&_ebpf_native_client_table_lock);
    result = ebpf_hash_table_find(_ebpf_native_client_table, (const uint8_t*)module_id, (uint8_t**)&module);
    if (result != EBPF_SUCCESS) {
        result = EBPF_OBJECT_NOT_FOUND;
        goto Done;
    }

    *count_of_maps = _ebpf_native_get_count_of_maps(*module);

Done:
    ebpf_lock_unlock(&_ebpf_native_client_table_lock, state);
    EBPF_RETURN_RESULT(result);
}

ebpf_result_t
ebpf_native_unload(_In_ const GUID* module_id)
{
    EBPF_LOG_ENTRY();
    ebpf_result_t result;
    ebpf_lock_state_t state = 0;
    ebpf_lock_state_t module_state = 0;
    bool lock_acquired = false;
    bool module_lock_acquired = false;
    ebpf_native_module_t** existing_module = NULL;
    ebpf_native_module_t* module = NULL;
    wchar_t* service_name = NULL;
    bool queue_work_item = false;
    ebpf_preemptible_work_item_t* work_item = NULL;

    // Find the native entry in hash table.
    state = ebpf_lock_lock(&_ebpf_native_client_table_lock);
    lock_acquired = true;
    result = ebpf_hash_table_find(_ebpf_native_client_table, (const uint8_t*)module_id, (uint8_t**)&existing_module);
    if (result != EBPF_SUCCESS) {
        EBPF_LOG_MESSAGE_GUID(
            EBPF_TRACELOG_LEVEL_ERROR,
            EBPF_TRACELOG_KEYWORD_NATIVE,
            "ebpf_native_unload: module not found",
            *module_id);
        result = EBPF_OBJECT_NOT_FOUND;
        goto Done;
    }
    module = *existing_module;
    module_state = ebpf_lock_lock(&module->lock);
    module_lock_acquired = true;
    if (module->unloading) {
        // If module is already unloading, skip unloading it again.
        EBPF_LOG_MESSAGE_GUID(
            EBPF_TRACELOG_LEVEL_INFO,
            EBPF_TRACELOG_KEYWORD_NATIVE,
            "ebpf_native_unload: module already unloading",
            *module_id);
        result = EBPF_SUCCESS;
        goto Done;
    }

    // Use pre-allocated work item if we are running at DISPATCH.
    if (!ebpf_is_preemptible()) {
        work_item = module->cleanup.cleanup_workitem;
        module->cleanup.cleanup_workitem = NULL;
        module->service_name = NULL;
        queue_work_item = true;
    } else {
        // It is possible that the module is also detaching at the same time and
        // the module memory can be freed immediately after the hash table lock is
        // released. Use the service name from native module to use later to
        // unload the driver.
        service_name = module->service_name;
        module->service_name = NULL;
    }
    module->unloading = true;

    ebpf_lock_unlock(&module->lock, module_state);
    module_lock_acquired = false;
    ebpf_lock_unlock(&_ebpf_native_client_table_lock, state);
    lock_acquired = false;

    if (queue_work_item) {
        ebpf_queue_preemptible_work_item(work_item);
    } else {
        ebpf_native_unload_driver(service_name);
    }

Done:
    if (module_lock_acquired) {
        ebpf_lock_unlock(&module->lock, module_state);
        module_lock_acquired = false;
    }
    if (lock_acquired) {
        ebpf_lock_unlock(&_ebpf_native_client_table_lock, state);
        lock_acquired = false;
    }

    if (!queue_work_item) {
        ebpf_free(service_name);
    }

    EBPF_RETURN_RESULT(result);
}<|MERGE_RESOLUTION|>--- conflicted
+++ resolved
@@ -1086,11 +1086,8 @@
     ebpf_native_module_t* module = NULL;
     ebpf_native_module_t** existing_module = NULL;
     wchar_t* local_service_name = NULL;
-<<<<<<< HEAD
     ebpf_handle_t local_module_hande = ebpf_handle_invalid;
-=======
     ebpf_native_module_cleanup_t local_cleanup = {0};
->>>>>>> dd33ff08
 
     local_service_name = ebpf_allocate((size_t)service_name_length + 2);
     if (local_service_name == NULL) {
