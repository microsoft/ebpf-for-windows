// Copyright (c) Microsoft Corporation
// SPDX-License-Identifier: MIT

#include "ebpf_core.h"
#include "ebpf_epoch.h"
#include "ebpf_handle.h"
#include "ebpf_link.h"
#include "ebpf_maps.h"
#include "ebpf_pinning_table.h"
#include "ebpf_program.h"
#include "ebpf_program_types.h"
#include "ebpf_serialize.h"

GUID ebpf_global_helper_function_interface_id = {/* 8d2a1d3f-9ce6-473d-b48e-17aa5c5581fe */
                                                 0x8d2a1d3f,
                                                 0x9ce6,
                                                 0x473d,
                                                 {0xb4, 0x8e, 0x17, 0xaa, 0x5c, 0x55, 0x81, 0xfe}};

static ebpf_pinning_table_t* _ebpf_core_map_pinning_table = NULL;

// Assume enabled until we can query it.
static ebpf_code_integrity_state_t _ebpf_core_code_integrity_state = EBPF_CODE_INTEGRITY_HYPER_VISOR_KERNEL_MODE;

static void*
_ebpf_core_map_find_element(ebpf_map_t* map, const uint8_t* key);
static void
_ebpf_core_map_update_element(ebpf_map_t* map, const uint8_t* key, const uint8_t* data);
static void
_ebpf_core_map_delete_element(ebpf_map_t* map, const uint8_t* key);

<<<<<<< HEAD
#define EBPF_CORE_GLOBAL_HELPER_EXTENSION_VERSION 0

static const void* _ebpf_program_helpers[] = {NULL,
                                              (void*)&_ebpf_core_map_find_element,
                                              (void*)&_ebpf_core_map_update_element,
                                              (void*)&_ebpf_core_map_delete_element};
=======
static const void* _ebpf_program_helpers[] = {
    NULL,
    (void*)&_ebpf_core_map_find_element,
    (void*)&_ebpf_core_map_update_element,
    (void*)&_ebpf_core_map_delete_element};
>>>>>>> a7e7b696

static ebpf_extension_provider_t* _ebpf_global_helper_function_provider_context = NULL;
static ebpf_helper_function_addresses_t _ebpf_global_helper_function_dispatch_table = {
    EBPF_COUNT_OF(_ebpf_program_helpers), (uint64_t*)_ebpf_program_helpers};
static ebpf_program_data_t _ebpf_global_helper_function_program_data = {NULL,
                                                                        &_ebpf_global_helper_function_dispatch_table};

static ebpf_extension_data_t _ebpf_global_helper_function_extension_data = {
    EBPF_CORE_GLOBAL_HELPER_EXTENSION_VERSION,
    sizeof(_ebpf_global_helper_function_program_data),
    &_ebpf_global_helper_function_program_data};

ebpf_result_t
ebpf_core_initiate()
{
    ebpf_result_t return_value;

    return_value = ebpf_platform_initiate();
    if (return_value != EBPF_SUCCESS)
        goto Done;

    return_value = ebpf_epoch_initiate();
    if (return_value != EBPF_SUCCESS)
        goto Done;

    ebpf_object_tracking_initiate();

    return_value = ebpf_pinning_table_allocate(&_ebpf_core_map_pinning_table);
    if (return_value != EBPF_SUCCESS)
        goto Done;

    return_value = ebpf_handle_table_initiate();
    if (return_value != EBPF_SUCCESS)
        goto Done;

    return_value = ebpf_provider_load(
        &_ebpf_global_helper_function_provider_context,
        &ebpf_global_helper_function_interface_id,
        NULL,
        &_ebpf_global_helper_function_extension_data,
        NULL,
        NULL,
        NULL,
        NULL);

    if (return_value != EBPF_SUCCESS) {
        goto Done;
    }

    return_value = ebpf_get_code_integrity_state(&_ebpf_core_code_integrity_state);

Done:
    if (return_value != EBPF_SUCCESS) {
        ebpf_core_terminate();
    }
    return return_value;
}

void
ebpf_core_terminate()
{
    ebpf_provider_unload(_ebpf_global_helper_function_provider_context);
    _ebpf_global_helper_function_provider_context = NULL;

    ebpf_handle_table_terminate();

    ebpf_pinning_table_free(_ebpf_core_map_pinning_table);

    // Shut down the epoch tracker and free any remaining memory or work items.
    // Note: Some objects may only be released on epoch termination.
    ebpf_epoch_flush();
    ebpf_epoch_terminate();

    // Verify that all ebpf_object_t objects have been freed.
    ebpf_object_tracking_terminate();

    ebpf_platform_terminate();
}

static ebpf_result_t
_ebpf_core_protocol_load_code(_In_ const ebpf_operation_load_code_request_t* request)
{
    ebpf_result_t retval;
    ebpf_program_t* program = NULL;
    uint8_t* code = NULL;
    size_t code_length = 0;

    if (request->code_type == EBPF_CODE_NATIVE) {
        if (_ebpf_core_code_integrity_state == EBPF_CODE_INTEGRITY_HYPER_VISOR_KERNEL_MODE) {
            retval = EBPF_BLOCKED_BY_POLICY;
            goto Done;
        }
    }

    retval = ebpf_reference_object_by_handle(request->program_handle, EBPF_OBJECT_PROGRAM, (ebpf_object_t**)&program);
    if (retval != EBPF_SUCCESS)
        goto Done;

    code = (uint8_t*)request->code;
    code_length = request->header.length - EBPF_OFFSET_OF(ebpf_operation_load_code_request_t, code);

    if (request->code_type == EBPF_CODE_NATIVE) {
        retval = ebpf_program_load_machine_code(program, code, code_length);
    } else {
        retval =
            ebpf_program_load_byte_code(program, (ebpf_instuction_t*)code, code_length / sizeof(ebpf_instuction_t));
    }

    if (retval != EBPF_SUCCESS)
        goto Done;

Done:
    ebpf_object_release_reference((ebpf_object_t*)program);
    return retval;
}

static ebpf_result_t
_ebpf_core_protocol_resolve_helper(
    _In_ const struct _ebpf_operation_resolve_helper_request* request,
    _Inout_ struct _ebpf_operation_resolve_helper_reply* reply,
    uint16_t reply_length)
{
    ebpf_program_t* program = NULL;
    ebpf_result_t return_value;
    size_t count_of_helpers =
        (request->header.length - EBPF_OFFSET_OF(ebpf_operation_resolve_helper_request_t, helper_id)) /
        sizeof(request->helper_id[0]);
    size_t required_reply_length =
        EBPF_OFFSET_OF(ebpf_operation_resolve_helper_reply_t, address) + count_of_helpers * sizeof(reply->address[0]);
    size_t helper_index;

    if (reply_length < required_reply_length) {
        return_value = EBPF_INVALID_ARGUMENT;
        goto Done;
    }

    return_value =
        ebpf_reference_object_by_handle(request->program_handle, EBPF_OBJECT_PROGRAM, (ebpf_object_t**)&program);
    if (return_value != EBPF_SUCCESS)
        goto Done;

    for (helper_index = 0; helper_index < count_of_helpers; helper_index++) {
        return_value = ebpf_program_get_helper_function_address(
            program, request->helper_id[helper_index], &reply->address[helper_index]);
        if (return_value != EBPF_SUCCESS)
            goto Done;
    }
    reply->header.length = (uint16_t)required_reply_length;

Done:
    ebpf_object_release_reference((ebpf_object_t*)program);

    return return_value;
}

static ebpf_result_t
_ebpf_core_protocol_resolve_map(
    _In_ const struct _ebpf_operation_resolve_map_request* request,
    _Inout_ struct _ebpf_operation_resolve_map_reply* reply,
    uint16_t reply_length)
{
    ebpf_program_t* program = NULL;
    size_t count_of_maps = (request->header.length - EBPF_OFFSET_OF(ebpf_operation_resolve_map_request_t, map_handle)) /
                           sizeof(request->map_handle[0]);
    size_t required_reply_length =
        EBPF_OFFSET_OF(ebpf_operation_resolve_map_reply_t, address) + count_of_maps * sizeof(reply->address[0]);
    size_t map_index;
    ebpf_result_t return_value;

    if (reply_length < required_reply_length) {
        return EBPF_INVALID_ARGUMENT;
    }

    return_value =
        ebpf_reference_object_by_handle(request->program_handle, EBPF_OBJECT_PROGRAM, (ebpf_object_t**)&program);
    if (return_value != EBPF_SUCCESS)
        goto Done;

    for (map_index = 0; map_index < count_of_maps; map_index++) {
        ebpf_map_t* map;
        return_value =
            ebpf_reference_object_by_handle(request->map_handle[map_index], EBPF_OBJECT_MAP, (ebpf_object_t**)&map);

        if (return_value != EBPF_SUCCESS)
            goto Done;

        reply->address[map_index] = (uint64_t)map;

        ebpf_object_release_reference((ebpf_object_t*)map);
    }

    return_value = ebpf_program_associate_maps(program, (ebpf_map_t**)reply->address, count_of_maps);

    reply->header.length = (uint16_t)required_reply_length;

Done:
    ebpf_object_release_reference((ebpf_object_t*)program);

    return return_value;
}

static ebpf_result_t
_ebpf_core_protocol_create_map(
    _In_ const struct _ebpf_operation_create_map_request* request,
    _Inout_ struct _ebpf_operation_create_map_reply* reply,
    uint16_t reply_length)
{
    ebpf_result_t retval;
    ebpf_map_t* map = NULL;
    UNREFERENCED_PARAMETER(reply_length);

    retval = ebpf_map_create(&request->ebpf_map_definition, &map);
    if (retval != EBPF_SUCCESS)
        goto Done;

    retval = ebpf_handle_create(&reply->handle, (ebpf_object_t*)map);
    if (retval != EBPF_SUCCESS)
        goto Done;

    retval = EBPF_SUCCESS;

Done:
    ebpf_object_release_reference((ebpf_object_t*)map);

    return retval;
}

static ebpf_result_t
_ebpf_core_protocol_create_program(
    _In_ const ebpf_operation_create_program_request_t* request,
    _Inout_ ebpf_operation_create_program_reply_t* reply,
    uint16_t reply_length)
{
    ebpf_result_t retval;
    ebpf_program_t* program = NULL;
    ebpf_program_parameters_t parameters;
    uint8_t* file_name = NULL;
    size_t file_name_length = 0;
    uint8_t* section_name = NULL;
    size_t section_name_length = 0;

    UNREFERENCED_PARAMETER(reply_length);

    if (request->section_name_offset > request->header.length) {
        retval = EBPF_INVALID_ARGUMENT;
        goto Done;
    }
    file_name = (uint8_t*)request->data;
    section_name = ((uint8_t*)request) + request->section_name_offset;
    file_name_length = section_name - file_name;
    section_name_length = ((uint8_t*)request) + request->header.length - section_name;

    retval = ebpf_program_create(&program);
    if (retval != EBPF_SUCCESS)
        goto Done;

    parameters.program_type = request->program_type;
    parameters.program_name.value = file_name;
    parameters.program_name.length = file_name_length;
    parameters.section_name.value = section_name;
    parameters.section_name.length = section_name_length;

    retval = ebpf_program_initialize(program, &parameters);
    if (retval != EBPF_SUCCESS)
        goto Done;

    retval = ebpf_handle_create(&reply->program_handle, (ebpf_object_t*)program);
    if (retval != EBPF_SUCCESS)
        goto Done;

    retval = EBPF_SUCCESS;

Done:
    ebpf_object_release_reference((ebpf_object_t*)program);

    return retval;
}

static ebpf_result_t
_ebpf_core_protocol_map_find_element(
    _In_ const ebpf_operation_map_find_element_request_t* request,
    _Inout_ ebpf_operation_map_find_element_reply_t* reply,
    uint16_t reply_length)
{
    ebpf_result_t retval;
    ebpf_map_t* map = NULL;
    uint8_t* value = NULL;

    retval = ebpf_reference_object_by_handle(request->handle, EBPF_OBJECT_MAP, (ebpf_object_t**)&map);
    if (retval != EBPF_SUCCESS)
        goto Done;

    const ebpf_map_definition_t* map_definition = ebpf_map_get_definition(map);

    if (request->header.length <
        (EBPF_OFFSET_OF(ebpf_operation_map_find_element_request_t, key) + map_definition->key_size)) {
        retval = EBPF_INVALID_ARGUMENT;
        goto Done;
    }

    if (reply_length < (EBPF_OFFSET_OF(ebpf_operation_map_find_element_reply_t, value) + map_definition->value_size)) {
        retval = EBPF_INVALID_ARGUMENT;
        goto Done;
    }

    value = ebpf_map_find_entry(map, request->key);
    if (value == NULL) {
        retval = EBPF_KEY_NOT_FOUND;
        goto Done;
    }

    memcpy(reply->value, value, map_definition->value_size);
    retval = EBPF_SUCCESS;

Done:
    ebpf_object_release_reference((ebpf_object_t*)map);
    return retval;
}

static ebpf_result_t
_ebpf_core_protocol_map_update_element(_In_ const epf_operation_map_update_element_request_t* request)
{
    ebpf_result_t retval;
    ebpf_map_t* map = NULL;

    retval = ebpf_reference_object_by_handle(request->handle, EBPF_OBJECT_MAP, (ebpf_object_t**)&map);
    if (retval != EBPF_SUCCESS)
        goto Done;

    const ebpf_map_definition_t* map_definition = ebpf_map_get_definition(map);

    if (request->header.length < (EBPF_OFFSET_OF(epf_operation_map_update_element_request_t, data) +
                                  map_definition->key_size + map_definition->value_size)) {
        retval = EBPF_INVALID_ARGUMENT;
        goto Done;
    }

    retval = ebpf_map_update_entry(map, request->data, request->data + map_definition->key_size);

Done:
    ebpf_object_release_reference((ebpf_object_t*)map);
    return retval;
}

static ebpf_result_t
_ebpf_core_protocol_map_delete_element(_In_ const ebpf_operation_map_delete_element_request_t* request)
{
    ebpf_result_t retval;
    ebpf_map_t* map = NULL;

    retval = ebpf_reference_object_by_handle(request->handle, EBPF_OBJECT_MAP, (ebpf_object_t**)&map);
    if (retval != EBPF_SUCCESS)
        goto Done;

    const ebpf_map_definition_t* map_definition = ebpf_map_get_definition(map);

    if (request->header.length <
        (EBPF_OFFSET_OF(ebpf_operation_map_delete_element_request_t, key) + map_definition->key_size)) {
        retval = EBPF_INVALID_ARGUMENT;
        goto Done;
    }

    retval = ebpf_map_delete_entry(map, request->key);

Done:
    ebpf_object_release_reference((ebpf_object_t*)map);
    return retval;
}

static ebpf_result_t
_ebpf_core_protocol_map_get_next_key(
    _In_ const ebpf_operation_map_get_next_key_request_t* request,
    _Inout_ ebpf_operation_map_get_next_key_reply_t* reply,
    uint16_t reply_length)
{
    ebpf_result_t retval;
    ebpf_map_t* map = NULL;
    const uint8_t* previous_key;
    uint8_t* next_key = NULL;

    retval = ebpf_reference_object_by_handle(request->handle, EBPF_OBJECT_MAP, (ebpf_object_t**)&map);
    if (retval != EBPF_SUCCESS)
        goto Done;

    const ebpf_map_definition_t* map_definition = ebpf_map_get_definition(map);

    // If request length shows zero key, treat as restart.
    if (request->header.length == EBPF_OFFSET_OF(ebpf_operation_map_get_next_key_request_t, previous_key)) {
        previous_key = NULL;
    } else if (
        request->header.length <
        (EBPF_OFFSET_OF(ebpf_operation_map_get_next_key_request_t, previous_key) + map_definition->key_size)) {
        retval = EBPF_INVALID_ARGUMENT;
        goto Done;
    } else {
        previous_key = request->previous_key;
    }

    next_key = reply->next_key;
    if (reply_length < (EBPF_OFFSET_OF(ebpf_operation_map_get_next_key_reply_t, next_key) + map_definition->key_size)) {
        retval = EBPF_INVALID_ARGUMENT;
        goto Done;
    }

    retval = ebpf_map_next_key(map, previous_key, next_key);

Done:
    ebpf_object_release_reference((ebpf_object_t*)map);

    return retval;
}

static ebpf_result_t
_ebpf_core_get_next_handle(ebpf_handle_t previous_handle, ebpf_object_type_t type, ebpf_handle_t* next_handle)
{
    ebpf_result_t retval;
    ebpf_object_t* previous_object = NULL;
    ebpf_object_t* next_object = NULL;

    if (previous_handle != UINT64_MAX) {
        retval = ebpf_reference_object_by_handle(previous_handle, type, (ebpf_object_t**)&previous_object);
        if (retval != EBPF_SUCCESS)
            goto Done;
    }

    ebpf_object_reference_next_object(previous_object, type, &next_object);

    if (next_object)
        retval = ebpf_handle_create(next_handle, next_object);
    else
        *next_handle = UINT64_MAX;

    retval = EBPF_SUCCESS;

Done:
    ebpf_object_release_reference(previous_object);
    ebpf_object_release_reference(next_object);

    return retval;
}

static ebpf_result_t
_ebpf_core_protocol_get_next_map(
    _In_ const struct _ebpf_operation_get_next_map_request* request,
    _Inout_ struct _ebpf_operation_get_next_map_reply* reply,
    uint16_t reply_length)
{
    UNREFERENCED_PARAMETER(reply_length);
    return _ebpf_core_get_next_handle(request->previous_handle, EBPF_OBJECT_MAP, &reply->next_handle);
}

static ebpf_result_t
_ebpf_core_protocol_get_next_program(
    _In_ const struct _ebpf_operation_get_next_program_request* request,
    _Inout_ struct _ebpf_operation_get_next_program_reply* reply,
    uint16_t reply_length)
{
    UNREFERENCED_PARAMETER(reply_length);
    return _ebpf_core_get_next_handle(request->previous_handle, EBPF_OBJECT_PROGRAM, &reply->next_handle);
}

static ebpf_result_t
_ebpf_core_protocol_query_map_definition(
    _In_ const struct _ebpf_operation_query_map_definition_request* request,
    _Inout_ struct _ebpf_operation_query_map_definition_reply* reply,
    uint16_t reply_length)
{
    ebpf_result_t retval;
    ebpf_map_t* map = NULL;
    UNREFERENCED_PARAMETER(reply_length);

    retval = ebpf_reference_object_by_handle(request->handle, EBPF_OBJECT_MAP, (ebpf_object_t**)&map);
    if (retval != EBPF_SUCCESS)
        goto Done;

    reply->map_definition = *ebpf_map_get_definition(map);
    retval = EBPF_SUCCESS;

Done:
    ebpf_object_release_reference((ebpf_object_t*)map);

    return retval;
}

static ebpf_result_t
_ebpf_core_protocol_query_program_information(
    _In_ const struct _ebpf_operation_query_program_information_request* request,
    _Inout_ struct _ebpf_operation_query_program_information_reply* reply,
    uint16_t reply_length)
{
    ebpf_result_t retval;
    ebpf_program_t* program = NULL;
    size_t required_reply_length;
    ebpf_program_parameters_t parameters;

    retval = ebpf_reference_object_by_handle(request->handle, EBPF_OBJECT_PROGRAM, (ebpf_object_t**)&program);
    if (retval != EBPF_SUCCESS)
        goto Done;

    retval = ebpf_program_get_properties(program, &parameters);
    if (retval != EBPF_SUCCESS)
        goto Done;

    required_reply_length = EBPF_OFFSET_OF(struct _ebpf_operation_query_program_information_reply, data) +
                            parameters.program_name.length + parameters.section_name.length;

    if (reply_length < required_reply_length) {
        return EBPF_INVALID_ARGUMENT;
    }

    reply->file_name_offset = EBPF_OFFSET_OF(struct _ebpf_operation_query_program_information_reply, data);
    reply->section_name_offset = reply->file_name_offset + (uint16_t)parameters.program_name.length;

    memcpy(reply->data, parameters.program_name.value, parameters.program_name.length);
    memcpy(reply->data + parameters.program_name.length, parameters.section_name.value, parameters.section_name.length);
    reply->code_type = parameters.code_type;

    reply->header.length = (uint16_t)required_reply_length;

Done:
    ebpf_object_release_reference((ebpf_object_t*)program);

    return retval;
}

static ebpf_result_t
_ebpf_core_protocol_update_pinning(_In_ const struct _ebpf_operation_update_map_pinning_request* request)
{
    ebpf_result_t retval;
    const ebpf_utf8_string_t name = {
        (uint8_t*)request->name,
        request->header.length - EBPF_OFFSET_OF(ebpf_operation_update_pinning_request_t, name)};
    ebpf_object_t* object = NULL;

    if (name.length == 0) {
        retval = EBPF_INVALID_ARGUMENT;
        goto Done;
    }

    if (request->handle == UINT64_MAX) {
        retval = ebpf_pinning_table_delete(_ebpf_core_map_pinning_table, &name);
        goto Done;
    } else {
        retval = ebpf_reference_object_by_handle(request->handle, EBPF_OBJECT_UNKNOWN, (ebpf_object_t**)&object);
        if (retval != EBPF_SUCCESS)
            goto Done;

        retval = ebpf_pinning_table_insert(_ebpf_core_map_pinning_table, &name, (ebpf_object_t*)object);
    }
Done:
    ebpf_object_release_reference((ebpf_object_t*)object);

    return retval;
}

static ebpf_result_t
_ebpf_core_protocol_get_pinned_object(
    _In_ const struct _ebpf_operation_get_pinning_request* request,
    _Inout_ struct _ebpf_operation_get_pinning_reply* reply,
    uint16_t reply_length)
{
    ebpf_result_t retval;
    ebpf_object_t* object = NULL;
    const ebpf_utf8_string_t name = {
        (uint8_t*)request->name, request->header.length - EBPF_OFFSET_OF(ebpf_operation_get_pinning_request_t, name)};
    UNREFERENCED_PARAMETER(reply_length);

    if (name.length == 0) {
        retval = EBPF_INVALID_ARGUMENT;
        goto Done;
    }

    retval = ebpf_pinning_table_find(_ebpf_core_map_pinning_table, &name, (ebpf_object_t**)&object);
    if (retval != EBPF_SUCCESS)
        goto Done;

    retval = ebpf_handle_create(&reply->handle, (ebpf_object_t*)object);

Done:
    ebpf_object_release_reference((ebpf_object_t*)object);
    return retval;
}

static ebpf_result_t
_ebpf_core_protocol_link_program(
    _In_ const ebpf_operation_link_program_request_t* request, _Inout_ ebpf_operation_link_program_reply_t* reply)
{
    ebpf_result_t retval;
    ebpf_program_t* program = NULL;
    ebpf_link_t* link = NULL;

    retval = ebpf_reference_object_by_handle(request->program_handle, EBPF_OBJECT_PROGRAM, (ebpf_object_t**)&program);
    if (retval != EBPF_SUCCESS)
        goto Done;

    retval = ebpf_link_create(&link);
    if (retval != EBPF_SUCCESS)
        goto Done;

    retval = ebpf_link_initialize(link, request->attach_type, NULL, 0);
    if (retval != EBPF_SUCCESS)
        goto Done;

    retval = ebpf_link_attach_program(link, program);
    if (retval != EBPF_SUCCESS)
        goto Done;

    retval = ebpf_handle_create(&reply->link_handle, (ebpf_object_t*)link);
    if (retval != EBPF_SUCCESS)
        goto Done;

Done:
    ebpf_object_release_reference((ebpf_object_t*)program);
    ebpf_object_release_reference((ebpf_object_t*)link);
    return retval;
}

static ebpf_result_t
_ebpf_core_protocol_close_handle(_In_ const ebpf_operation_close_handle_request_t* request)
{
    return ebpf_handle_close(request->handle);
}

static uint64_t
_ebpf_core_protocol_get_ec_function(
    _In_ const ebpf_operation_get_ec_function_request_t* request, _Inout_ ebpf_operation_get_ec_function_reply_t* reply)
{
    if (request->function != EBPF_EC_FUNCTION_LOG)
        return EBPF_INVALID_ARGUMENT;

    reply->address = (uint64_t)ebpf_log_function;
    return EBPF_SUCCESS;
}

static ebpf_result_t
_ebpf_core_protocol_get_program_information(
    _In_ const ebpf_operation_get_program_information_request_t* request,
    _Inout_ ebpf_operation_get_program_information_reply_t* reply,
    uint16_t reply_length)
{
    ebpf_result_t retval;
    ebpf_program_t* program = NULL;
    ebpf_program_parameters_t program_parameters = {0};
    ebpf_extension_data_t* program_information_data;
    ebpf_program_data_t* program_data;
    size_t serialization_buffer_size;
    size_t required_length;

    retval = ebpf_program_create(&program);
    if (retval != EBPF_SUCCESS)
        goto Done;

    program_parameters.program_type = request->program_type;

    retval = ebpf_program_initialize(program, &program_parameters);
    if (retval != EBPF_SUCCESS)
        goto Done;

    retval = ebpf_program_get_program_information_data(program, &program_information_data);
    if (retval != EBPF_SUCCESS)
        goto Done;
    program_data = (ebpf_program_data_t*)program_information_data->data;
    if (program_data->program_information == NULL) {
        retval = EBPF_INVALID_ARGUMENT;
        goto Done;
    }

    serialization_buffer_size = reply_length - EBPF_OFFSET_OF(ebpf_operation_get_program_information_reply_t, data);

    // Serialize program information structure onto reply data buffer.
    retval = ebpf_serialize_program_information(
        program_data->program_information, reply->data, serialization_buffer_size, &reply->size, &required_length);

    if (retval != EBPF_SUCCESS) {
        reply->header.length =
            (uint16_t)(required_length + EBPF_OFFSET_OF(ebpf_operation_get_program_information_reply_t, data));
        goto Done;
    }

    reply->version = program_information_data->version;

Done:
    ebpf_object_release_reference((ebpf_object_t*)program);
    return retval;
}

static ebpf_result_t
_ebpf_core_protocol_convert_pinning_entries_to_map_information_array(
    uint16_t entry_count,
    _In_reads_opt_(entry_count) ebpf_pinning_entry_t* pinning_entries,
    _Outptr_result_buffer_maybenull_(entry_count) ebpf_map_information_internal_t** map_info)
{
    ebpf_result_t result = EBPF_SUCCESS;
    ebpf_map_information_internal_t* local_map_info = NULL;
    uint16_t index;

    if (map_info == NULL) {
        result = EBPF_INVALID_ARGUMENT;
        goto Exit;
    }

    if ((entry_count == 0) || (pinning_entries == NULL))
        goto Exit;

    local_map_info =
        (ebpf_map_information_internal_t*)ebpf_allocate(sizeof(ebpf_map_information_internal_t) * entry_count);
    if (local_map_info == NULL) {
        result = EBPF_NO_MEMORY;
        goto Exit;
    }

    for (index = 0; index < entry_count; index++) {
        ebpf_pinning_entry_t* source = &pinning_entries[index];
        ebpf_map_information_internal_t* destination = &local_map_info[index];

        if (ebpf_object_get_type(source->object) != EBPF_OBJECT_MAP) {
            // Bad object type.
            result = EBPF_INVALID_ARGUMENT;
            goto Exit;
        }

        // Query map defintion.
        const ebpf_map_definition_t* map_definition = ebpf_map_get_definition((ebpf_map_t*)source->object);
        destination->definition = *map_definition;
        // Set pin path. No need to duplicate.
        destination->pin_path = source->name;
    }

Exit:
    if (result != EBPF_SUCCESS) {
        ebpf_free(local_map_info);
        local_map_info = NULL;
    }

    *map_info = local_map_info;
    return result;
}

static ebpf_result_t
_ebpf_core_protocol_serialize_map_information_reply(
    uint16_t map_count,
    _In_count_(map_count) const ebpf_map_information_internal_t* map_info,
    size_t output_buffer_length,
    _In_ ebpf_operation_get_map_information_reply_t* map_info_reply)
{
    ebpf_result_t result = EBPF_SUCCESS;
    size_t serialization_buffer_size;
    size_t required_serialization_length;

    serialization_buffer_size = output_buffer_length - EBPF_OFFSET_OF(ebpf_operation_get_map_information_reply_t, data);

    result = ebpf_serialize_internal_map_information_array(
        map_count,
        map_info,
        map_info_reply->data,
        (const size_t)serialization_buffer_size,
        &map_info_reply->size,
        &required_serialization_length);

    if (result != EBPF_SUCCESS) {
        map_info_reply->header.length = (uint16_t)(
            required_serialization_length + EBPF_OFFSET_OF(ebpf_operation_get_map_information_reply_t, data));
    } else
        map_info_reply->map_count = map_count;

    return result;
}

static ebpf_result_t
_ebpf_core_protocol_get_map_information(
    _In_ const ebpf_operation_get_map_information_request_t* request,
    _In_ ebpf_operation_get_map_information_reply_t* reply,
    uint16_t reply_length)
{
    ebpf_result_t result = EBPF_SUCCESS;
    uint16_t entry_count = 0;
    ebpf_pinning_entry_t* pinning_entries = NULL;
    ebpf_map_information_internal_t* map_info = NULL;

    UNREFERENCED_PARAMETER(request);

    // Enumerate all the pinning entries for map objects.
    result = ebpf_pinning_table_enumerate_entries(
        _ebpf_core_map_pinning_table, EBPF_OBJECT_MAP, &entry_count, &pinning_entries);
    if (result != EBPF_SUCCESS)
        goto Exit;

    if (entry_count == 0)
        // No pinned map entries to return.
        goto Exit;

    // Convert pinning entries to map_information_t array.
    result =
        _ebpf_core_protocol_convert_pinning_entries_to_map_information_array(entry_count, pinning_entries, &map_info);
    if (result != EBPF_SUCCESS)
        goto Exit;

    _Analysis_assume_(map_info != NULL);

    // Serialize map information array onto reply structure.
    _Analysis_assume_(map_info != NULL);
    result = _ebpf_core_protocol_serialize_map_information_reply(entry_count, map_info, reply_length, reply);

Exit:

    ebpf_free(map_info);
    ebpf_pinning_entries_release(entry_count, pinning_entries);

    return result;
}

static void*
_ebpf_core_map_find_element(ebpf_map_t* map, const uint8_t* key)
{
    return ebpf_map_find_entry(map, key);
}

static void
_ebpf_core_map_update_element(ebpf_map_t* map, const uint8_t* key, const uint8_t* value)
{
    ebpf_map_update_entry(map, key, value);
}

static void
_ebpf_core_map_delete_element(ebpf_map_t* map, const uint8_t* key)
{
    ebpf_map_delete_entry(map, key);
}

typedef struct _ebpf_protocol_handler
{
    union
    {
        ebpf_result_t (*protocol_handler_no_reply)(_In_ const void* input_buffer);
        ebpf_result_t (*protocol_handler_with_reply)(
            _In_ const void* input_buffer,
            _Out_writes_bytes_(output_buffer_length) void* output_buffer,
            uint16_t output_buffer_length);
    } dispatch;
    size_t minimum_request_size;
    size_t minimum_reply_size;
} const ebpf_protocol_handler_t;

static ebpf_protocol_handler_t _ebpf_protocol_handlers[] = {
    // EBPF_OPERATION_RESOLVE_HELPER
    {(ebpf_result_t(__cdecl*)(const void*))_ebpf_core_protocol_resolve_helper,
     EBPF_OFFSET_OF(ebpf_operation_resolve_helper_request_t, helper_id),
     sizeof(struct _ebpf_operation_resolve_helper_reply)},

    // EBPF_OPERATION_RESOLVE_MAP
    {(ebpf_result_t(__cdecl*)(const void*))_ebpf_core_protocol_resolve_map,
     EBPF_OFFSET_OF(ebpf_operation_resolve_map_request_t, map_handle),
     sizeof(struct _ebpf_operation_resolve_map_reply)},

    // EBPF_OPERATION_CREATE_PROGRAM
    {(ebpf_result_t(__cdecl*)(const void*))_ebpf_core_protocol_create_program,
     sizeof(struct _ebpf_operation_create_program_request),
     sizeof(struct _ebpf_operation_create_program_reply)},

    // EBPF_OPERATION_CREATE_MAP
    {(ebpf_result_t(__cdecl*)(const void*))_ebpf_core_protocol_create_map,
     sizeof(struct _ebpf_operation_create_map_request),
     sizeof(struct _ebpf_operation_create_map_reply)},

    // EBPF_OPERATION_LOAD_CODE
    {(ebpf_result_t(__cdecl*)(const void*))_ebpf_core_protocol_load_code,
     sizeof(struct _ebpf_operation_load_code_request),
     0},

    // EBPF_OPERATION_MAP_FIND_ELEMENT
    {(ebpf_result_t(__cdecl*)(const void*))_ebpf_core_protocol_map_find_element,
     sizeof(struct _ebpf_operation_map_find_element_request),
     sizeof(struct _ebpf_operation_map_find_element_reply)},

    // EBPF_OPERATION_MAP_UPDATE_ELEMENT
    {_ebpf_core_protocol_map_update_element, sizeof(struct _ebpf_operation_map_update_element_request), 0},

    // EBPF_OPERATION_MAP_DELETE_ELEMENT
    {_ebpf_core_protocol_map_delete_element, sizeof(struct _ebpf_operation_map_delete_element_request), 0},

    // EBPF_OPERATION_MAP_GET_NEXT_KEY
    {(ebpf_result_t(__cdecl*)(const void*))_ebpf_core_protocol_map_get_next_key,
     EBPF_OFFSET_OF(ebpf_operation_map_get_next_key_request_t, previous_key),
     sizeof(ebpf_operation_map_get_next_key_reply_t)},

    // EBPF_OPERATION_GET_NEXT_MAP
    {(ebpf_result_t(__cdecl*)(const void*))_ebpf_core_protocol_get_next_map,
     sizeof(struct _ebpf_operation_get_next_map_request),
     sizeof(struct _ebpf_operation_get_next_map_reply)},

    // EBPF_OPERATION_GET_NEXT_PROGRAM
    {(ebpf_result_t(__cdecl*)(const void*))_ebpf_core_protocol_get_next_program,
     sizeof(struct _ebpf_operation_get_next_program_request),
     sizeof(struct _ebpf_operation_get_next_program_reply)},

    // EBPF_OPERATION_QUERY_MAP_DEFINITION
    {(ebpf_result_t(__cdecl*)(const void*))_ebpf_core_protocol_query_map_definition,
     sizeof(struct _ebpf_operation_query_map_definition_request),
     sizeof(struct _ebpf_operation_query_map_definition_reply)},

    // EBPF_OPERATION_QUERY_PROGRAM_INFORMATION
    {(ebpf_result_t(__cdecl*)(const void*))_ebpf_core_protocol_query_program_information,
     sizeof(struct _ebpf_operation_query_program_information_request),
     sizeof(struct _ebpf_operation_query_program_information_reply)},

    // EBPF_OPERATION_UPDATE_PINNING
    {_ebpf_core_protocol_update_pinning, sizeof(struct _ebpf_operation_update_map_pinning_request), 0},

    // EBPF_OPERATION_GET_PINNING
    {(ebpf_result_t(__cdecl*)(const void*))_ebpf_core_protocol_get_pinned_object,
     sizeof(struct _ebpf_operation_get_pinning_request),
     sizeof(struct _ebpf_operation_get_pinning_reply)},

    // EBPF_OPERATION_LINK_PROGRAM
    {(ebpf_result_t(__cdecl*)(const void*))_ebpf_core_protocol_link_program,
     sizeof(ebpf_operation_link_program_request_t),
     sizeof(ebpf_operation_link_program_reply_t)},

    // EBPF_OPERATION_CLOSE_HANDLE
    {(ebpf_result_t(__cdecl*)(const void*))_ebpf_core_protocol_close_handle,
     sizeof(ebpf_operation_close_handle_request_t),
     0},

    // EBPF_OPERATION_GET_EC_FUNCTION
    {(ebpf_result_t(__cdecl*)(const void*))_ebpf_core_protocol_get_ec_function,
     sizeof(ebpf_operation_get_ec_function_request_t),
     sizeof(ebpf_operation_get_ec_function_reply_t)},

    // EBPF_OPERATION_GET_PROGRAM_INFORMATION
    {(ebpf_result_t(__cdecl*)(const void*))_ebpf_core_protocol_get_program_information,
     sizeof(ebpf_operation_get_program_information_request_t),
     sizeof(ebpf_operation_get_program_information_reply_t)},

    // EBPF_OPERATION_GET_MAP_INFORMATION
    {(ebpf_result_t(__cdecl*)(const void*))_ebpf_core_protocol_get_map_information,
     sizeof(ebpf_operation_get_map_information_request_t),
     sizeof(ebpf_operation_get_map_information_reply_t)}};

ebpf_result_t
ebpf_core_get_protocol_handler_properties(
    ebpf_operation_id_t operation_id, _Out_ size_t* minimum_request_size, _Out_ size_t* minimum_reply_size)
{
    *minimum_request_size = 0;
    *minimum_reply_size = 0;

    if (operation_id >= EBPF_COUNT_OF(_ebpf_protocol_handlers) || operation_id < EBPF_OPERATION_RESOLVE_HELPER)
        return EBPF_OPERATION_NOT_SUPPORTED;

    if (!_ebpf_protocol_handlers[operation_id].dispatch.protocol_handler_no_reply)
        return EBPF_OPERATION_NOT_SUPPORTED;

    *minimum_request_size = _ebpf_protocol_handlers[operation_id].minimum_request_size;
    *minimum_reply_size = _ebpf_protocol_handlers[operation_id].minimum_reply_size;
    return EBPF_SUCCESS;
}

ebpf_result_t
ebpf_core_invoke_protocol_handler(
    ebpf_operation_id_t operation_id,
    _In_ const void* input_buffer,
    _Out_writes_bytes_opt_(output_buffer_length) void* output_buffer,
    uint16_t output_buffer_length)
{
    ebpf_result_t retval;

    if (operation_id >= EBPF_COUNT_OF(_ebpf_protocol_handlers) || operation_id < EBPF_OPERATION_RESOLVE_HELPER) {
        return EBPF_OPERATION_NOT_SUPPORTED;
    }

    retval = ebpf_epoch_enter();
    if (retval != EBPF_SUCCESS)
        return retval;

    if (output_buffer == NULL)
        retval = _ebpf_protocol_handlers[operation_id].dispatch.protocol_handler_no_reply(input_buffer);
    else
        retval = _ebpf_protocol_handlers[operation_id].dispatch.protocol_handler_with_reply(
            input_buffer, output_buffer, output_buffer_length);

    ebpf_epoch_exit();
    return retval;
}<|MERGE_RESOLUTION|>--- conflicted
+++ resolved
@@ -29,20 +29,13 @@
 static void
 _ebpf_core_map_delete_element(ebpf_map_t* map, const uint8_t* key);
 
-<<<<<<< HEAD
 #define EBPF_CORE_GLOBAL_HELPER_EXTENSION_VERSION 0
 
-static const void* _ebpf_program_helpers[] = {NULL,
-                                              (void*)&_ebpf_core_map_find_element,
-                                              (void*)&_ebpf_core_map_update_element,
-                                              (void*)&_ebpf_core_map_delete_element};
-=======
 static const void* _ebpf_program_helpers[] = {
     NULL,
     (void*)&_ebpf_core_map_find_element,
     (void*)&_ebpf_core_map_update_element,
     (void*)&_ebpf_core_map_delete_element};
->>>>>>> a7e7b696
 
 static ebpf_extension_provider_t* _ebpf_global_helper_function_provider_context = NULL;
 static ebpf_helper_function_addresses_t _ebpf_global_helper_function_dispatch_table = {
