--- conflicted
+++ resolved
@@ -36,12 +36,7 @@
 {
     ebpf_link_t* link = (ebpf_link_t*)object;
     ebpf_extension_unload(link->extension_client_context);
-<<<<<<< HEAD
-    ebpf_free(link->client_data);
-=======
-    ebpf_link_detach_program(link);
     ebpf_free(link->client_data.data);
->>>>>>> 4bebd3aa
     ebpf_epoch_free(link);
 }
 
@@ -78,15 +73,8 @@
         memcpy(&link->client_data.data, context_data, context_data_length);
     }
 
-<<<<<<< HEAD
-    link->client_data->version = 0;
-    link->client_data->size = (uint16_t)client_data_length;
-    memcpy(link->client_data->data, context_data, context_data_length);
-
     ebpf_list_initialize(&link->attach_list_entry);
 
-=======
->>>>>>> 4bebd3aa
     return_value = ebpf_extension_load(
         &(link->extension_client_context),
         &attach_type,
