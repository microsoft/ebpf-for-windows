--- conflicted
+++ resolved
@@ -418,7 +418,6 @@
     ebpf_program_get_state_index();
 
     /**
-<<<<<<< HEAD
      * @brief Query the flags set on the program.
      *
      * @param[in] program The program to query.
@@ -435,7 +434,8 @@
      */
     void
     ebpf_program_set_flags(_Inout_ ebpf_program_t* program, uint64_t flags);
-=======
+
+     /**
      * @brief Get whether the program information provider supports the context header.
      *
      * @param[in] program Pointer to the program object.
@@ -467,7 +467,6 @@
     void
     ebpf_program_get_runtime_state(
         _In_ const void* program_context, _Outptr_ const ebpf_execution_context_state_t** state);
->>>>>>> b9d6cb6b
 
 #ifdef __cplusplus
 }
