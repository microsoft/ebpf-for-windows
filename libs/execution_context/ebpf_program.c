// Copyright (c) eBPF for Windows contributors
// SPDX-License-Identifier: MIT

#define EBPF_FILE_ID EBPF_FILE_ID_PROGRAM

#include "bpf_helpers.h"
#include "ebpf_async.h"
#include "ebpf_core.h"
#include "ebpf_epoch.h"
#include "ebpf_extension_uuids.h"
#include "ebpf_handle.h"
#include "ebpf_link.h"
#include "ebpf_native.h"
#include "ebpf_object.h"
#include "ebpf_program.h"
#include "ebpf_program_attach_type_guids.h"
#include "ebpf_program_types.h"
#include "ebpf_shared_framework.h"
#include "ebpf_state.h"
#include "ebpf_tracelog.h"
#include "ubpf.h"

#include <stdlib.h>

static size_t _ebpf_program_state_index = MAXUINT64;
#define EBPF_MAX_HASH_SIZE 128

// Global flag to disable invoking programs. This is used when fuzzing the IOCTL interface.
bool ebpf_program_disable_invoke = false;

typedef struct _ebpf_context_header
{
    EBPF_CONTEXT_HEADER;
    uint8_t context[1];
} ebpf_context_header_t;

typedef struct _ebpf_program
{
    ebpf_core_object_t object;

    _Guarded_by_(lock) ebpf_program_parameters_t parameters;

    // determinant is parameters.code_type
    union
    {
        // EBPF_CODE_JIT
        struct
        {
            MDL* code_memory_descriptor;
            const uint8_t* code_pointer;
        } code;

        // EBPF_CODE_EBPF
        struct ubpf_vm* vm;

        // EBPF_CODE_NATIVE
        struct
        {
            ebpf_native_code_context_t code_context;
            const uint8_t* code_pointer;
        } native;
    } code_or_vm;

    // NMR client handles for program information providers.
    NPI_CLIENT_CHARACTERISTICS general_program_information_client_characteristics;
    HANDLE general_program_information_nmr_handle;
    NPI_CLIENT_CHARACTERISTICS type_specific_program_information_client_characteristics;
    HANDLE type_specific_program_information_nmr_handle;
    NPI_MODULEID module_id;

    EX_RUNDOWN_REF program_information_rundown_reference;

    const ebpf_program_data_t* general_helper_program_data;
    const ebpf_program_data_t* extension_program_data;

    bpf_prog_type_t bpf_prog_type;

    // Program type specific helper function count.
    uint32_t program_type_specific_helper_function_count;
    // Global helper function count implemented by the extension.
    uint32_t global_helper_function_count;

    ebpf_trampoline_table_t* trampoline_table;

    // Array of helper function ids referred by this program.
    size_t helper_function_count;
    uint32_t* helper_function_ids;
    bool helper_ids_set;
    uint64_t flags;

    // Lock protecting the fields below.
    ebpf_lock_t lock;

    _Guarded_by_(lock) uint32_t link_count;
    _Guarded_by_(lock) ebpf_map_t** maps;
    _Guarded_by_(lock) uint32_t count_of_maps;

    _Guarded_by_(lock) ebpf_helper_function_addresses_changed_callback_t helper_function_addresses_changed_callback;
    _Guarded_by_(lock) void* helper_function_addresses_changed_context;
} ebpf_program_t;

static struct
{
    int reserved;
} _ebpf_program_information_client_dispatch_table;

static NPI_CLIENT_ATTACH_PROVIDER_FN _ebpf_program_general_program_information_attach_provider;
static NPI_CLIENT_DETACH_PROVIDER_FN _ebpf_program_general_program_information_detach_provider;

static const NPI_CLIENT_CHARACTERISTICS _ebpf_program_general_program_information_client_characteristics = {
    0,
    sizeof(_ebpf_program_general_program_information_client_characteristics),
    _ebpf_program_general_program_information_attach_provider,
    _ebpf_program_general_program_information_detach_provider,
    NULL,
    {
        0,
        sizeof(NPI_REGISTRATION_INSTANCE),
        &EBPF_PROGRAM_INFO_EXTENSION_IID,
        NULL,
        0,
        NULL,
    },
};

static NPI_CLIENT_ATTACH_PROVIDER_FN _ebpf_program_type_specific_program_information_attach_provider;
static NPI_CLIENT_DETACH_PROVIDER_FN _ebpf_program_type_specific_program_information_detach_provider;

static const NPI_CLIENT_CHARACTERISTICS _ebpf_program_type_specific_program_information_client_characteristics = {
    0,
    sizeof(_ebpf_program_type_specific_program_information_client_characteristics),
    _ebpf_program_type_specific_program_information_attach_provider,
    _ebpf_program_type_specific_program_information_detach_provider,
    NULL,
    {
        0,
        sizeof(NPI_REGISTRATION_INSTANCE),
        &EBPF_PROGRAM_INFO_EXTENSION_IID,
        NULL,
        0,
        NULL,
    },
};

/**
 * @brief Set the context_descriptor in the program context header.
 *
 * Writes a pointer to the ebpf_program_t object to Slot [1].
 *
 * @note Extension must support context headers.
 *
 * @param[in] context_descriptor Pointer to the context descriptor for the program.
 * @param[in,out] program_context Pointer to the program context to set the header for.
 */
void
ebpf_program_set_header_context_descriptor(
    _In_ const ebpf_context_descriptor_t* context_descriptor, _Inout_ void* program_context)
{
    // slot [1] contains the context_descriptor for the program.
    ebpf_context_header_t* header = CONTAINING_RECORD(program_context, ebpf_context_header_t, context);

    header->context_header[1] = (uint64_t)context_descriptor;
}

/**
 * @brief Get the context descriptor from the program context header.
 *
 * Slot [1] contains the context descriptor pointer.
 *
 * @note Extension must support context headers.
 *
 * @param[in] program_context Pointer to the program context.
 * @param[out] context_descriptor Pointer to the program context to set.
 */
void
ebpf_program_get_header_context_descriptor(
    _In_ const void* program_context, _Outptr_ const ebpf_context_descriptor_t** context_descriptor)
{
    ebpf_context_header_t* header = CONTAINING_RECORD(program_context, ebpf_context_header_t, context);
    *context_descriptor = (ebpf_context_descriptor_t*)header->context_header[1];
}

_Requires_lock_held_(program->lock) static ebpf_result_t _ebpf_program_update_helpers(_Inout_ ebpf_program_t* program);

static ebpf_result_t
_ebpf_program_update_interpret_helpers(
    size_t address_count, _In_reads_(address_count) const helper_function_address_t* addresses, _Inout_ void* context);

static ebpf_result_t
_ebpf_program_update_jit_helpers(
    size_t address_count, _In_reads_(address_count) const helper_function_address_t* addresses, _Inout_ void* context);

_Requires_lock_held_(program->lock) static ebpf_result_t _ebpf_program_get_helper_function_address(
    _In_ const ebpf_program_t* program, const uint32_t helper_function_id, _Out_ helper_function_address_t* address);

_Must_inspect_result_ ebpf_result_t
ebpf_program_initiate()
{
    return ebpf_state_allocate_index(&_ebpf_program_state_index);
}

void
ebpf_program_terminate()
{
}

<<<<<<< HEAD
_Requires_lock_not_held_(program->lock) static void _ebpf_program_detach_links(_Inout_ ebpf_program_t* program)
{
    EBPF_LOG_ENTRY();
    ebpf_lock_state_t state;
    state = ebpf_lock_lock(&program->lock);
    while (!ebpf_list_is_empty(&program->links)) {
        ebpf_list_entry_t* entry = program->links.Flink;
        ebpf_core_object_t* object = CONTAINING_RECORD(entry, ebpf_core_object_t, object_list_entry);
        // Acquire a reference on the object to prevent it from going away.
        EBPF_OBJECT_ACQUIRE_REFERENCE(object, false);

        // Release the lock before calling detach.
        ebpf_lock_unlock(&program->lock, state);
        ebpf_link_detach_program((ebpf_link_t*)object);

        EBPF_OBJECT_RELEASE_REFERENCE(object);
        state = ebpf_lock_lock(&program->lock);
    }
    ebpf_lock_unlock(&program->lock, state);

    EBPF_RETURN_VOID();
}

=======
>>>>>>> 22364aea
_IRQL_requires_max_(PASSIVE_LEVEL) static ebpf_result_t _ebpf_program_compute_program_information_hash(
    _In_ const uint32_t* actual_helper_ids,
    size_t count_of_actual_helper_ids,
    _In_ const ebpf_program_data_t* general_program_information_data,
    _In_ const ebpf_program_data_t* extension_program_data,
    _In_ const cxplat_utf8_string_t* hash_algorithm,
    _Outptr_ uint8_t** hash,
    _Out_ size_t* hash_length);

static bool
_ebpf_program_match_provider_data_module_id(_In_ const PNPI_MODULEID npi_module_id, _In_ const GUID* expected_module_id)
{
    bool match = false;
    // Verify the NPI module ID is a GUID.
    if (npi_module_id->Type != MIT_GUID) {
        EBPF_LOG_MESSAGE(
            EBPF_TRACELOG_LEVEL_ERROR,
            EBPF_TRACELOG_KEYWORD_PROGRAM,
            "Program information provider module ID type mismatch.");
        goto Done;
    }

    // Check if the provider module ID matches the expected module ID.
    if (memcmp(&npi_module_id->Guid, expected_module_id, sizeof(GUID)) != 0) {
        // This is expected as the attach callback will be called for each provider of NPI
        // EBPF_PROGRAM_INFO_EXTENSION_IID.
        goto Done;
    }
    match = true;
Done:
    return match;
}

enum ebpf_program_info_provider_type
{
    EBPF_PROGRAM_INFO_PROVIDER_TYPE_EXTENSION,
    EBPF_PROGRAM_INFO_PROVIDER_TYPE_GENERAL_HELPER
};

static bool
_ebpf_program_verify_provider_program_data(
    _In_ enum ebpf_program_info_provider_type provider_type,
    _In_ const PNPI_MODULEID npi_module_id,
    _In_opt_ const ebpf_program_data_t* program_data)
{
    bool program_data_valid = false;
    bool is_general_helper_program_data = (provider_type == EBPF_PROGRAM_INFO_PROVIDER_TYPE_GENERAL_HELPER);

    // Verify that the program data is present.
    if (program_data == NULL) {
        EBPF_LOG_MESSAGE(
            EBPF_TRACELOG_LEVEL_ERROR,
            EBPF_TRACELOG_KEYWORD_PROGRAM,
            "The program information provider data is not present.");
        goto Done;
    }

    // Perform validation of the program data.
    if (!is_general_helper_program_data) {
        if (!ebpf_validate_program_data(program_data)) {
            EBPF_LOG_MESSAGE(
                EBPF_TRACELOG_LEVEL_ERROR,
                EBPF_TRACELOG_KEYWORD_PROGRAM,
                "Program data provided by the extension is not valid.");
            goto Done;
        }
        if (program_data->required_irql > HIGH_LEVEL) {
            EBPF_LOG_MESSAGE_GUID(
                EBPF_TRACELOG_LEVEL_ERROR,
                EBPF_TRACELOG_KEYWORD_PROGRAM,
                "An extension cannot have required_irql higher than HIGH_LEVEL",
                &npi_module_id->Guid);
            goto Done;
        }

        if ((program_data->program_type_specific_helper_function_addresses) &&
            program_data->program_type_specific_helper_function_addresses->helper_function_count !=
                program_data->program_info->count_of_program_type_specific_helpers) {
            EBPF_LOG_MESSAGE_GUID(
                EBPF_TRACELOG_LEVEL_ERROR,
                EBPF_TRACELOG_KEYWORD_PROGRAM,
                "An extension cannot have a mismatch between the number of helper functions and the number of helper "
                "function addresses",
                &npi_module_id->Guid);
            goto Done;
        }

        if ((program_data->global_helper_function_addresses) &&
            (program_data->global_helper_function_addresses->helper_function_count !=
             program_data->program_info->count_of_global_helpers)) {
            EBPF_LOG_MESSAGE_GUID(
                EBPF_TRACELOG_LEVEL_ERROR,
                EBPF_TRACELOG_KEYWORD_PROGRAM,
                "An extension cannot have a mismatch between the number of helper functions and the number of helper "
                "function addresses",
                &npi_module_id->Guid);
            goto Done;
        }
    }
    program_data_valid = true;

Done:
    return program_data_valid;
}

static NTSTATUS
_ebpf_program_general_program_information_attach_provider(
    _In_ HANDLE nmr_binding_handle,
    _In_ void* client_context,
    _In_ const NPI_REGISTRATION_INSTANCE* provider_registration_instance)
{
    const ebpf_program_data_t* program_data =
        (const ebpf_program_data_t*)provider_registration_instance->NpiSpecificCharacteristics;
    ebpf_program_t* program = (ebpf_program_t*)client_context;
    NTSTATUS status;
    void* provider_binding_context;
    void* provider_dispatch;
    ebpf_lock_state_t state = 0;
    bool lock_held = false;

    if (!_ebpf_program_match_provider_data_module_id(
            provider_registration_instance->ModuleId, &ebpf_general_helper_function_module_id.Guid)) {
        EBPF_LOG_MESSAGE(
            EBPF_TRACELOG_LEVEL_ERROR,
            EBPF_TRACELOG_KEYWORD_PROGRAM,
            "Program information provider module ID mismatch.");
        status = STATUS_INVALID_PARAMETER;
        goto Done;
    }

    if (!_ebpf_program_verify_provider_program_data(
            EBPF_PROGRAM_INFO_PROVIDER_TYPE_GENERAL_HELPER, provider_registration_instance->ModuleId, program_data)) {
        status = STATUS_INVALID_PARAMETER;
        goto Done;
    }

    state = ebpf_lock_lock(&program->lock);
    lock_held = true;

    if (program->general_helper_program_data != NULL) {
        EBPF_LOG_MESSAGE(
            EBPF_TRACELOG_LEVEL_ERROR,
            EBPF_TRACELOG_KEYWORD_PROGRAM,
            "Global program information provider already attached.");
        status = STATUS_INVALID_PARAMETER;
        goto Done;
    }

    program->general_helper_program_data = program_data;

    program->global_helper_function_count = program_data->global_helper_function_addresses->helper_function_count;

    ebpf_lock_unlock(&program->lock, state);
    lock_held = false;

    status = NmrClientAttachProvider(
        nmr_binding_handle,
        program,
        &_ebpf_program_information_client_dispatch_table,
        &provider_binding_context,
        &provider_dispatch);

    state = ebpf_lock_lock(&program->lock);
    lock_held = true;

    if (!NT_SUCCESS(status)) {
        EBPF_LOG_MESSAGE_NTSTATUS(
            EBPF_TRACELOG_LEVEL_ERROR,
            EBPF_TRACELOG_KEYWORD_PROGRAM,
            "NmrClientAttachProvider failed for global program information provider.",
            status);
        program->general_helper_program_data = NULL;
        goto Done;
    }

Done:
    if (lock_held) {
        ebpf_lock_unlock(&program->lock, state);
    }

    return status;
}

static NTSTATUS
_ebpf_program_general_program_information_detach_provider(_In_ void* client_binding_context)
{
    ebpf_program_t* program = (ebpf_program_t*)client_binding_context;
    ebpf_lock_state_t state = ebpf_lock_lock(&program->lock);
    program->general_helper_program_data = NULL;
    ebpf_lock_unlock(&program->lock, state);
    return STATUS_SUCCESS;
}

static NTSTATUS
_ebpf_program_type_specific_program_information_attach_provider(
    _In_ HANDLE nmr_binding_handle,
    _In_ void* client_context,
    _In_ const NPI_REGISTRATION_INSTANCE* provider_registration_instance)
{
    ebpf_result_t result = EBPF_SUCCESS;
    ebpf_program_t* program = (ebpf_program_t*)client_context;
    const ebpf_program_data_t* extension_program_data = NULL;
    const ebpf_program_data_t* general_program_information_data = NULL;
    cxplat_utf8_string_t hash_algorithm = {0};
    NTSTATUS status;
    uint8_t* hash = NULL;
    size_t hash_length = 0;
    uint32_t* actual_helper_function_ids = NULL;
    size_t actual_helper_function_count = 0;
    bool actual_helper_ids_set = false;

    void* provider_binding_context;
    void* provider_dispatch;
    ebpf_lock_state_t state = 0;
    bool lock_held = false;

    if (!_ebpf_program_match_provider_data_module_id(
            provider_registration_instance->ModuleId, &program->parameters.program_type)) {
        EBPF_LOG_MESSAGE_GUID_GUID(
            EBPF_TRACELOG_LEVEL_ERROR,
            EBPF_TRACELOG_KEYWORD_PROGRAM,
            "Program information provider module ID mismatch.",
            &program->parameters.program_type,
            &provider_registration_instance->ModuleId->Guid);
        status = STATUS_INVALID_PARAMETER;
        goto Done;
    }

    if (!_ebpf_program_verify_provider_program_data(
            EBPF_PROGRAM_INFO_PROVIDER_TYPE_EXTENSION,
            provider_registration_instance->ModuleId,
            (const ebpf_program_data_t*)provider_registration_instance->NpiSpecificCharacteristics)) {
        status = STATUS_INVALID_PARAMETER;
        goto Done;
    }

    result = ebpf_duplicate_program_data(
        (const ebpf_program_data_t*)provider_registration_instance->NpiSpecificCharacteristics,
        &extension_program_data);
    if (result != EBPF_SUCCESS) {
        status = ebpf_result_to_ntstatus(result);
        goto Done;
    }

    state = ebpf_lock_lock(&program->lock);
    lock_held = true;

    if (!program->general_helper_program_data) {
        EBPF_LOG_MESSAGE(
            EBPF_TRACELOG_LEVEL_ERROR,
            EBPF_TRACELOG_KEYWORD_PROGRAM,
            "Type specific program information provider attached before global program information provider.");
        status = STATUS_INVALID_PARAMETER;
        goto Done;
    }

    if (extension_program_data->capabilities.reserved != 0) {
        EBPF_LOG_MESSAGE(
            EBPF_TRACELOG_LEVEL_ERROR,
            EBPF_TRACELOG_KEYWORD_PROGRAM,
            "Program information provider capabilities reserved field is not zero.");
        status = STATUS_INVALID_PARAMETER;
        goto Done;
    }

    if (ebpf_duplicate_utf8_string(&hash_algorithm, &program->parameters.program_info_hash_type) != EBPF_SUCCESS) {
        status = STATUS_NO_MEMORY;
        goto Done;
    }

    general_program_information_data = program->general_helper_program_data;

    actual_helper_function_ids = program->helper_function_ids;
    actual_helper_function_count = program->helper_function_count;
    actual_helper_ids_set = program->helper_ids_set;

    ebpf_lock_unlock(&program->lock, state);
    lock_held = false;

    // Compute (and compare) the hash only if the actual helper IDs have been set.
    if (actual_helper_ids_set) {
        // Compute the hash of the program information. This requires passive IRQL
        // and must be done outside the lock.
        if (_ebpf_program_compute_program_information_hash(
                actual_helper_function_ids,
                actual_helper_function_count,
                general_program_information_data,
                extension_program_data,
                &hash_algorithm,
                &hash,
                &hash_length) != EBPF_SUCCESS) {
            status = STATUS_NO_MEMORY;
            goto Done;
        }
    }

    state = ebpf_lock_lock(&program->lock);
    lock_held = true;

    if (program->extension_program_data != NULL) {
        EBPF_LOG_MESSAGE_GUID(
            EBPF_TRACELOG_LEVEL_ERROR,
            EBPF_TRACELOG_KEYWORD_PROGRAM,
            "Program information provider already attached.",
            &program->parameters.program_type);
        status = STATUS_INVALID_PARAMETER;
        goto Done;
    }

    // Compare the hash only if actual helper IDs have been set.
    if (actual_helper_ids_set) {
        // Verify that the hash matches the stored hash.
        if (program->parameters.program_info_hash_length != hash_length ||
            memcmp(program->parameters.program_info_hash, hash, hash_length) != 0) {
            EBPF_LOG_MESSAGE_GUID(
                EBPF_TRACELOG_LEVEL_ERROR,
                EBPF_TRACELOG_KEYWORD_PROGRAM,
                "Program information provider hash mismatch.",
                &program->parameters.program_type);
            status = STATUS_INVALID_PARAMETER;
            goto Done;
        }
    }

    // This should be done after the call to NmrClientAttachProvider, but _ebpf_program_update_helpers requires
    // the program information to be set.

    // Unblock calls to use the program information.
    program->extension_program_data = extension_program_data;
    extension_program_data = NULL;
    ExInitializeRundownProtection(&program->program_information_rundown_reference);

    program->program_type_specific_helper_function_count =
        program->extension_program_data->program_info->count_of_program_type_specific_helpers;

    if (_ebpf_program_update_helpers(program) != EBPF_SUCCESS) {
        EBPF_LOG_MESSAGE(
            EBPF_TRACELOG_LEVEL_ERROR, EBPF_TRACELOG_KEYWORD_PROGRAM, "Failed to update helpers for program");
        status = STATUS_INVALID_PARAMETER;
        goto Done;
    }

    program->bpf_prog_type = program->extension_program_data->program_info->program_type_descriptor->bpf_prog_type;

    ebpf_lock_unlock(&program->lock, state);
    lock_held = false;

    status = NmrClientAttachProvider(
        nmr_binding_handle,
        program,
        &_ebpf_program_information_client_dispatch_table,
        &provider_binding_context,
        &provider_dispatch);

    if (!NT_SUCCESS(status)) {
        EBPF_LOG_MESSAGE_NTSTATUS(
            EBPF_TRACELOG_LEVEL_ERROR,
            EBPF_TRACELOG_KEYWORD_PROGRAM,
            "NmrClientAttachProvider failed for program information provider.",
            status);
        ExWaitForRundownProtectionRelease(&program->program_information_rundown_reference);
        state = ebpf_lock_lock(&program->lock);
        lock_held = true;

        program->general_helper_program_data = NULL;
        ebpf_lock_unlock(&program->lock, state);
        lock_held = false;
        goto Done;
    }

Done:
    ebpf_free(hash);
    ebpf_free(hash_algorithm.value);

    if (lock_held) {
        ebpf_lock_unlock(&program->lock, state);
    }
    ebpf_program_data_free((ebpf_program_data_t*)extension_program_data);

    return status;
}

static NTSTATUS
_ebpf_program_type_specific_program_information_detach_provider(_In_ void* client_binding_context)
{
    ebpf_program_t* program = (ebpf_program_t*)client_binding_context;

    // Wait for any code that has an explicit reference to the program information to complete.
    ExWaitForRundownProtectionRelease(&program->program_information_rundown_reference);

    ebpf_lock_state_t state = ebpf_lock_lock(&program->lock);
    ebpf_program_data_free((ebpf_program_data_t*)program->extension_program_data);
    // Set the extension program data to NULL to prevent any further use of the program information by programs.
    program->extension_program_data = NULL;
    // ebpf_lock_unlock imposes a full memory barrier that synchronizes with the
    // _ebpf_epoch_messenger_propose_release_epoch memory barrier. This prevents any thread from using a stale pointer
    // to the program information.
    ebpf_lock_unlock(&program->lock, state);

    // Note: NmrRegisterClient can synchronously call the attach and then the detach callback. This can result in the
    // detach callback being called inside an epoch, which will result in a deadlock. To prevent this, detect when
    // the detach is being called prior to the object being fully initialized, where it is safe to assume that no other
    // threads are using the object.

    // Check if the program is visible to any other threads.
    // Until an object id is assigned, this program can not be used by any other thread and therefore can not have
    // any links or be invoked.
    if (program->object.id != 0) {
        // Wait for any threads executing in the current epoch to complete.
        ebpf_epoch_synchronize();
    }
    return STATUS_SUCCESS;
}

/**
 * @brief Free invoked by ebpf_core_object_t reference tracking. This schedules the
 * final delete of the ebpf_program_t once the current epoch ends.
 *
 * @param[in] object Pointer to ebpf_core_object_t whose ref-count reached zero.
 */
static void
_ebpf_program_notify_reference_count_zeroed(_In_opt_ _Post_invalid_ ebpf_core_object_t* object)
{
    EBPF_LOG_ENTRY();
    size_t index;
    ebpf_program_t* program = (ebpf_program_t*)object;
    if (!program) {
        EBPF_RETURN_VOID();
    }

    for (index = 0; index < program->count_of_maps; index++) {
        EBPF_OBJECT_RELEASE_REFERENCE((ebpf_core_object_t*)program->maps[index]);
    }

    EBPF_RETURN_VOID();
}

static ebpf_program_type_t
_ebpf_program_get_program_type(_In_ const ebpf_core_object_t* object)
{
    return ebpf_program_type_uuid((const ebpf_program_t*)object);
}

static const bpf_prog_type_t
_ebpf_program_get_bpf_prog_type(_In_ const ebpf_program_t* program)
{
    return program->bpf_prog_type;
}

/**
 * @brief Free invoked when the current epoch ends. Scheduled by
 * _ebpf_program_free. This function will block until the provider has finished
 * detaching.
 *
 * @note This function runs outside of any epoch.
 *
 * @param[in] context Pointer to the ebpf_program_t passed as context in the
 * work-item.
 */
_IRQL_requires_max_(PASSIVE_LEVEL) static void _ebpf_program_free(_In_opt_ _Post_invalid_ void* context)
{
    if (!context) {
        return;
    }

    EBPF_LOG_ENTRY();
    ebpf_program_t* program = (ebpf_program_t*)context;

    if (program->type_specific_program_information_nmr_handle) {
        NTSTATUS status = NmrDeregisterClient(program->type_specific_program_information_nmr_handle);
        if (status == STATUS_PENDING) {
            NmrWaitForClientDeregisterComplete(program->type_specific_program_information_nmr_handle);
        } else {
            ebpf_assert(NT_SUCCESS(status));
        }
    }

    if (program->general_program_information_nmr_handle) {
        NTSTATUS status = NmrDeregisterClient(program->general_program_information_nmr_handle);
        if (status == STATUS_PENDING) {
            NmrWaitForClientDeregisterComplete(program->general_program_information_nmr_handle);
        } else {
            ebpf_assert(NT_SUCCESS(status));
        }
    }

    ebpf_program_data_free((ebpf_program_data_t*)program->extension_program_data);
    ebpf_lock_destroy(&program->lock);

    switch (program->parameters.code_type) {
    case EBPF_CODE_JIT:
        ebpf_unmap_memory(program->code_or_vm.code.code_memory_descriptor);
        break;
#if !defined(CONFIG_BPF_INTERPRETER_DISABLED)
    case EBPF_CODE_EBPF:
        if (program->code_or_vm.vm) {
            ubpf_destroy(program->code_or_vm.vm);
        }
        break;
#endif
    case EBPF_CODE_NATIVE:
        ebpf_native_release_reference(
            (ebpf_native_module_binding_context_t*)program->code_or_vm.native.code_context.native_module_context);
        program->code_or_vm.native.code_context.native_module_context = NULL;
        program->code_or_vm.native.code_context.runtime_context = NULL;
        break;
    case EBPF_CODE_NONE:
        break;
    default:
        ebpf_assert(!"Invalid code type");
        break;
    }

    ebpf_free(program->parameters.program_name.value);
    ebpf_free(program->parameters.section_name.value);
    ebpf_free(program->parameters.file_name.value);
    ebpf_free((void*)program->parameters.program_info_hash);
    ebpf_free(program->parameters.program_info_hash_type.value);

    ebpf_free(program->maps);

    ebpf_free_trampoline_table(program->trampoline_table);

    ebpf_free(program->helper_function_ids);

    ebpf_free(program);
    EBPF_RETURN_VOID();
}

_Must_inspect_result_ ebpf_result_t
ebpf_program_create(_In_ const ebpf_program_parameters_t* program_parameters, _Outptr_ ebpf_program_t** program)
{
    EBPF_LOG_ENTRY();
    ebpf_result_t retval;
    ebpf_program_t* local_program = NULL;
    cxplat_utf8_string_t local_program_name = {NULL, 0};
    cxplat_utf8_string_t local_section_name = {NULL, 0};
    cxplat_utf8_string_t local_file_name = {NULL, 0};
    cxplat_utf8_string_t local_hash_type_name = {NULL, 0};
    uint8_t* local_program_info_hash = NULL;
    // Work item to free the program if allocation fails. Required as _ebpf_program_free must be called outside of an
    // epoch.
    // Note:
    // This function is called within an epoch. The epoch is entered and exited by the caller during the protocol
    // handler.
    ebpf_epoch_work_item_t* free_program_work_item = NULL;

    if (IsEqualGUID(&program_parameters->program_type, &EBPF_PROGRAM_TYPE_UNSPECIFIED)) {
        EBPF_LOG_MESSAGE_GUID(
            EBPF_TRACELOG_LEVEL_ERROR,
            EBPF_TRACELOG_KEYWORD_PROGRAM,
            "Program type must be specified.",
            &program_parameters->program_type);
        retval = EBPF_INVALID_ARGUMENT;
        goto Done;
    }

    local_program = (ebpf_program_t*)ebpf_allocate_with_tag(sizeof(ebpf_program_t), EBPF_POOL_TAG_PROGRAM);
    if (!local_program) {
        retval = EBPF_NO_MEMORY;
        goto Done;
    }

    free_program_work_item = ebpf_epoch_allocate_work_item(local_program, _ebpf_program_free);
    if (!free_program_work_item) {
        retval = EBPF_NO_MEMORY;
        goto Done;
    }

    local_program->module_id.Type = MIT_GUID;
    local_program->module_id.Length = sizeof(local_program->module_id);
    retval = ebpf_guid_create(&local_program->module_id.Guid);
    if (retval != EBPF_SUCCESS) {
        goto Done;
    }

    ebpf_lock_create(&local_program->lock);

    local_program->bpf_prog_type = BPF_PROG_TYPE_UNSPEC;

    if (program_parameters->program_name.length >= BPF_OBJ_NAME_LEN) {
        EBPF_LOG_MESSAGE_UINT64(
            EBPF_TRACELOG_LEVEL_ERROR,
            EBPF_TRACELOG_KEYWORD_PROGRAM,
            "Program name must be less than BPF_OBJ_NAME_LEN",
            program_parameters->program_name.length);
        retval = EBPF_INVALID_ARGUMENT;
        goto Done;
    }

    retval = ebpf_duplicate_utf8_string(&local_program_name, &program_parameters->program_name);
    if (retval != EBPF_SUCCESS) {
        goto Done;
    }

    retval = ebpf_duplicate_utf8_string(&local_section_name, &program_parameters->section_name);
    if (retval != EBPF_SUCCESS) {
        goto Done;
    }

    retval = ebpf_duplicate_utf8_string(&local_file_name, &program_parameters->file_name);
    if (retval != EBPF_SUCCESS) {
        goto Done;
    }

    if (program_parameters->program_info_hash_length > 0) {
        local_program_info_hash =
            ebpf_allocate_with_tag(program_parameters->program_info_hash_length, EBPF_POOL_TAG_PROGRAM);
        if (!local_program_info_hash) {
            retval = EBPF_NO_MEMORY;
            goto Done;
        }
        memcpy(
            local_program_info_hash,
            program_parameters->program_info_hash,
            program_parameters->program_info_hash_length);
    }

    // If the hash type is not specified, use the default hash type.
    if (program_parameters->program_info_hash_type.length == 0) {
        cxplat_utf8_string_t hash_algorithm = EBPF_UTF8_STRING_FROM_CONST_STRING(EBPF_HASH_ALGORITHM);
        retval = ebpf_duplicate_utf8_string(&local_hash_type_name, &hash_algorithm);
    } else {
        retval = ebpf_duplicate_utf8_string(&local_hash_type_name, &program_parameters->program_info_hash_type);
    }

    if (retval != EBPF_SUCCESS) {
        goto Done;
    }

    local_program->parameters = *program_parameters;

    local_program->parameters.program_name = local_program_name;
    local_program_name.value = NULL;
    local_program->parameters.section_name = local_section_name;
    local_section_name.value = NULL;
    local_program->parameters.file_name = local_file_name;
    local_file_name.value = NULL;

    local_program->parameters.code_type = EBPF_CODE_NONE;
    local_program->parameters.program_info_hash = local_program_info_hash;
    local_program_info_hash = NULL;
    local_program->parameters.program_info_hash_type = local_hash_type_name;
    local_hash_type_name.value = NULL;

    local_program->general_program_information_client_characteristics =
        _ebpf_program_general_program_information_client_characteristics;
    local_program->general_program_information_client_characteristics.ClientRegistrationInstance.ModuleId =
        &local_program->module_id;
    local_program->type_specific_program_information_client_characteristics =
        _ebpf_program_type_specific_program_information_client_characteristics;
    local_program->type_specific_program_information_client_characteristics.ClientRegistrationInstance.ModuleId =
        &local_program->module_id;

    // Mark the program_information_rundown_reference as rundown to prevent programs
    // from using it.
    ExInitializeRundownProtection(&local_program->program_information_rundown_reference);
    ExWaitForRundownProtectionRelease(&local_program->program_information_rundown_reference);

    NTSTATUS status = NmrRegisterClient(
        &local_program->general_program_information_client_characteristics,
        local_program,
        &local_program->general_program_information_nmr_handle);

    if (status != STATUS_SUCCESS) {
        retval = EBPF_NO_MEMORY;
        goto Done;
    }

    status = NmrRegisterClient(
        &local_program->type_specific_program_information_client_characteristics,
        local_program,
        &local_program->type_specific_program_information_nmr_handle);

    if (status != STATUS_SUCCESS) {
        retval = EBPF_NO_MEMORY;
        goto Done;
    }

    if (local_program->general_helper_program_data == NULL || local_program->extension_program_data == NULL) {
        EBPF_LOG_MESSAGE_GUID_GUID(
            EBPF_TRACELOG_LEVEL_INFO,
            EBPF_TRACELOG_KEYWORD_PROGRAM,
            "Failed to load program information.",
            &program_parameters->program_type,
            &program_parameters->expected_attach_type);
        retval = EBPF_EXTENSION_FAILED_TO_LOAD;
        goto Done;
    }

    // Note: This is performed after initializing the program as it inserts the program into the global list.
    // From this point on, the program can be found by other threads.
    retval = EBPF_OBJECT_INITIALIZE(
        &local_program->object,
        EBPF_OBJECT_PROGRAM,
        _ebpf_program_free,
        _ebpf_program_notify_reference_count_zeroed,
        NULL,
        _ebpf_program_get_program_type);

    if (retval != EBPF_SUCCESS) {
        goto Done;
    }

    *program = local_program;
    local_program = NULL;
    retval = EBPF_SUCCESS;

    ebpf_epoch_cancel_work_item(free_program_work_item);
    free_program_work_item = NULL;

Done:
    ebpf_free(local_program_info_hash);
    ebpf_free(local_program_name.value);
    ebpf_free(local_section_name.value);
    ebpf_free(local_file_name.value);

    if (free_program_work_item) {
        ebpf_epoch_schedule_work_item(free_program_work_item);
    } else {
        ebpf_free(local_program);
    }

    EBPF_RETURN_RESULT(retval);
}

ebpf_program_type_t
ebpf_program_type_uuid(_In_ const ebpf_program_t* program)
{
    ebpf_lock_state_t state = ebpf_lock_lock((ebpf_lock_t*)&program->lock);
    ebpf_program_type_t return_value = program->parameters.program_type;
    ebpf_lock_unlock((ebpf_lock_t*)&program->lock, state);
    return return_value;
}

ebpf_attach_type_t
ebpf_expected_attach_type(_In_ const ebpf_program_t* program)
{
    ebpf_lock_state_t state = ebpf_lock_lock((ebpf_lock_t*)&program->lock);
    ebpf_attach_type_t return_value = program->parameters.expected_attach_type;
    ebpf_lock_unlock((ebpf_lock_t*)&program->lock, state);
    return return_value;
}

_Must_inspect_result_ ebpf_result_t
ebpf_program_associate_additional_map(ebpf_program_t* program, ebpf_map_t* map)
{
    EBPF_LOG_ENTRY();
    // First make sure the map can be associated.
    ebpf_result_t result = ebpf_map_associate_program(map, program);
    if (result != EBPF_SUCCESS) {
        EBPF_RETURN_RESULT(result);
    }

    ebpf_lock_state_t state = ebpf_lock_lock(&program->lock);

    uint32_t map_count = program->count_of_maps + 1;
    ebpf_map_t** program_maps;
    if (program->maps) {
        program_maps = ebpf_reallocate(
            program->maps,
            CXPLAT_POOL_FLAG_NON_PAGED,
            program->count_of_maps * sizeof(ebpf_map_t*),
            map_count * sizeof(ebpf_map_t*),
            EBPF_POOL_TAG_PROGRAM);
    } else {
        program_maps = ebpf_allocate_with_tag(map_count * sizeof(ebpf_map_t*), EBPF_POOL_TAG_PROGRAM);
    }
    if (program_maps == NULL) {
        result = EBPF_NO_MEMORY;
        goto Done;
    }

    EBPF_OBJECT_ACQUIRE_REFERENCE((ebpf_core_object_t*)map, false);
    program_maps[map_count - 1] = map;
    program->maps = program_maps;
    program->count_of_maps = map_count;

Done:
    ebpf_lock_unlock(&program->lock, state);

    EBPF_RETURN_RESULT(result);
}

_Must_inspect_result_ ebpf_result_t
ebpf_program_associate_maps(ebpf_program_t* program, ebpf_map_t** maps, uint32_t maps_count)
{
    ebpf_result_t result = EBPF_SUCCESS;
    EBPF_LOG_ENTRY();

    size_t index;
    ebpf_map_t** program_maps = ebpf_allocate_with_tag(maps_count * sizeof(ebpf_map_t*), EBPF_POOL_TAG_PROGRAM);
    if (!program_maps) {
        result = EBPF_NO_MEMORY;
        goto Done;
    }

    memcpy(program_maps, maps, sizeof(ebpf_map_t*) * maps_count);

    // Before we acquire any references, make sure
    // all maps can be associated.
    for (index = 0; index < maps_count; index++) {
        ebpf_map_t* map = program_maps[index];
        result = ebpf_map_associate_program(map, program);
        if (result != EBPF_SUCCESS) {
            goto Done;
        }
    }

    ebpf_lock_state_t state = ebpf_lock_lock(&program->lock);
    if (program->maps) {
        EBPF_LOG_MESSAGE(
            EBPF_TRACELOG_LEVEL_ERROR, EBPF_TRACELOG_KEYWORD_PROGRAM, "Maps already associated with program");
        result = EBPF_INVALID_ARGUMENT;
        ebpf_lock_unlock(&program->lock, state);
        goto Done;
    }
    // Now go through again and acquire references.
    program->maps = program_maps;
    program_maps = NULL;
    program->count_of_maps = maps_count;
    for (index = 0; index < maps_count; index++) {
        EBPF_OBJECT_ACQUIRE_REFERENCE((ebpf_core_object_t*)program->maps[index], false);
    }
    ebpf_lock_unlock(&program->lock, state);

Done:
    ebpf_free(program_maps);

    EBPF_RETURN_RESULT(result);
}

_Requires_lock_held_(program->lock) static ebpf_result_t _ebpf_program_load_machine_code(
    _Inout_ ebpf_program_t* program,
    _In_opt_ const ebpf_core_code_context_t* code_context,
    _In_reads_(machine_code_size) const uint8_t* machine_code,
    size_t machine_code_size)
{
    EBPF_LOG_ENTRY();
    ebpf_result_t return_value;
    const uint8_t* local_machine_code = NULL;
    MDL* local_code_memory_descriptor = NULL;

    ebpf_assert(program->parameters.code_type == EBPF_CODE_JIT || program->parameters.code_type == EBPF_CODE_NATIVE);

    if (program->parameters.code_type == EBPF_CODE_JIT) {
        program->helper_function_addresses_changed_callback = _ebpf_program_update_jit_helpers;
        program->helper_function_addresses_changed_context = program;
        return_value = _ebpf_program_update_helpers(program);
        if (return_value != EBPF_SUCCESS) {
            EBPF_LOG_MESSAGE(
                EBPF_TRACELOG_LEVEL_ERROR, EBPF_TRACELOG_KEYWORD_PROGRAM, "Failed to update helpers for program");
            goto Done;
        }

        local_code_memory_descriptor = ebpf_map_memory(machine_code_size);
        if (!local_code_memory_descriptor) {
            return_value = EBPF_NO_MEMORY;
            goto Done;
        }
        local_machine_code = ebpf_memory_descriptor_get_base_address(local_code_memory_descriptor);

        memcpy((void*)local_machine_code, machine_code, machine_code_size);

        return_value = ebpf_protect_memory(local_code_memory_descriptor, EBPF_PAGE_PROTECT_READ_EXECUTE);
        if (return_value != EBPF_SUCCESS) {
            goto Done;
        }

        program->code_or_vm.code.code_memory_descriptor = local_code_memory_descriptor;
        program->code_or_vm.code.code_pointer = local_machine_code;
        local_code_memory_descriptor = NULL;
    } else {
        ebpf_assert(machine_code_size == 0);
        if (code_context == NULL) {
            return_value = EBPF_INVALID_ARGUMENT;
            goto Done;
        }

        program->code_or_vm.native.code_context = code_context->native_code_context;
        program->code_or_vm.native.code_pointer = machine_code;
        // Acquire reference on the native module. This reference
        // will be released when the ebpf_program is freed.
        ebpf_native_acquire_reference(
            (ebpf_native_module_binding_context_t*)code_context->native_code_context.native_module_context);
    }

    return_value = EBPF_SUCCESS;

Done:
    ebpf_unmap_memory(local_code_memory_descriptor);

    EBPF_RETURN_RESULT(return_value);
}

_Requires_lock_held_(program->lock) static ebpf_result_t _ebpf_program_update_helpers(_Inout_ ebpf_program_t* program)
{
    ebpf_result_t result = EBPF_SUCCESS;
    helper_function_address_t* helper_function_addresses = NULL;
    if (program->parameters.code_type == EBPF_CODE_NATIVE) {

        // We _can_ have instances of ebpf programs that do not need to call any helper functions.
        // Such programs are valid and the 'program->helper_function_count' member for such programs will be 0 (Zero).
        if (program->helper_function_count) {
            helper_function_addresses = ebpf_allocate_with_tag(
                program->helper_function_count * sizeof(helper_function_address_t), EBPF_POOL_TAG_PROGRAM);
            if (helper_function_addresses == NULL) {
                result = EBPF_NO_MEMORY;
                goto Done;
            }
        }

        for (uint32_t index = 0; index < program->helper_function_count; index++) {
            result = _ebpf_program_get_helper_function_address(
                program, program->helper_function_ids[index], &helper_function_addresses[index]);
            if (result != EBPF_SUCCESS) {
                goto Done;
            }
        }
    }

    if (program->helper_function_addresses_changed_callback != NULL) {
        result = program->helper_function_addresses_changed_callback(
            program->helper_function_count,
            helper_function_addresses,
            program->helper_function_addresses_changed_context);
    }
Done:
    ebpf_free(helper_function_addresses);
    return result;
}

static ebpf_result_t
_ebpf_program_update_interpret_helpers(
    size_t address_count, _In_reads_(address_count) const helper_function_address_t* addresses, _Inout_ void* context)
{
    EBPF_LOG_ENTRY();
    UNREFERENCED_PARAMETER(address_count);
    UNREFERENCED_PARAMETER(addresses);

    ebpf_program_t* program = (ebpf_program_t*)context;
    _Analysis_assume_lock_held_(program->lock);
    ebpf_result_t result = EBPF_SUCCESS;
    size_t index = 0;

    ebpf_assert(program->code_or_vm.vm != NULL);

    for (index = 0; index < program->helper_function_count; index++) {
        uint32_t helper_function_id = program->helper_function_ids[index];
        helper_function_address_t address_info = {0};

        result = _ebpf_program_get_helper_function_address(program, helper_function_id, &address_info);
        if (result != EBPF_SUCCESS) {
            goto Exit;
        }
        if (address_info.address == 0) {
            continue;
        }

#if !defined(CONFIG_BPF_INTERPRETER_DISABLED)
        if (ubpf_register(
                program->code_or_vm.vm, (unsigned int)index, NULL, (external_function_t)address_info.address) < 0) {
            EBPF_LOG_MESSAGE_UINT64(
                EBPF_TRACELOG_LEVEL_ERROR, EBPF_TRACELOG_KEYWORD_PROGRAM, "ubpf_register failed", index);
            result = EBPF_INVALID_ARGUMENT;
            goto Exit;
        }
#endif
    }

Exit:
    EBPF_RETURN_RESULT(result);
}

static ebpf_result_t
_ebpf_program_update_jit_helpers(
    size_t address_count, _In_reads_(address_count) const helper_function_address_t* addresses, _Inout_ void* context)
{
    ebpf_result_t return_value;
    UNREFERENCED_PARAMETER(address_count);
    UNREFERENCED_PARAMETER(addresses);
    ebpf_program_t* program = (ebpf_program_t*)context;
    const ebpf_program_data_t* program_data = NULL;
    const ebpf_helper_function_addresses_t* helper_function_addresses = NULL;
    const ebpf_helper_function_addresses_t* global_helper_function_addresses = NULL;

    size_t total_helper_count = 0;
    ebpf_helper_function_addresses_t* total_helper_function_addresses = NULL;
    uint32_t* total_helper_function_ids = NULL;
    bool provider_data_referenced = false;

    if (ebpf_program_reference_providers(program) != EBPF_SUCCESS) {
        EBPF_LOG_MESSAGE_GUID(
            EBPF_TRACELOG_LEVEL_ERROR,
            EBPF_TRACELOG_KEYWORD_PROGRAM,
            "The extension is not loaded for program type",
            &program->parameters.program_type);
        return_value = EBPF_EXTENSION_FAILED_TO_LOAD;
        goto Exit;
    }
    provider_data_referenced = true;
    program_data = program->extension_program_data;
    helper_function_addresses = program_data->program_type_specific_helper_function_addresses;
    global_helper_function_addresses = program_data->global_helper_function_addresses;

    if (helper_function_addresses != NULL || global_helper_function_addresses != NULL) {
        const ebpf_program_info_t* program_info = program_data->program_info;
        const ebpf_helper_function_prototype_t* helper_prototypes = NULL;
        ebpf_assert(program_info != NULL);
        _Analysis_assume_(program_info != NULL);
        if ((helper_function_addresses != NULL && program_info->count_of_program_type_specific_helpers !=
                                                      helper_function_addresses->helper_function_count) ||
            (global_helper_function_addresses != NULL &&
             program_info->count_of_global_helpers != global_helper_function_addresses->helper_function_count)) {
            EBPF_LOG_MESSAGE_GUID(
                EBPF_TRACELOG_LEVEL_ERROR,
                EBPF_TRACELOG_KEYWORD_PROGRAM,
                "A program info provider cannot modify helper function count upon reload",
                &program->parameters.program_type);
            return_value = EBPF_INVALID_ARGUMENT;
            goto Exit;
        }

        // Merge the helper function addresses into a single array.
        return_value = ebpf_safe_size_t_add(
            program->program_type_specific_helper_function_count,
            program->global_helper_function_count,
            &total_helper_count);
        if (return_value != EBPF_SUCCESS) {
            goto Exit;
        }

        total_helper_function_addresses =
            (ebpf_helper_function_addresses_t*)ebpf_allocate(sizeof(ebpf_helper_function_addresses_t));
        if (total_helper_function_addresses == NULL) {
            return_value = EBPF_NO_MEMORY;
            goto Exit;
        }
        total_helper_function_addresses->helper_function_count = (uint32_t)total_helper_count;
        total_helper_function_addresses->helper_function_address =
            (uint64_t*)ebpf_allocate(sizeof(uint64_t) * total_helper_count);
        if (total_helper_function_addresses->helper_function_address == NULL) {
            return_value = EBPF_NO_MEMORY;
            goto Exit;
        }

        if (!program->trampoline_table) {
            // Program info provider is being loaded for the first time. Allocate trampoline table.
            return_value = ebpf_allocate_trampoline_table(total_helper_count, &program->trampoline_table);
            if (return_value != EBPF_SUCCESS) {
                goto Exit;
            }
        }

        __analysis_assume(total_helper_count > 0);
        total_helper_function_ids = (uint32_t*)ebpf_allocate(sizeof(uint32_t) * total_helper_count);
        if (total_helper_function_ids == NULL) {
            return_value = EBPF_NO_MEMORY;
            goto Exit;
        }

        uint32_t index = 0;
        if (helper_function_addresses != NULL) {
            helper_prototypes = program_info->program_type_specific_helper_prototype;
            if (helper_prototypes == NULL) {
                EBPF_LOG_MESSAGE_GUID(
                    EBPF_TRACELOG_LEVEL_ERROR,
                    EBPF_TRACELOG_KEYWORD_PROGRAM,
                    "program_info->program_type_specific_helper_prototype can not be NULL",
                    &program->parameters.program_type);
                return_value = EBPF_INVALID_ARGUMENT;
                goto Exit;
            }

            for (uint32_t program_helper_index = 0;
                 program_helper_index < helper_function_addresses->helper_function_count;
                 program_helper_index++) {
                total_helper_function_ids[index] = helper_prototypes[program_helper_index].helper_id;
                total_helper_function_addresses->helper_function_address[program_helper_index] =
                    helper_function_addresses->helper_function_address[program_helper_index];
                index++;
            }
        }

        if (global_helper_function_addresses != NULL) {
            helper_prototypes = program_info->global_helper_prototype;
            if (helper_prototypes == NULL) {
                EBPF_LOG_MESSAGE_GUID(
                    EBPF_TRACELOG_LEVEL_ERROR,
                    EBPF_TRACELOG_KEYWORD_PROGRAM,
                    "program_info->global_helper_prototype can not be NULL",
                    &program->parameters.program_type);
                return_value = EBPF_INVALID_ARGUMENT;
                goto Exit;
            }

            for (uint32_t global_helper_index = 0;
                 global_helper_index < global_helper_function_addresses->helper_function_count;
                 global_helper_index++) {
                total_helper_function_ids[index] = helper_prototypes[global_helper_index].helper_id;
                total_helper_function_addresses->helper_function_address[index] =
                    global_helper_function_addresses->helper_function_address[global_helper_index];
                index++;
            }
        }

        return_value = ebpf_update_trampoline_table(
            program->trampoline_table,
            (uint32_t)total_helper_count,
            total_helper_function_ids,
            total_helper_function_addresses);
        if (return_value != EBPF_SUCCESS) {
            goto Exit;
        }
    }

    return_value = EBPF_SUCCESS;

Exit:
    ebpf_free(total_helper_function_ids);
    if (total_helper_function_addresses != NULL) {
        ebpf_free(total_helper_function_addresses->helper_function_address);
        ebpf_free(total_helper_function_addresses);
    }

    if (provider_data_referenced) {
        ebpf_program_dereference_providers(program);
    }

    return return_value;
}

#if !defined(CONFIG_BPF_INTERPRETER_DISABLED)
_Requires_lock_held_(program->lock) static ebpf_result_t _ebpf_program_load_byte_code(
    _Inout_ ebpf_program_t* program, _In_ const ebpf_instruction_t* instructions, size_t instruction_count)
{
    EBPF_LOG_ENTRY();
    ebpf_result_t return_value;
    char* error_message = NULL;

    if (program->parameters.code_type != EBPF_CODE_EBPF) {
        EBPF_LOG_MESSAGE_UINT64(
            EBPF_TRACELOG_LEVEL_ERROR,
            EBPF_TRACELOG_KEYWORD_PROGRAM,
            "_ebpf_program_load_byte_code program->parameters.code_type must be EBPF_CODE_EBPF",
            program->parameters.code_type);
        return_value = EBPF_INVALID_ARGUMENT;
        goto Done;
    }

    // ubpf currently requires the byte count to fit in a uint32_t.
    if (instruction_count > UINT32_MAX / sizeof(ebpf_instruction_t)) {
        return_value = EBPF_PROGRAM_TOO_LARGE;
        goto Done;
    }

    if (instruction_count == 0) {
        return_value = EBPF_INVALID_ARGUMENT;
        goto Done;
    }

    program->code_or_vm.vm = ubpf_create();
    if (!program->code_or_vm.vm) {
        return_value = EBPF_NO_MEMORY;
        goto Done;
    }

    // https://github.com/iovisor/ubpf/issues/68
    // BUG - ubpf implements bounds checking to detect interpreted code accessing
    // memory out of bounds. Currently this is flagging valid access checks and
    // failing.
    ubpf_toggle_bounds_check(program->code_or_vm.vm, false);

    ubpf_set_error_print(program->code_or_vm.vm, ebpf_log_function);

    program->helper_function_addresses_changed_callback = _ebpf_program_update_interpret_helpers;
    program->helper_function_addresses_changed_context = program;

    return_value = _ebpf_program_update_helpers(program);
    if (return_value != EBPF_SUCCESS) {
        EBPF_LOG_MESSAGE(
            EBPF_TRACELOG_LEVEL_ERROR, EBPF_TRACELOG_KEYWORD_PROGRAM, "Failed to update helpers for program");
        goto Done;
    }

    if (ubpf_load(
            program->code_or_vm.vm,
            instructions,
            (uint32_t)(instruction_count * sizeof(ebpf_instruction_t)),
            &error_message) != 0) {
        EBPF_LOG_MESSAGE_STRING(
            EBPF_TRACELOG_LEVEL_ERROR, EBPF_TRACELOG_KEYWORD_PROGRAM, "ubpf_load failed", error_message);
        ebpf_free(error_message);
        return_value = EBPF_INVALID_ARGUMENT;
        goto Done;
    }

Done:
    if (return_value != EBPF_SUCCESS) {
        if (program->code_or_vm.vm) {
            ubpf_destroy(program->code_or_vm.vm);
        }
        program->code_or_vm.vm = NULL;
    }

    EBPF_RETURN_RESULT(return_value);
}
#endif

_Must_inspect_result_ ebpf_result_t
ebpf_program_load_code(
    _Inout_ ebpf_program_t* program,
    ebpf_code_type_t code_type,
    _In_opt_ const void* code_context,
    _In_reads_(code_size) const uint8_t* code,
    size_t code_size)
{
    EBPF_LOG_ENTRY();
    ebpf_result_t result = EBPF_SUCCESS;
    ebpf_lock_state_t state = ebpf_lock_lock(&program->lock);

    // If the program is already loaded, return an error.
    if (program->parameters.code_type != EBPF_CODE_NONE) {
        ebpf_lock_unlock(&program->lock, state);
        return EBPF_INVALID_ARGUMENT;
    }

    ebpf_assert(code_type > EBPF_CODE_NONE && code_type <= EBPF_CODE_MAX);

    program->parameters.code_type = code_type;
    ebpf_assert(
        (code_type == EBPF_CODE_NATIVE && code_context != NULL) ||
        (code_type != EBPF_CODE_NATIVE && code_context == NULL));

    switch (program->parameters.code_type) {

    case EBPF_CODE_JIT:
    case EBPF_CODE_NATIVE:
        result =
            _ebpf_program_load_machine_code(program, (const ebpf_core_code_context_t*)code_context, code, code_size);
        break;

    case EBPF_CODE_EBPF:
#if !defined(CONFIG_BPF_INTERPRETER_DISABLED)
        result = _ebpf_program_load_byte_code(
            program, (const ebpf_instruction_t*)code, code_size / sizeof(ebpf_instruction_t));
#else
        result = EBPF_BLOCKED_BY_POLICY;
#endif
        break;

    default: {
        EBPF_LOG_MESSAGE_UINT64(
            EBPF_TRACELOG_LEVEL_ERROR,
            EBPF_TRACELOG_KEYWORD_PROGRAM,
            "ebpf_program_load_code unknown program->parameters.code_type",
            program->parameters.code_type);
        // Reset the code type to none.
        program->parameters.code_type = EBPF_CODE_NONE;
        result = EBPF_INVALID_ARGUMENT;
    }
    }

    ebpf_lock_unlock(&program->lock, state);
    EBPF_RETURN_RESULT(result);
}

_Must_inspect_result_ ebpf_result_t
ebpf_program_set_tail_call(_In_ const void* context, _In_ const ebpf_program_t* next_program)
{
    // High volume call - Skip entry/exit logging.
    ebpf_execution_context_state_t* state;

    ebpf_program_get_runtime_state(context, &state);

    if (state == NULL) {
        EBPF_LOG_MESSAGE_STRING(
            EBPF_TRACELOG_LEVEL_ERROR, EBPF_TRACELOG_KEYWORD_PROGRAM, "ebpf tail call state load:", "NULL");
        return EBPF_INVALID_ARGUMENT;
    }

    if (state->tail_call_state.count == (MAX_TAIL_CALL_CNT)) {
        return EBPF_NO_MORE_TAIL_CALLS;
    }

    state->tail_call_state.next_program = next_program;

    return EBPF_SUCCESS;
}

_Must_inspect_result_ ebpf_result_t
ebpf_program_reference_providers(_Inout_ ebpf_program_t* program)
{
    if (program->extension_program_data == NULL) {
        return EBPF_EXTENSION_FAILED_TO_LOAD;
    }
    if (!ExAcquireRundownProtection(&program->program_information_rundown_reference)) {
        return EBPF_EXTENSION_FAILED_TO_LOAD;
    }
    return EBPF_SUCCESS;
}

void
ebpf_program_dereference_providers(_Inout_ ebpf_program_t* program)
{
    ExReleaseRundownProtection(&program->program_information_rundown_reference);
}

_Must_inspect_result_ ebpf_result_t
ebpf_program_invoke(
    _In_ const ebpf_program_t* program,
    _Inout_ void* context,
    _Out_ uint32_t* result,
    _Inout_ ebpf_execution_context_state_t* execution_state)
{
    if (ebpf_program_disable_invoke) {
        *result = 0;
        return EBPF_EXTENSION_FAILED_TO_LOAD;
    }

    // If the pointer is null, then the extension has been unloaded and the program should not be invoked.
    // If the pointer is not null, then the extension is loaded and will remain loaded until at least after
    // the current epoch ends.
    // Note: The call to ebpf_epoch_enter is a full memory barrier, so any values read after that
    // point will be synchronized with the start of the epoch, so it is safe to call ReadPointerNoFence
    // after the call to ebpf_epoch_enter.
    // Note: The invoke path doesn't explicitly use the program->extension_program_data, but
    // instead uses pointers that have been previously read from the extension_program_data.
    if (ReadPointerNoFence((void* const volatile*)(&program->extension_program_data)) == NULL) {
        *result = 0;
        return EBPF_EXTENSION_FAILED_TO_LOAD;
    }

    // High volume call - Skip entry/exit logging.
    const ebpf_program_t* current_program = program;

    ebpf_assert(context != NULL);

    // Set runtime state in context header.
    ebpf_program_set_runtime_state(execution_state, context);
    // Set context descriptor pointer in context header.
    const ebpf_context_descriptor_t* context_descriptor =
        program->extension_program_data->program_info->program_type_descriptor->context_descriptor;
    ebpf_program_set_header_context_descriptor(context_descriptor, context);

    // Top-level tail caller(1) + tail callees(33).
    for (execution_state->tail_call_state.count = 0; execution_state->tail_call_state.count < MAX_TAIL_CALL_CNT + 1;
         execution_state->tail_call_state.count++) {

        EBPF_LOG_MESSAGE_UTF8_STRING(
            EBPF_TRACELOG_LEVEL_VERBOSE,
            EBPF_TRACELOG_KEYWORD_PROGRAM,
            "Tail call program",
            &current_program->parameters.program_name);

        if (current_program->parameters.code_type == EBPF_CODE_NATIVE) {
            const program_runtime_context_t* runtime_context =
                current_program->code_or_vm.native.code_context.runtime_context;
            ebpf_program_native_entry_point_t function_pointer;
            function_pointer = (ebpf_program_native_entry_point_t)(current_program->code_or_vm.native.code_pointer);
            *result = (function_pointer)(context, runtime_context);
        } else if (current_program->parameters.code_type == EBPF_CODE_JIT) {
#if !defined(CONFIG_BPF_JIT_DISABLED)
            ebpf_program_entry_point_t function_pointer;
            function_pointer = (ebpf_program_entry_point_t)(current_program->code_or_vm.code.code_pointer);
            *result = (function_pointer)(context);
#else
            *result = 0;
#endif
        } else {
#if !defined(CONFIG_BPF_INTERPRETER_DISABLED)
            uint64_t out_value;
            int ret = (uint32_t)(ubpf_exec(current_program->code_or_vm.vm, context, 1024, &out_value));
            if (ret < 0) {
                *result = ret;
            } else {
                *result = (uint32_t)(out_value);
            }
#else
            *result = 0;
#endif
        }

        if (execution_state->tail_call_state.next_program == NULL) {
            break;
        } else {
            current_program = execution_state->tail_call_state.next_program;
            execution_state->tail_call_state.next_program = NULL;
        }
    }
    return EBPF_SUCCESS;
}

_Success_(return == true)
    _Requires_lock_held_(program->lock) static bool _ebpf_program_get_helper_address_info_from_program_data(
        _In_ const ebpf_program_t* program, uint32_t helper_function_id, _Out_ helper_function_address_t* address)
{
    bool found = false;
    const ebpf_program_data_t* program_data = program->extension_program_data;
    ebpf_assert_assume(program_data != NULL);
    const ebpf_program_data_t* general_program_data = program->general_helper_program_data;
    ebpf_assert_assume(general_program_data != NULL);

    if (helper_function_id < EBPF_MAX_GENERAL_HELPER_FUNCTION) {
        // First check the global helper function table of the program type for any helper functions that are
        // overwritten.
        ebpf_assert_assume(program_data->program_info != NULL);
        for (size_t index = 0; index < program_data->program_info->count_of_global_helpers; index++) {
            if (program_data->program_info->global_helper_prototype[index].helper_id == helper_function_id) {
                ebpf_assert_assume(program_data->global_helper_function_addresses != NULL);
                address->address = program_data->global_helper_function_addresses->helper_function_address[index];
                address->implicit_context = program_data->program_info->global_helper_prototype[index].implicit_context;
                found = true;
                break;
            }
        }

        if (!found) {
            // Next check the general helper function table of the general program type.
            ebpf_assert_assume(general_program_data->program_info != NULL);
            for (size_t index = 0; index < general_program_data->program_info->count_of_global_helpers; index++) {
                if (general_program_data->program_info->global_helper_prototype[index].helper_id ==
                    helper_function_id) {
                    ebpf_assert_assume(general_program_data->global_helper_function_addresses != NULL);
                    address->address =
                        general_program_data->global_helper_function_addresses->helper_function_address[index];
                    // In case of helper functions that do not have any default / general implementation, the function
                    // address will be NULL.
                    if (address->address != 0) {
                        address->implicit_context =
                            general_program_data->program_info->global_helper_prototype[index].implicit_context;
                        found = true;
                    } else {
                        EBPF_LOG_MESSAGE_UINT64(
                            EBPF_TRACELOG_LEVEL_ERROR,
                            EBPF_TRACELOG_KEYWORD_PROGRAM,
                            "No override implementation found for helper ID",
                            helper_function_id);
                    }
                    break;
                }
            }
        }
    } else {
        // Check the program type specific helper function table of the program type.
        ebpf_assert_assume(program_data->program_info != NULL);
        for (size_t index = 0; index < program_data->program_info->count_of_program_type_specific_helpers; index++) {
            if (program_data->program_info->program_type_specific_helper_prototype[index].helper_id ==
                helper_function_id) {
                ebpf_assert_assume(program_data->program_type_specific_helper_function_addresses != NULL);
                address->address =
                    program_data->program_type_specific_helper_function_addresses->helper_function_address[index];
                address->implicit_context =
                    program_data->program_info->program_type_specific_helper_prototype[index].implicit_context;
                found = true;
                break;
            }
        }
    }

    return found;
}

_Requires_lock_held_(program->lock) static ebpf_result_t _ebpf_program_get_helper_function_address(
    _In_ const ebpf_program_t* program, uint32_t helper_function_id, _Out_ helper_function_address_t* address)
{
    ebpf_result_t return_value;
    uint64_t* function_address = NULL;
    bool implicit_context = false;

    EBPF_LOG_ENTRY();

    bool provider_data_referenced = false;
    bool use_trampoline = false;
    bool found = false;

    if (ebpf_program_reference_providers((ebpf_program_t*)program) != EBPF_SUCCESS) {
        EBPF_LOG_MESSAGE_GUID(
            EBPF_TRACELOG_LEVEL_ERROR,
            EBPF_TRACELOG_KEYWORD_PROGRAM,
            "The extension is not loaded for program type",
            &program->parameters.program_type);
        return_value = EBPF_EXTENSION_FAILED_TO_LOAD;
        goto Done;
    }
    provider_data_referenced = true;

    use_trampoline = program->parameters.code_type == EBPF_CODE_JIT;
    if (use_trampoline && !program->trampoline_table) {
        EBPF_LOG_MESSAGE(
            EBPF_TRACELOG_LEVEL_ERROR,
            EBPF_TRACELOG_KEYWORD_PROGRAM,
            "The trampoline table is not initialized for JIT program");
        return_value = EBPF_INVALID_ARGUMENT;
        goto Done;
    }

    // First check the trampoline table for the helper function.
    if (use_trampoline) {
        return_value = ebpf_get_trampoline_function(program->trampoline_table, helper_function_id, &function_address);
        if (return_value == EBPF_SUCCESS) {
            helper_function_address_t local_address = {0};
            if (_ebpf_program_get_helper_address_info_from_program_data(program, helper_function_id, &local_address)) {
                implicit_context = local_address.implicit_context;
                found = true;
            }
        }
    }

    if (!found) {
        // If the helper function is not found in the trampoline table, then get the address from the program data.
        helper_function_address_t local_address = {0};
        if (_ebpf_program_get_helper_address_info_from_program_data(program, helper_function_id, &local_address)) {
            function_address = (uint64_t*)local_address.address;
            implicit_context = local_address.implicit_context;
            found = true;
        }
    }

    if (!found) {
        return_value = EBPF_INVALID_ARGUMENT;
        goto Done;
    }

    address->address = (uint64_t)function_address;
    address->implicit_context = implicit_context;

    return_value = EBPF_SUCCESS;

Done:
    if (provider_data_referenced) {
        ebpf_program_dereference_providers((ebpf_program_t*)program);
    }
    EBPF_RETURN_RESULT(return_value);
}

_Must_inspect_result_ ebpf_result_t
ebpf_program_get_helper_function_addresses(
    _In_ const ebpf_program_t* program,
    size_t addresses_count,
    _Out_writes_(addresses_count) helper_function_address_t* addresses)
{
    EBPF_LOG_ENTRY();
    ebpf_result_t result = EBPF_SUCCESS;
    ebpf_lock_state_t state = ebpf_lock_lock((ebpf_lock_t*)&program->lock);

    if (program->helper_function_count > addresses_count) {
        result = EBPF_INSUFFICIENT_BUFFER;
        goto Exit;
    }

    for (uint32_t index = 0; index < program->helper_function_count; index++) {
        result =
            _ebpf_program_get_helper_function_address(program, program->helper_function_ids[index], &addresses[index]);
        if (result != EBPF_SUCCESS) {
            break;
        }
    }

Exit:
    ebpf_lock_unlock((ebpf_lock_t*)&program->lock, state);
    EBPF_RETURN_RESULT(result);
}

_Must_inspect_result_ ebpf_result_t
ebpf_program_set_helper_function_ids(
    _Inout_ ebpf_program_t* program,
    const size_t helper_function_count,
    _In_reads_(helper_function_count) const uint32_t* helper_function_ids)
{
    EBPF_LOG_ENTRY();

    ebpf_result_t result = EBPF_SUCCESS;
    ebpf_lock_state_t state = 0;

    state = ebpf_lock_lock(&program->lock);

    if (helper_function_count == 0) {
        goto Exit;
    }

    if (program->helper_function_ids != NULL) {
        EBPF_LOG_MESSAGE(
            EBPF_TRACELOG_LEVEL_ERROR,
            EBPF_TRACELOG_KEYWORD_PROGRAM,
            "ebpf_program_set_helper_function_ids - helper function IDs already set");
        // Helper function IDs already set.
        result = EBPF_INVALID_ARGUMENT;
        goto Exit;
    }

    program->helper_function_count = helper_function_count;
    program->helper_function_ids =
        ebpf_allocate_with_tag(sizeof(uint32_t) * helper_function_count, EBPF_POOL_TAG_PROGRAM);
    if (program->helper_function_ids == NULL) {
        result = EBPF_NO_MEMORY;
        goto Exit;
    }

    for (size_t index = 0; index < helper_function_count; index++) {
        program->helper_function_ids[index] = helper_function_ids[index];
    }

    program->helper_ids_set = true;

Exit:
    ebpf_lock_unlock(&program->lock, state);
    EBPF_RETURN_RESULT(result);
}

void
ebpf_program_clear_helper_function_ids(_Inout_ ebpf_program_t* program)
{
    EBPF_LOG_ENTRY();
    ebpf_lock_state_t state = 0;

    state = ebpf_lock_lock(&program->lock);

    ebpf_free(program->helper_function_ids);
    program->helper_function_ids = NULL;
    program->helper_function_count = 0;
    program->helper_ids_set = false;

    ebpf_lock_unlock(&program->lock, state);
}

_Must_inspect_result_ ebpf_result_t
ebpf_program_set_program_info_hash(_Inout_ ebpf_program_t* program)
{
    EBPF_LOG_ENTRY();

    ebpf_result_t result = EBPF_SUCCESS;
    bool provider_data_referenced = false;
    const ebpf_program_data_t* extension_program_data;
    const ebpf_program_data_t* general_program_information_data;
    cxplat_utf8_string_t hash_algorithm = {0};
    uint32_t* actual_helper_function_ids = NULL;
    size_t actual_helper_function_count = 0;
    uint8_t* hash = NULL;
    size_t hash_length = 0;
    ebpf_lock_state_t state = 0;
    bool lock_held = false;

    state = ebpf_lock_lock(&program->lock);
    lock_held = true;

    // Acquire reference to the program info provider.
    if (ebpf_program_reference_providers((ebpf_program_t*)program) != EBPF_SUCCESS) {
        EBPF_LOG_MESSAGE_GUID(
            EBPF_TRACELOG_LEVEL_ERROR,
            EBPF_TRACELOG_KEYWORD_PROGRAM,
            "The extension is not loaded for program type",
            &program->parameters.program_type);
        result = EBPF_EXTENSION_FAILED_TO_LOAD;
        goto Exit;
    }
    provider_data_referenced = true;

    if (ebpf_duplicate_utf8_string(&hash_algorithm, &program->parameters.program_info_hash_type) != EBPF_SUCCESS) {
        result = EBPF_NO_MEMORY;
        goto Exit;
    }

    general_program_information_data = program->general_helper_program_data;
    extension_program_data = program->extension_program_data;
    actual_helper_function_ids = program->helper_function_ids;
    actual_helper_function_count = program->helper_function_count;

    ebpf_lock_unlock(&program->lock, state);
    lock_held = false;

    // Compute the hash of the program information. This requires passive IRQL and must be done outside the lock.
    result = _ebpf_program_compute_program_information_hash(
        actual_helper_function_ids,
        actual_helper_function_count,
        general_program_information_data,
        extension_program_data,
        &hash_algorithm,
        &hash,
        &hash_length);
    if (result != EBPF_SUCCESS) {
        goto Exit;
    }

    // Acquire lock for the program object.
    state = ebpf_lock_lock(&program->lock);
    lock_held = true;

    // If program info hash is already set (which is possible for native mode), compare the
    // computed hash with the stored hash.
    if (program->parameters.program_info_hash) {
        if ((program->parameters.program_info_hash_length != hash_length) ||
            (memcmp(program->parameters.program_info_hash, hash, hash_length) != 0)) {
            result = EBPF_INVALID_ARGUMENT;
            goto Exit;
        }
    } else {
        // Set the program info hash.
        program->parameters.program_info_hash_length = hash_length;
        program->parameters.program_info_hash = hash;
        hash = NULL;
    }

Exit:
    if (lock_held) {
        ebpf_lock_unlock(&program->lock, state);
        lock_held = false;
    }

    if (provider_data_referenced) {
        ebpf_program_dereference_providers(program);
    }

    ebpf_free(hash);
    ebpf_free(hash_algorithm.value);

    EBPF_RETURN_RESULT(result);
}

_Must_inspect_result_ ebpf_result_t
ebpf_program_get_program_info(_In_ const ebpf_program_t* program, _Outptr_ ebpf_program_info_t** program_info)
{
    EBPF_LOG_ENTRY();
    ebpf_result_t result = EBPF_SUCCESS;
    const ebpf_program_data_t* program_data = NULL;
    const ebpf_program_data_t* general_helper_program_data = NULL;
    ebpf_program_info_t* local_program_info = NULL;
    uint32_t total_count_of_helpers = 0;
    uint32_t helper_index = 0;
    bool provider_data_referenced = false;

    ebpf_assert(program_info);
    *program_info = NULL;

    if (ebpf_program_reference_providers((ebpf_program_t*)program) != EBPF_SUCCESS) {
        EBPF_LOG_MESSAGE_GUID(
            EBPF_TRACELOG_LEVEL_ERROR,
            EBPF_TRACELOG_KEYWORD_PROGRAM,
            "The extension is not loaded for program type",
            &program->parameters.program_type);
        result = EBPF_EXTENSION_FAILED_TO_LOAD;
        goto Exit;
    }
    provider_data_referenced = true;
    program_data = program->extension_program_data;
    ebpf_assert_assume(program_data != NULL);

    if (!program->general_helper_program_data) {
        EBPF_LOG_MESSAGE_GUID(
            EBPF_TRACELOG_LEVEL_ERROR,
            EBPF_TRACELOG_KEYWORD_PROGRAM,
            "General helper provider not loaded",
            &program->parameters.program_type);
        result = EBPF_EXTENSION_FAILED_TO_LOAD;
        goto Exit;
    }
    general_helper_program_data = program->general_helper_program_data;
    ebpf_assert_assume(general_helper_program_data != NULL);

    total_count_of_helpers = program_data->program_info->count_of_program_type_specific_helpers +
                             general_helper_program_data->program_info->count_of_global_helpers;
    if ((total_count_of_helpers < program_data->program_info->count_of_program_type_specific_helpers) ||
        (total_count_of_helpers < general_helper_program_data->program_info->count_of_global_helpers)) {
        result = EBPF_ARITHMETIC_OVERFLOW;
        goto Exit;
    }

    // Allocate buffer and make a shallow copy of the program info.
    local_program_info =
        (ebpf_program_info_t*)ebpf_allocate_with_tag(sizeof(ebpf_program_info_t), EBPF_POOL_TAG_PROGRAM);
    if (local_program_info == NULL) {
        result = EBPF_NO_MEMORY;
        goto Exit;
    }
    local_program_info->program_type_descriptor = program_data->program_info->program_type_descriptor;
    local_program_info->count_of_program_type_specific_helpers = total_count_of_helpers;

    if (total_count_of_helpers > 0) {
        // Allocate buffer and make a shallow copy of the combined global and program-type specific helper function
        // prototypes.
        ebpf_helper_function_prototype_t* helper_prototype = (ebpf_helper_function_prototype_t*)ebpf_allocate_with_tag(
            total_count_of_helpers * sizeof(ebpf_helper_function_prototype_t), EBPF_POOL_TAG_PROGRAM);
        if (helper_prototype == NULL) {
            result = EBPF_NO_MEMORY;
            goto Exit;
        }
        local_program_info->program_type_specific_helper_prototype = helper_prototype;

        for (uint32_t index = 0; index < program_data->program_info->count_of_program_type_specific_helpers; index++) {
            __analysis_assume(helper_index < total_count_of_helpers);
            helper_prototype[helper_index++] =
                program_data->program_info->program_type_specific_helper_prototype[index];
        }

        for (uint32_t index = 0; index < general_helper_program_data->program_info->count_of_global_helpers; index++) {
            __analysis_assume(helper_index < total_count_of_helpers);
            helper_prototype[helper_index++] =
                general_helper_program_data->program_info->global_helper_prototype[index];
        }
    }

Exit:
    if (result == EBPF_SUCCESS) {
        *program_info = local_program_info;
        local_program_info = NULL;
    } else {
        ebpf_program_free_program_info(local_program_info);
    }

    if (provider_data_referenced) {
        ebpf_program_dereference_providers((ebpf_program_t*)program);
    }

    EBPF_RETURN_RESULT(result);
}

void
ebpf_program_free_program_info(_In_opt_ _Post_invalid_ ebpf_program_info_t* program_info)
{
    if (program_info != NULL) {
        ebpf_free((void*)program_info->program_type_specific_helper_prototype);
        ebpf_free((void*)program_info->global_helper_prototype);
        ebpf_free(program_info);
    }
}

void
ebpf_program_attach_link(_Inout_ ebpf_program_t* program)
{
    EBPF_LOG_ENTRY();
<<<<<<< HEAD
    // Acquire "attach" reference on the link object.
    EBPF_OBJECT_ACQUIRE_REFERENCE((ebpf_core_object_t*)link, false);
=======
    EBPF_OBJECT_ACQUIRE_REFERENCE((ebpf_core_object_t*)program);
>>>>>>> 22364aea

    ebpf_lock_state_t state;
    state = ebpf_lock_lock(&program->lock);
    program->link_count++;
    ebpf_lock_unlock(&program->lock, state);
    EBPF_RETURN_VOID();
}

void
ebpf_program_detach_link(_Inout_ ebpf_program_t* program)
{
    EBPF_LOG_ENTRY();
    ebpf_lock_state_t state;
    state = ebpf_lock_lock(&program->lock);
    program->link_count--;
    ebpf_lock_unlock(&program->lock, state);

    EBPF_OBJECT_RELEASE_REFERENCE((ebpf_core_object_t*)program);
    EBPF_RETURN_VOID();
}

_Must_inspect_result_ ebpf_result_t
ebpf_program_get_info(
    _In_ const ebpf_program_t* program,
    _In_reads_(input_buffer_size) const uint8_t* input_buffer,
    uint16_t input_buffer_size,
    _Out_writes_to_(*output_buffer_size, *output_buffer_size) uint8_t* output_buffer,
    _Inout_ uint16_t* output_buffer_size)
{
    EBPF_LOG_ENTRY();
    const struct bpf_prog_info* input_info = (const struct bpf_prog_info*)input_buffer;

    // The input buffer must be large enough to hold the map IDs.
    if (input_buffer_size < EBPF_OFFSET_OF(struct bpf_prog_info, name)) {
        EBPF_LOG_MESSAGE_UINT64_UINT64(
            EBPF_TRACELOG_LEVEL_ERROR,
            EBPF_TRACELOG_KEYWORD_PROGRAM,
            "ebpf_program_get_info input buffer smaller than minimum required size.",
            input_buffer_size,
            EBPF_OFFSET_OF(struct bpf_prog_info, name));
        EBPF_RETURN_RESULT(EBPF_INVALID_ARGUMENT);
    }

    ebpf_result_t result = EBPF_SUCCESS;
    ebpf_id_t* map_ids = (ebpf_id_t*)input_info->map_ids;
    if ((input_info->map_ids != 0) && (input_info->nr_map_ids > 0) && (program->count_of_maps > 0)) {
        // Fill in map ids before we overwrite the info buffer.
        uint32_t max_nr_map_ids = input_info->nr_map_ids;
        size_t length = max_nr_map_ids * sizeof(ebpf_id_t);

        __try {
            ebpf_probe_for_write(map_ids, length, sizeof(ebpf_id_t));

            for (uint32_t i = 0; i < program->count_of_maps; i++) {
                if (i == max_nr_map_ids) {
                    // No more space left.
                    EBPF_RETURN_RESULT(EBPF_INVALID_POINTER);
                } else {
                    ebpf_map_t* map = program->maps[i];
                    // Volatile user mode pointer.
                    WriteNoFence((volatile long*)&map_ids[i], ebpf_map_get_id(map));
                }
            }
        } __except (EXCEPTION_EXECUTE_HANDLER) {
            EBPF_LOG_MESSAGE_UINT64(
                EBPF_TRACELOG_LEVEL_ERROR,
                EBPF_TRACELOG_KEYWORD_PROGRAM,
                "User mode map_ids buffer invalid or too small.",
                (uint64_t)((uintptr_t)map_ids));
            EBPF_RETURN_RESULT(EBPF_INVALID_POINTER);
        }
    }

    struct bpf_prog_info local_program = {0};
    struct bpf_prog_info* output_info = &local_program;

    if (*output_buffer_size < sizeof(*output_info)) {
        EBPF_LOG_MESSAGE_UINT64_UINT64(
            EBPF_TRACELOG_LEVEL_WARNING,
            EBPF_TRACELOG_KEYWORD_PROGRAM,
            "ebpf_program_get_info output buffer too small.",
            *output_buffer_size,
            sizeof(*output_info));
    }

    memset(output_info, 0, sizeof(*output_info));
    output_info->id = program->object.id;
    size_t program_name_length = program->parameters.program_name.length;
    strncpy_s(
        output_info->name,
        sizeof(output_info->name),
        (char*)program->parameters.program_name.value,
        program_name_length);
    if (program_name_length < sizeof(output_info->name)) {
        memset(output_info->name + program_name_length, 0, sizeof(output_info->name) - program_name_length);
    }
    output_info->nr_map_ids = program->count_of_maps;
    output_info->map_ids = (uintptr_t)map_ids;
    output_info->type = _ebpf_program_get_bpf_prog_type(program);
    output_info->type_uuid = ebpf_program_type_uuid(program);
    output_info->attach_type_uuid = ebpf_expected_attach_type(program);
    output_info->pinned_path_count = program->object.pinned_path_count;
    output_info->link_count = program->link_count;

    // Copy the local map info to the user supplied buffer, as much as will fit.
    uint16_t out_size = min(sizeof(*output_info), *output_buffer_size);
    memcpy(output_buffer, output_info, out_size);
    *output_buffer_size = out_size;

    EBPF_RETURN_RESULT(result);
}

_Must_inspect_result_ ebpf_result_t
ebpf_program_create_and_initialize(
    _In_ const ebpf_program_parameters_t* parameters, _Out_ ebpf_handle_t* program_handle)
{
    EBPF_LOG_ENTRY();
    ebpf_result_t retval;
    ebpf_program_t* program = NULL;

    retval = ebpf_program_create(parameters, &program);
    if (retval != EBPF_SUCCESS) {
        goto Done;
    }

    retval = ebpf_handle_create(program_handle, (ebpf_base_object_t*)program);
    if (retval != EBPF_SUCCESS) {
        goto Done;
    }

Done:
    EBPF_OBJECT_RELEASE_REFERENCE((ebpf_core_object_t*)program);
    EBPF_RETURN_RESULT(retval);
}

typedef struct _ebpf_helper_id_to_index
{
    uint32_t helper_id;
    const ebpf_helper_function_prototype_t* helper_function_prototype;
} ebpf_helper_id_to_index_t;

int
_ebpf_helper_id_to_index_compare(const void* lhs, const void* rhs)
{
    const ebpf_helper_id_to_index_t* left = (const ebpf_helper_id_to_index_t*)lhs;
    const ebpf_helper_id_to_index_t* right = (const ebpf_helper_id_to_index_t*)rhs;
    return (left->helper_id < right->helper_id) ? -1 : (left->helper_id > right->helper_id) ? 1 : 0;
}

static bool
_ebpf_contains_helper_id(_In_ const uint32_t* helper_ids, size_t count_of_helper_ids, uint32_t helper_id_to_find)
{
    for (size_t index = 0; index < count_of_helper_ids; index++) {
        if (helper_ids[index] == helper_id_to_find) {
            return true;
        }
    }
    return false;
}

/**
 * @brief Compute the hash of the program info and compare it with the hash stored in the program. If the hash does not
 * match then the program was verified against the wrong program info. If the hash is not present then store the hash
 * in the program so it can be compared when the program information provider reattaches.
 *
 * Notes on why this works:
 * 1) The user application creates an ebpf_program_t object and sets the program type.
 * 2) During initialization, the program binds to the program information provider.
 * 3) For JIT and interpret mode, before verification, ebpfsvc resolves the helper functions for the program.
 * 4) For native mode, hash from native module is set in the program object.
 * 5) When helper addresses are resolved for this program, the program information is hashed and stored.
 * 6) The verifier then queries the program information from the ebpf_program_t object and uses it to verify the program
 * safety.
 * 7) If the program information provider is reattached, the program information is hashed and compared with the
 * hash stored in the program and the program is rejected if the hash does not match. This ensures that the program
 * information the verifier uses to verify the program safety is the same as the program information the program uses to
 * execute.
 *
 * @param[in] program Program to validate.
 * @param[in] program_info Program info to validate against.
 * @return EBPF_SUCCESS the program info hash matches.
 * @return EBPF_INVALID_ARGUMENT the program info hash does not match.
 */
_IRQL_requires_max_(PASSIVE_LEVEL) static ebpf_result_t _ebpf_program_compute_program_information_hash(
    _In_ const uint32_t* actual_helper_ids,
    size_t count_of_actual_helper_ids,
    _In_ const ebpf_program_data_t* general_program_information_data,
    _In_ const ebpf_program_data_t* extension_program_data,
    _In_ const cxplat_utf8_string_t* hash_algorithm,
    _Outptr_ uint8_t** hash,
    _Out_ size_t* hash_length)
{
    EBPF_LOG_ENTRY();
    ebpf_result_t result;
    ebpf_cryptographic_hash_t* cryptographic_hash = NULL;
    ebpf_helper_id_to_index_t* helper_id_to_index = NULL;
    const ebpf_program_info_t* type_specific_program_info = extension_program_data->program_info;
    const ebpf_program_info_t* general_program_info = general_program_information_data->program_info;
    size_t helper_function_count = count_of_actual_helper_ids;
    uint32_t helper_function_index = 0;

    // It is possible that a program does not invoke any helper function.
    if (helper_function_count) {
        helper_id_to_index = (ebpf_helper_id_to_index_t*)ebpf_allocate_with_tag(
            helper_function_count * sizeof(ebpf_helper_id_to_index_t), EBPF_POOL_TAG_PROGRAM);
        if (helper_id_to_index == NULL) {
            result = EBPF_NO_MEMORY;
            goto Exit;
        }

        // Copy global helpers to helper_id_to_index.
        for (uint32_t index = 0; index < general_program_info->count_of_global_helpers; index++) {
            uint32_t helper_id = general_program_info->global_helper_prototype[index].helper_id;
            if (!_ebpf_contains_helper_id(actual_helper_ids, count_of_actual_helper_ids, helper_id)) {
                continue;
            }
            helper_id_to_index[helper_function_index].helper_id = helper_id;
            helper_id_to_index[helper_function_index].helper_function_prototype =
                &general_program_info->global_helper_prototype[index];
            helper_function_index++;
        }

        // Copy program type specific helpers to helper_id_to_index.
        for (uint32_t index = 0; index < type_specific_program_info->count_of_program_type_specific_helpers; index++) {
            uint32_t helper_id = type_specific_program_info->program_type_specific_helper_prototype[index].helper_id;
            if (!_ebpf_contains_helper_id(actual_helper_ids, count_of_actual_helper_ids, helper_id)) {
                continue;
            }
            helper_id_to_index[helper_function_index].helper_id = helper_id;
            helper_id_to_index[helper_function_index].helper_function_prototype =
                &type_specific_program_info->program_type_specific_helper_prototype[index];
            helper_function_index++;
        }

        // Some of the helper IDs were not found.
        if (helper_function_index != helper_function_count) {
            result = EBPF_INVALID_ARGUMENT;
            goto Exit;
        }

        // Sort helper_id_to_index by helper_id.
        qsort(
            helper_id_to_index,
            helper_function_count,
            sizeof(ebpf_helper_id_to_index_t),
            _ebpf_helper_id_to_index_compare);
    }

    result = ebpf_cryptographic_hash_create(hash_algorithm, &cryptographic_hash);

    if (result != EBPF_SUCCESS) {
        goto Exit;
    }

    // Hash is performed over the following fields:
    // 1. Program type name.
    // 2. Context descriptor.
    // 3. Program type.
    // 4. BPF program type.
    // 5. Is_privileged flag.
    // 6. Count of helpers.
    // 7. For each program type specific helper (in helper id order).
    //   a. Helper id.
    //   b. Helper name.
    //   c. Helper return type.
    //   d. Helper argument types.
    //   e. reallocate_packet flag (if set).

    // Note:
    // Order and fields being hashed is important. The order and fields being hashed must match the order and fields
    // being hashed in bpf2c. If new fields are added to the program info, then the hash must be updated to include the
    // new fields, both here and in bpf2c.

    result = EBPF_CRYPTOGRAPHIC_HASH_APPEND_STR(
        cryptographic_hash, type_specific_program_info->program_type_descriptor->name);
    if (result != EBPF_SUCCESS) {
        goto Exit;
    }

    result = EBPF_CRYPTOGRAPHIC_HASH_APPEND_VALUE(
        cryptographic_hash, *type_specific_program_info->program_type_descriptor->context_descriptor);
    if (result != EBPF_SUCCESS) {
        goto Exit;
    }

    result = EBPF_CRYPTOGRAPHIC_HASH_APPEND_VALUE(
        cryptographic_hash, type_specific_program_info->program_type_descriptor->program_type);
    if (result != EBPF_SUCCESS) {
        goto Exit;
    }

    result = EBPF_CRYPTOGRAPHIC_HASH_APPEND_VALUE(
        cryptographic_hash, type_specific_program_info->program_type_descriptor->bpf_prog_type);
    if (result != EBPF_SUCCESS) {
        goto Exit;
    }

    result = EBPF_CRYPTOGRAPHIC_HASH_APPEND_VALUE(
        cryptographic_hash, type_specific_program_info->program_type_descriptor->is_privileged);
    if (result != EBPF_SUCCESS) {
        goto Exit;
    }

    result = EBPF_CRYPTOGRAPHIC_HASH_APPEND_VALUE(cryptographic_hash, helper_function_count);
    if (result != EBPF_SUCCESS) {
        goto Exit;
    }

    for (uint32_t index = 0; index < helper_function_count; index++) {
        const ebpf_helper_function_prototype_t* helper_function_prototype =
            helper_id_to_index[index].helper_function_prototype;
        result = EBPF_CRYPTOGRAPHIC_HASH_APPEND_VALUE(cryptographic_hash, helper_function_prototype->helper_id);
        if (result != EBPF_SUCCESS) {
            goto Exit;
        }

        result = EBPF_CRYPTOGRAPHIC_HASH_APPEND_STR(cryptographic_hash, helper_function_prototype->name);
        if (result != EBPF_SUCCESS) {
            goto Exit;
        }

        result = EBPF_CRYPTOGRAPHIC_HASH_APPEND_VALUE(cryptographic_hash, helper_function_prototype->return_type);
        if (result != EBPF_SUCCESS) {
            goto Exit;
        }

        for (uint32_t j = 0; j < EBPF_COUNT_OF(helper_function_prototype->arguments); j++) {
            result = EBPF_CRYPTOGRAPHIC_HASH_APPEND_VALUE(cryptographic_hash, helper_function_prototype->arguments[j]);
            if (result != EBPF_SUCCESS) {
                goto Exit;
            }
        }

        if (helper_function_prototype->flags.reallocate_packet != 0) {
            result = EBPF_CRYPTOGRAPHIC_HASH_APPEND_VALUE(cryptographic_hash, helper_function_prototype->flags);
            if (result != EBPF_SUCCESS) {
                goto Exit;
            }
        }
    }
    *hash_length = 0;
    result = ebpf_cryptographic_hash_get_hash_length(cryptographic_hash, hash_length);
    if (result != EBPF_SUCCESS) {
        goto Exit;
    }

    *hash = (uint8_t*)ebpf_allocate(*hash_length);
    if (*hash == NULL) {
        result = EBPF_NO_MEMORY;
        goto Exit;
    }

    result = ebpf_cryptographic_hash_get_hash(cryptographic_hash, *hash, *hash_length, hash_length);
    if (result != EBPF_SUCCESS) {
        goto Exit;
    }

    result = EBPF_SUCCESS;

Exit:
    ebpf_free(helper_id_to_index);
    ebpf_cryptographic_hash_destroy(cryptographic_hash);

    EBPF_RETURN_RESULT(result);
}

typedef struct _ebpf_program_test_run_context
{
    const ebpf_program_t* program;
    const ebpf_program_data_t* program_data;
    ebpf_program_test_run_options_t* options;
    uint8_t required_irql;
    bool canceled;
    void* async_context;
    void* completion_context;
    ebpf_program_test_run_complete_callback_t completion_callback;
} ebpf_program_test_run_context_t;

static void
_ebpf_program_test_run_work_item(_In_ cxplat_preemptible_work_item_t* work_item, _In_opt_ void* work_item_context)
{
    _Analysis_assume_(work_item_context != NULL);

    ebpf_program_test_run_context_t* context = (ebpf_program_test_run_context_t*)work_item_context;
    ebpf_program_test_run_options_t* options = context->options;
    uint64_t end_time;
    // Elapsed time is computed while the program is executing, excluding time spent when yielding the CPU.
    uint64_t cumulative_time = 0;
    ebpf_result_t result;
    uint32_t return_value = 0;
    uint8_t old_irql = 0;
    GROUP_AFFINITY old_thread_affinity;
    size_t batch_size = options->batch_size ? options->batch_size : 1024;
    ebpf_execution_context_state_t execution_context_state = {0};
    ebpf_epoch_state_t epoch_state = {0};
    bool in_epoch = false;
    bool irql_raised = false;
    bool thread_affinity_set = false;
    bool state_stored = false;
    void* program_context = NULL;

    result = ebpf_set_current_thread_cpu_affinity(options->cpu, &old_thread_affinity);
    if (result != EBPF_SUCCESS) {
        goto Done;
    }
    thread_affinity_set = true;

    ebpf_epoch_synchronize();

    old_irql = ebpf_raise_irql(context->required_irql);
    irql_raised = true;

    // Convert the input buffer to a program type specific context structure.
    result = context->program_data->context_create(
        options->data_in, options->data_size_in, options->context_in, options->context_size_in, &program_context);
    if (result != EBPF_SUCCESS) {
        result = EBPF_INVALID_ARGUMENT;
        goto Done;
    }

    ebpf_epoch_enter(&epoch_state);
    in_epoch = true;

    // Set runtime state in context header.
    ebpf_program_set_runtime_state(&execution_context_state, program_context);
    // Set context descriptor pointer in context header.
    const ebpf_context_descriptor_t* context_descriptor =
        context->program_data->program_info->program_type_descriptor->context_descriptor;
    ebpf_program_set_header_context_descriptor(context_descriptor, program_context);

    uint64_t start_time = cxplat_query_time_since_boot_precise(false);
    // Use a counter instead of performing a modulus operation to determine when to start a new epoch.
    // This is because the modulus operation is expensive and we want to minimize the overhead of
    // the test run.
    size_t batch_counter = batch_size;
    for (size_t i = 0; i < options->repeat_count; i++) {
        batch_counter--;
        // Start a new epoch every batch_size iterations.
        if (!batch_counter) {
            batch_counter = batch_size;
            ebpf_epoch_exit(&epoch_state);
            if (ebpf_should_yield_processor()) {
                // Compute the elapsed time since the last yield.
                end_time = cxplat_query_time_since_boot_precise(false);

                // Add the elapsed time to the cumulative time.
                cumulative_time += end_time - start_time;

                // Yield the CPU.
                ebpf_lower_irql(old_irql);

                // Reacquire the CPU.
                old_irql = ebpf_raise_irql(context->required_irql);

                // Reset the start time.
                start_time = cxplat_query_time_since_boot_precise(false);
            }
            ebpf_epoch_enter(&epoch_state);
        }
        result = ebpf_program_invoke(context->program, program_context, &return_value, &execution_context_state);
        if (result != EBPF_SUCCESS) {
            break;
        }
    }
    end_time = cxplat_query_time_since_boot_precise(false);

    cumulative_time += end_time - start_time;

    options->duration = cumulative_time * EBPF_NS_PER_FILETIME;
    options->duration /= options->repeat_count;
    options->return_value = return_value;

Done:
    if (state_stored) {
        ebpf_assert_success(ebpf_state_store(ebpf_program_get_state_index(), 0, &execution_context_state));
    }

    if (in_epoch) {
        ebpf_epoch_exit(&epoch_state);
    }

    if (context->program_data && context->program_data->context_destroy != NULL && program_context != NULL) {
        context->program_data->context_destroy(
            program_context,
            options->data_out,
            &options->data_size_out,
            options->context_out,
            &options->context_size_out);
    }

    if (irql_raised) {
        ebpf_lower_irql(old_irql);
    }

    if (thread_affinity_set) {
        ebpf_restore_current_thread_cpu_affinity(&old_thread_affinity);
    }

    context->completion_callback(
        result, context->program, context->options, context->completion_context, context->async_context);
    ebpf_program_dereference_providers((ebpf_program_t*)context->program);
    cxplat_free_preemptible_work_item(work_item);
    ebpf_free(work_item_context);
}

static void
_ebpf_program_test_run_cancel(_Inout_opt_ void* context)
{
    _Analysis_assume_(context != NULL);
    ebpf_program_test_run_context_t* test_run_context = (ebpf_program_test_run_context_t*)context;
    test_run_context->canceled = true;
}

_Must_inspect_result_ ebpf_result_t
ebpf_program_execute_test_run(
    _In_ const ebpf_program_t* program,
    _Inout_ ebpf_program_test_run_options_t* options,
    _In_ void* async_context,
    _In_ void* completion_context,
    _In_ ebpf_program_test_run_complete_callback_t callback)
{
    EBPF_LOG_ENTRY();

    ebpf_result_t return_value = EBPF_SUCCESS;
    ebpf_program_test_run_context_t* test_run_context = NULL;
    cxplat_preemptible_work_item_t* work_item = NULL;
    const ebpf_program_data_t* program_data = NULL;
    bool provider_data_referenced = false;

    // Prevent the provider from detaching while the program is running.
    if (ebpf_program_reference_providers((ebpf_program_t*)program) != EBPF_SUCCESS) {
        EBPF_LOG_MESSAGE_GUID(
            EBPF_TRACELOG_LEVEL_ERROR,
            EBPF_TRACELOG_KEYWORD_PROGRAM,
            "The extension is not loaded for program type",
            &program->parameters.program_type);
        return_value = EBPF_INVALID_ARGUMENT;
        goto Exit;
    }
    provider_data_referenced = true;

    program_data = program->extension_program_data;

    if (program_data->context_create == NULL || program_data->context_destroy == NULL) {
        return_value = EBPF_INVALID_ARGUMENT;
        goto Exit;
    }

    test_run_context = (ebpf_program_test_run_context_t*)ebpf_allocate_with_tag(
        sizeof(ebpf_program_test_run_context_t), EBPF_POOL_TAG_PROGRAM);
    if (test_run_context == NULL) {
        return_value = EBPF_NO_MEMORY;
        goto Exit;
    }

    test_run_context->program = program;
    test_run_context->program_data = program_data;
    test_run_context->required_irql = program_data->required_irql;
    test_run_context->options = options;
    test_run_context->async_context = async_context;
    test_run_context->completion_context = completion_context;
    test_run_context->completion_callback = callback;

    // Queue the work item so that it can be executed on the target CPU and at the target dispatch level.
    // The work item will signal the completion event when it is done.
    return_value = ebpf_allocate_preemptible_work_item(&work_item, _ebpf_program_test_run_work_item, test_run_context);
    if (return_value != EBPF_SUCCESS) {
        goto Exit;
    }

    ebpf_assert_success(ebpf_async_set_cancel_callback(async_context, test_run_context, _ebpf_program_test_run_cancel));

    // cxplat_queue_preemptible_work_item() will free both the work item and the context when it is done.
    cxplat_queue_preemptible_work_item(work_item);

    // This thread no longer owns the test run context.
    // It will be freed within _ebpf_program_test_run_work_item().
    test_run_context = NULL;
    // This thread no longer owns the reference to the provider data.
    provider_data_referenced = false;
    return_value = EBPF_PENDING;

Exit:
    ebpf_free(test_run_context);

    if (provider_data_referenced) {
        ebpf_program_dereference_providers((ebpf_program_t*)program);
    }
    EBPF_RETURN_RESULT(return_value);
}

_Must_inspect_result_ ebpf_result_t
ebpf_program_register_for_helper_changes(
    _Inout_ ebpf_program_t* program,
    _In_opt_ ebpf_helper_function_addresses_changed_callback_t callback,
    _In_opt_ void* context)
{
    ebpf_lock_state_t state = ebpf_lock_lock((ebpf_lock_t*)&program->lock);

    program->helper_function_addresses_changed_callback = callback;
    program->helper_function_addresses_changed_context = context;
    ebpf_lock_unlock((ebpf_lock_t*)&program->lock, state);
    return EBPF_SUCCESS;
}

_Must_inspect_result_ ebpf_result_t
ebpf_program_get_program_file_name(_In_ const ebpf_program_t* program, _Out_ cxplat_utf8_string_t* file_name)
{
    ebpf_lock_state_t state = ebpf_lock_lock((ebpf_lock_t*)&program->lock);
    ebpf_result_t return_value = ebpf_duplicate_utf8_string(file_name, &program->parameters.file_name);
    ebpf_lock_unlock((ebpf_lock_t*)&program->lock, state);
    return return_value;
}

_Must_inspect_result_ ebpf_result_t
ebpf_program_get_program_section_name(_In_ const ebpf_program_t* program, _Out_ cxplat_utf8_string_t* section_name)
{
    ebpf_lock_state_t state = ebpf_lock_lock((ebpf_lock_t*)&program->lock);
    ebpf_result_t return_value = ebpf_duplicate_utf8_string(section_name, &program->parameters.section_name);
    ebpf_lock_unlock((ebpf_lock_t*)&program->lock, state);
    return return_value;
}

ebpf_code_type_t
ebpf_program_get_code_type(_In_ const ebpf_program_t* program)
{
    ebpf_lock_state_t state = ebpf_lock_lock((ebpf_lock_t*)&program->lock);
    ebpf_code_type_t code_type = program->parameters.code_type;
    ebpf_lock_unlock((ebpf_lock_t*)&program->lock, state);
    return code_type;
}

size_t
ebpf_program_get_state_index()
{
    return _ebpf_program_state_index;
}

void
ebpf_program_set_runtime_state(_In_ const ebpf_execution_context_state_t* state, _Inout_ void* program_context)
{
    // slot [0] contains the execution context state.
    ebpf_context_header_t* header = CONTAINING_RECORD(program_context, ebpf_context_header_t, context);
    header->context_header[0] = (uint64_t)state;
}

void
ebpf_program_get_runtime_state(_In_ const void* program_context, _Outptr_ const ebpf_execution_context_state_t** state)
{
    // slot [0] contains the execution context state.
    ebpf_context_header_t* header = CONTAINING_RECORD(program_context, ebpf_context_header_t, context);
    *state = (ebpf_execution_context_state_t*)header->context_header[0];
}

uint64_t
ebpf_program_get_flags(_In_ const ebpf_program_t* program)
{
    return program->flags;
}

void
ebpf_program_set_flags(_Inout_ ebpf_program_t* program, uint64_t flags)
{
    program->flags = flags;
}

void
ebpf_program_get_context_data(
    _In_ const void* program_context, _Out_ const uint8_t** data_start, _Out_ const uint8_t** data_end)
{
    ebpf_context_descriptor_t* context_descriptor;
    ebpf_program_get_header_context_descriptor(program_context, &context_descriptor);
    if (context_descriptor->data < 0 || context_descriptor->end < 0) {
        *data_start = NULL;
        *data_end = NULL;
        return;
    } else {
        ebpf_assert(
            (context_descriptor->data + 8) <= context_descriptor->size &&
            (context_descriptor->end + 8) <= context_descriptor->size);
        *data_start = *(const uint8_t**)((char*)program_context + context_descriptor->data);
        *data_end = *(const uint8_t**)((char*)program_context + context_descriptor->end);
    }
}<|MERGE_RESOLUTION|>--- conflicted
+++ resolved
@@ -204,32 +204,6 @@
 {
 }
 
-<<<<<<< HEAD
-_Requires_lock_not_held_(program->lock) static void _ebpf_program_detach_links(_Inout_ ebpf_program_t* program)
-{
-    EBPF_LOG_ENTRY();
-    ebpf_lock_state_t state;
-    state = ebpf_lock_lock(&program->lock);
-    while (!ebpf_list_is_empty(&program->links)) {
-        ebpf_list_entry_t* entry = program->links.Flink;
-        ebpf_core_object_t* object = CONTAINING_RECORD(entry, ebpf_core_object_t, object_list_entry);
-        // Acquire a reference on the object to prevent it from going away.
-        EBPF_OBJECT_ACQUIRE_REFERENCE(object, false);
-
-        // Release the lock before calling detach.
-        ebpf_lock_unlock(&program->lock, state);
-        ebpf_link_detach_program((ebpf_link_t*)object);
-
-        EBPF_OBJECT_RELEASE_REFERENCE(object);
-        state = ebpf_lock_lock(&program->lock);
-    }
-    ebpf_lock_unlock(&program->lock, state);
-
-    EBPF_RETURN_VOID();
-}
-
-=======
->>>>>>> 22364aea
 _IRQL_requires_max_(PASSIVE_LEVEL) static ebpf_result_t _ebpf_program_compute_program_information_hash(
     _In_ const uint32_t* actual_helper_ids,
     size_t count_of_actual_helper_ids,
@@ -2060,12 +2034,7 @@
 ebpf_program_attach_link(_Inout_ ebpf_program_t* program)
 {
     EBPF_LOG_ENTRY();
-<<<<<<< HEAD
-    // Acquire "attach" reference on the link object.
-    EBPF_OBJECT_ACQUIRE_REFERENCE((ebpf_core_object_t*)link, false);
-=======
-    EBPF_OBJECT_ACQUIRE_REFERENCE((ebpf_core_object_t*)program);
->>>>>>> 22364aea
+    EBPF_OBJECT_ACQUIRE_REFERENCE((ebpf_core_object_t*)program, false);
 
     ebpf_lock_state_t state;
     state = ebpf_lock_lock(&program->lock);
