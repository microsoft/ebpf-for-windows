--- conflicted
+++ resolved
@@ -453,45 +453,6 @@
 
     local_program->bpf_prog_type = BPF_PROG_TYPE_UNSPEC;
 
-<<<<<<< HEAD
-=======
-    *program = local_program;
-    local_program = NULL;
-    retval = EBPF_SUCCESS;
-
-Done:
-    if (local_program) {
-        _ebpf_program_epoch_free(local_program);
-    }
-
-    EBPF_RETURN_RESULT(retval);
-}
-
-_Must_inspect_result_ ebpf_result_t
-ebpf_program_initialize(_Inout_ ebpf_program_t* program, _In_ const ebpf_program_parameters_t* program_parameters)
-{
-    EBPF_LOG_ENTRY();
-    ebpf_result_t return_value;
-    ebpf_utf8_string_t local_program_name = {NULL, 0};
-    ebpf_utf8_string_t local_section_name = {NULL, 0};
-    ebpf_utf8_string_t local_file_name = {NULL, 0};
-    ebpf_utf8_string_t local_hash_type_name = {NULL, 0};
-    uint8_t* local_program_info_hash = NULL;
-
-    ebpf_lock_state_t state = ebpf_lock_lock(&program->lock);
-    bool lock_held = true;
-
-    if (program->parameters.code_type != EBPF_CODE_NONE) {
-        EBPF_LOG_MESSAGE_UINT64(
-            EBPF_TRACELOG_LEVEL_ERROR,
-            EBPF_TRACELOG_KEYWORD_PROGRAM,
-            "ebpf_program_initialize program->parameters.code_type must be EBPF_CODE_NONE",
-            program->parameters.code_type);
-        return_value = EBPF_INVALID_ARGUMENT;
-        goto Done;
-    }
-
->>>>>>> e6f96cc3
     if (program_parameters->program_name.length >= BPF_OBJ_NAME_LEN) {
         EBPF_LOG_MESSAGE_UINT64(
             EBPF_TRACELOG_LEVEL_ERROR,
@@ -530,23 +491,7 @@
             program_parameters->program_info_hash_length);
     }
 
-<<<<<<< HEAD
     local_program->parameters = *program_parameters;
-=======
-    // If the hash type is not specified, use the default hash type.
-    if (program_parameters->program_info_hash_type.length == 0) {
-        ebpf_utf8_string_t hash_algorithm = EBPF_UTF8_STRING_FROM_CONST_STRING(EBPF_HASH_ALGORITHM);
-        return_value = ebpf_duplicate_utf8_string(&local_hash_type_name, &hash_algorithm);
-    } else {
-        return_value = ebpf_duplicate_utf8_string(&local_hash_type_name, &program_parameters->program_info_hash_type);
-    }
-
-    if (return_value != EBPF_SUCCESS) {
-        goto Done;
-    }
-
-    program->parameters = *program_parameters;
->>>>>>> e6f96cc3
 
     local_program->parameters.program_name = local_program_name;
     local_program_name.value = NULL;
@@ -581,15 +526,9 @@
     ebpf_free(local_program_name.value);
     ebpf_free(local_section_name.value);
     ebpf_free(local_file_name.value);
-<<<<<<< HEAD
 
     if (local_program) {
         _ebpf_program_epoch_free(local_program);
-=======
-    ebpf_free(local_hash_type_name.value);
-    if (lock_held) {
-        ebpf_lock_unlock(&program->lock, state);
->>>>>>> e6f96cc3
     }
 
     EBPF_RETURN_RESULT(retval);
