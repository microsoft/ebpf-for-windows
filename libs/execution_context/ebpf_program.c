// Copyright (c) Microsoft Corporation
// SPDX-License-Identifier: MIT

#include "bpf_helpers.h"
#include "ebpf_async.h"
#include "ebpf_core.h"
#include "ebpf_epoch.h"
#include "ebpf_handle.h"
#include "ebpf_link.h"
#include "ebpf_native.h"
#include "ebpf_object.h"
#include "ebpf_program.h"
#include "ebpf_program_attach_type_guids.h"
#include "ebpf_program_types.h"
#include "ebpf_state.h"
#include "ubpf.h"

#include <stdlib.h>

static size_t _ebpf_program_state_index = MAXUINT64;
#define EBPF_MAX_HASH_SIZE 128

typedef struct _ebpf_program
{
    ebpf_core_object_t object;

    ebpf_program_parameters_t parameters;

    // determinant is parameters.code_type
    union
    {
        // EBPF_CODE_JIT
        struct
        {
            ebpf_memory_descriptor_t* code_memory_descriptor;
            uint8_t* code_pointer;
        } code;

        // EBPF_CODE_EBPF
        struct ubpf_vm* vm;

        // EBPF_CODE_NATIVE
        struct
        {
            const ebpf_native_module_binding_context_t* module;
            const uint8_t* code_pointer;
        } native;
    } code_or_vm;

    ebpf_extension_client_t* general_helper_extension_client;
    ebpf_extension_data_t* general_helper_provider_data;
    ebpf_extension_dispatch_table_t* general_helper_provider_dispatch_table;

    ebpf_extension_client_t* info_extension_client;
    const void* info_extension_provider_binding_context;
    const ebpf_extension_data_t* info_extension_provider_data;
    bpf_prog_type_t bpf_prog_type;

    // Program type specific helper function count.
    uint32_t program_type_specific_helper_function_count;
    // Global helper function count implemented by the extension.
    uint32_t global_helper_function_count;

    ebpf_trampoline_table_t* trampoline_table;

    // Array of helper function ids referred by this program.
    size_t helper_function_count;
    uint32_t* helper_function_ids;

    ebpf_epoch_work_item_t* cleanup_work_item;

    // Lock protecting the fields below.
    ebpf_lock_t lock;

    _Guarded_by_(lock) ebpf_list_entry_t links;
    _Guarded_by_(lock) uint32_t link_count;
    _Guarded_by_(lock) ebpf_map_t** maps;
    _Guarded_by_(lock) uint32_t count_of_maps;

    _Guarded_by_(lock) ebpf_helper_function_addresses_changed_callback_t helper_function_addresses_changed_callback;
    _Guarded_by_(lock) void* helper_function_addresses_changed_context;
} ebpf_program_t;

static ebpf_result_t
_ebpf_program_update_helpers(_Inout_ ebpf_program_t* program);

static ebpf_result_t
_ebpf_program_update_interpret_helpers(_Inout_ ebpf_program_t* program, _Inout_ void* context);

static ebpf_result_t
_ebpf_program_update_jit_helpers(_Inout_ ebpf_program_t* program, _Inout_ void* context);

static ebpf_result_t
_ebpf_program_get_helper_function_address(
    _In_ const ebpf_program_t* program, const uint32_t helper_function_id, uint64_t* address);

_Must_inspect_result_ ebpf_result_t
ebpf_program_initiate()
{
    return ebpf_state_allocate_index(&_ebpf_program_state_index);
}

void
ebpf_program_terminate()
{}

static void
_ebpf_program_detach_links(_Inout_ ebpf_program_t* program)
{
    EBPF_LOG_ENTRY();
    while (!ebpf_list_is_empty(&program->links)) {
        ebpf_list_entry_t* entry = program->links.Flink;
        ebpf_core_object_t* object = CONTAINING_RECORD(entry, ebpf_core_object_t, object_list_entry);
        ebpf_link_detach_program((ebpf_link_t*)object);
    }
    EBPF_RETURN_VOID();
}

static ebpf_result_t
_ebpf_program_initialize_or_verify_program_info_hash(_Inout_ ebpf_program_t* program);

static ebpf_result_t
_ebpf_program_program_info_provider_changed(
    _In_ const void* client_binding_context, _In_opt_ const ebpf_extension_data_t* provider_data)
{
    EBPF_LOG_ENTRY();
    ebpf_result_t return_value;
    ebpf_program_t* program = (ebpf_program_t*)client_binding_context;

    if (provider_data == NULL) {
        // Detach
        // Extension is detaching. Program will get invalidated.
        program->info_extension_provider_data = NULL;
        return_value = EBPF_SUCCESS;
        goto Exit;
    } else {
        // Attach
        program->info_extension_provider_data = provider_data;

        ebpf_helper_function_addresses_t* helper_function_addresses = NULL;
        ebpf_helper_function_addresses_t* global_helper_function_addresses = NULL;

        ebpf_program_data_t* program_data = (ebpf_program_data_t*)provider_data->data;
        if (program_data == NULL) {
            EBPF_LOG_MESSAGE_GUID(
                EBPF_TRACELOG_LEVEL_ERROR,
                EBPF_TRACELOG_KEYWORD_PROGRAM,
                "An extension cannot have empty program_data",
                program->parameters.program_type);
            // An extension cannot have empty program_data.
            return_value = EBPF_INVALID_ARGUMENT;
            goto Exit;
        }

        if (program_data->required_irql > HIGH_LEVEL) {
            EBPF_LOG_MESSAGE_GUID(
                EBPF_TRACELOG_LEVEL_ERROR,
                EBPF_TRACELOG_KEYWORD_PROGRAM,
                "An extension cannot have required_irql higher than HIGH_LEVEL",
                program->parameters.program_type);
            return_value = EBPF_INVALID_ARGUMENT;
            goto Exit;
        }

        helper_function_addresses = program_data->program_type_specific_helper_function_addresses;
        global_helper_function_addresses = program_data->global_helper_function_addresses;

        if ((program->program_type_specific_helper_function_count > 0) &&
            (helper_function_addresses->helper_function_count !=
             program->program_type_specific_helper_function_count)) {

            EBPF_LOG_MESSAGE_GUID(
                EBPF_TRACELOG_LEVEL_ERROR,
                EBPF_TRACELOG_KEYWORD_PROGRAM,
                "A program info provider cannot modify helper function count upon reload",
                program->parameters.program_type);
            // A program info provider cannot modify helper function count upon reload.
            return_value = EBPF_INVALID_ARGUMENT;
            goto Exit;
        }

        if ((program->global_helper_function_count > 0) &&
            (global_helper_function_addresses->helper_function_count != program->global_helper_function_count)) {

            EBPF_LOG_MESSAGE_GUID(
                EBPF_TRACELOG_LEVEL_ERROR,
                EBPF_TRACELOG_KEYWORD_PROGRAM,
                "A program info provider cannot modify global helper function count upon reload",
                program->parameters.program_type);
            // A program info provider cannot modify helper function count upon reload.
            return_value = EBPF_INVALID_ARGUMENT;
            goto Exit;
        }

        return_value = _ebpf_program_initialize_or_verify_program_info_hash(program);
        if (return_value != EBPF_SUCCESS) {
            EBPF_LOG_MESSAGE_GUID(
                EBPF_TRACELOG_LEVEL_ERROR,
                EBPF_TRACELOG_KEYWORD_PROGRAM,
                "The program info used to verify the program doesn't match the program info provided by the "
                "extension",
                program->parameters.program_type);
            goto Exit;
        }

        return_value = _ebpf_program_update_helpers(program);
        if (return_value != EBPF_SUCCESS) {
            EBPF_LOG_MESSAGE(
                EBPF_TRACELOG_LEVEL_ERROR, EBPF_TRACELOG_KEYWORD_PROGRAM, "Failed to update helpers for program");
            goto Exit;
        }

        program->program_type_specific_helper_function_count =
            helper_function_addresses ? helper_function_addresses->helper_function_count : 0;
        program->global_helper_function_count =
            global_helper_function_addresses ? global_helper_function_addresses->helper_function_count : 0;
        program->bpf_prog_type = program_data->program_info->program_type_descriptor.bpf_prog_type;
        return_value = EBPF_SUCCESS;
    }

Exit:

    if (return_value != EBPF_SUCCESS) {
        program->info_extension_provider_data = NULL;
    }

    EBPF_RETURN_RESULT(return_value);
}

/**
 * @brief Free invoked by ebpf_core_object_t reference tracking. This schedules the
 * final delete of the ebpf_program_t once the current epoch ends.
 *
 * @param[in] object Pointer to ebpf_core_object_t whose ref-count reached zero.
 */
static void
_ebpf_program_free(_In_opt_ _Post_invalid_ ebpf_core_object_t* object)
{
    EBPF_LOG_ENTRY();
    size_t index;
    ebpf_program_t* program = (ebpf_program_t*)object;
    if (!program) {
        EBPF_RETURN_VOID();
    }

    // Detach from all the attach points.
    _ebpf_program_detach_links(program);
    ebpf_assert(ebpf_list_is_empty(&program->links));

    for (index = 0; index < program->count_of_maps; index++) {
        ebpf_object_release_reference((ebpf_core_object_t*)program->maps[index]);
    }

    ebpf_epoch_schedule_work_item(program->cleanup_work_item);
    EBPF_RETURN_VOID();
}

static ebpf_program_type_t
_ebpf_program_get_program_type(_In_ const ebpf_core_object_t* object)
{
    return ebpf_program_type_uuid((const ebpf_program_t*)object);
}

static const bpf_prog_type_t
_ebpf_program_get_bpf_prog_type(_In_ const ebpf_program_t* program)
{
    return program->bpf_prog_type;
}

/**
 * @brief Free invoked when the current epoch ends. Scheduled by
 * _ebpf_program_free.
 *
 * @param[in] context Pointer to the ebpf_program_t passed as context in the
 * work-item.
 */
static void
_ebpf_program_epoch_free(_In_ _Post_invalid_ void* context)
{
    EBPF_LOG_ENTRY();
    ebpf_program_t* program = (ebpf_program_t*)context;

    ebpf_lock_destroy(&program->lock);

    ebpf_extension_unload(program->general_helper_extension_client);
    ebpf_extension_unload(program->info_extension_client);

    switch (program->parameters.code_type) {
    case EBPF_CODE_JIT:
        ebpf_unmap_memory(program->code_or_vm.code.code_memory_descriptor);
        break;
#if !defined(CONFIG_BPF_INTERPRETER_DISABLED)
    case EBPF_CODE_EBPF:
        if (program->code_or_vm.vm) {
            ubpf_destroy(program->code_or_vm.vm);
        }
        break;
#endif
    case EBPF_CODE_NATIVE:
        ebpf_native_release_reference((ebpf_native_module_binding_context_t*)program->code_or_vm.native.module);
        break;
    case EBPF_CODE_NONE:
        break;
    }

    ebpf_free(program->parameters.program_name.value);
    ebpf_free(program->parameters.section_name.value);
    ebpf_free(program->parameters.file_name.value);
    ebpf_free((void*)program->parameters.program_info_hash);
    ebpf_free(program->parameters.program_info_hash_type.value);

    ebpf_free(program->maps);

    ebpf_free_trampoline_table(program->trampoline_table);

    ebpf_free(program->helper_function_ids);

    ebpf_free(program->cleanup_work_item);
    ebpf_free(program);
    EBPF_RETURN_VOID();
}

static ebpf_result_t
_ebpf_program_load_providers(_Inout_ ebpf_program_t* program)
{
    EBPF_LOG_ENTRY();
    ebpf_result_t return_value;
    void* provider_binding_context;
    ebpf_program_data_t* general_helper_program_data = NULL;
    GUID module_id = {0};

    // First, register as a client of the general helper function
    // provider and get the general helper program data.

    return_value = ebpf_guid_create(&module_id);
    if (return_value != EBPF_SUCCESS) {
        goto Done;
    }

    return_value = ebpf_extension_load(
        &program->general_helper_extension_client,
        &ebpf_program_information_extension_interface_id, // Load program information extension.
        &ebpf_general_helper_function_module_id,          // Expected provider module Id.
        &module_id,
        program,
        NULL,
        NULL,
        &provider_binding_context,
        &program->general_helper_provider_data,
        &program->general_helper_provider_dispatch_table,
        NULL);

    if (return_value != EBPF_SUCCESS) {
        EBPF_LOG_MESSAGE_GUID(
            EBPF_TRACELOG_LEVEL_ERROR,
            EBPF_TRACELOG_KEYWORD_PROGRAM,
            "Failed to load general helper functions",
            ebpf_general_helper_function_module_id);
        goto Done;
    }

    if (program->general_helper_provider_data == NULL) {
        EBPF_LOG_MESSAGE_GUID(
            EBPF_TRACELOG_LEVEL_ERROR,
            EBPF_TRACELOG_KEYWORD_PROGRAM,
            "program->general_helper_provider_data can not be NULL",
            ebpf_general_helper_function_module_id);
        return_value = EBPF_INVALID_ARGUMENT;
        goto Done;
    }

    general_helper_program_data = (ebpf_program_data_t*)program->general_helper_provider_data->data;
    if (!general_helper_program_data ||
        general_helper_program_data->program_type_specific_helper_function_addresses == NULL) {
        EBPF_LOG_MESSAGE_GUID(
            EBPF_TRACELOG_LEVEL_ERROR,
            EBPF_TRACELOG_KEYWORD_PROGRAM,
            "general_helper_program_data->program_type_specific_helper_function_addresses can not be NULL",
            ebpf_general_helper_function_module_id);
        return_value = EBPF_INVALID_ARGUMENT;
        goto Done;
    }

    // Next, register as a client of the specific program type
    // provider and get the data associated with that program type.

    return_value = ebpf_guid_create(&module_id);
    if (return_value != EBPF_SUCCESS) {
        goto Done;
    }

    return_value = ebpf_extension_load(
        &program->info_extension_client,
        &ebpf_program_information_extension_interface_id, // Load program information extension.
        &program->parameters.program_type,                // Program type is the expected provider module Id.
        &module_id,
        program,
        NULL,
        NULL,
        (void**)&program->info_extension_provider_binding_context,
        &program->info_extension_provider_data,
        NULL,
        _ebpf_program_program_info_provider_changed);

    if (return_value != EBPF_SUCCESS) {
        EBPF_LOG_MESSAGE_GUID(
            EBPF_TRACELOG_LEVEL_ERROR,
            EBPF_TRACELOG_KEYWORD_PROGRAM,
            "Failed to load program information provider",
            program->parameters.program_type);

        goto Done;
    }
Done:
    EBPF_RETURN_RESULT(return_value);
}

_Must_inspect_result_ ebpf_result_t
ebpf_program_create(_Outptr_ ebpf_program_t** program)
{
    EBPF_LOG_ENTRY();
    ebpf_result_t retval;
    ebpf_program_t* local_program;

    local_program = (ebpf_program_t*)ebpf_allocate_with_tag(sizeof(ebpf_program_t), EBPF_POOL_TAG_PROGRAM);
    if (!local_program) {
        retval = EBPF_NO_MEMORY;
        goto Done;
    }

    memset(local_program, 0, sizeof(ebpf_program_t));

    local_program->cleanup_work_item = ebpf_epoch_allocate_work_item(local_program, _ebpf_program_epoch_free);
    if (!local_program->cleanup_work_item) {
        retval = EBPF_NO_MEMORY;
        goto Done;
    }

    ebpf_list_initialize(&local_program->links);
    ebpf_lock_create(&local_program->lock);

    retval = ebpf_object_initialize(
        &local_program->object, EBPF_OBJECT_PROGRAM, _ebpf_program_free, _ebpf_program_get_program_type);
    if (retval != EBPF_SUCCESS) {
        goto Done;
    }

    local_program->bpf_prog_type = BPF_PROG_TYPE_UNSPEC;

    *program = local_program;
    local_program = NULL;
    retval = EBPF_SUCCESS;

Done:
    if (local_program) {
        _ebpf_program_epoch_free(local_program);
    }

    EBPF_RETURN_RESULT(retval);
}

_Must_inspect_result_ ebpf_result_t
ebpf_program_initialize(_Inout_ ebpf_program_t* program, _In_ const ebpf_program_parameters_t* program_parameters)
{
    EBPF_LOG_ENTRY();
    ebpf_result_t return_value;
    ebpf_utf8_string_t local_program_name = {NULL, 0};
    ebpf_utf8_string_t local_section_name = {NULL, 0};
    ebpf_utf8_string_t local_file_name = {NULL, 0};
    ebpf_utf8_string_t local_hash_type_name = {NULL, 0};
    uint8_t* local_program_info_hash = NULL;

    ebpf_lock_state_t state = ebpf_lock_lock(&program->lock);
    bool lock_held = true;

    if (program->parameters.code_type != EBPF_CODE_NONE) {
        EBPF_LOG_MESSAGE_UINT64(
            EBPF_TRACELOG_LEVEL_ERROR,
            EBPF_TRACELOG_KEYWORD_PROGRAM,
            "ebpf_program_initialize program->parameters.code_type must be EBPF_CODE_NONE",
            program->parameters.code_type);
        return_value = EBPF_INVALID_ARGUMENT;
        goto Done;
    }

    if (program_parameters->program_name.length >= BPF_OBJ_NAME_LEN) {
        EBPF_LOG_MESSAGE_UINT64(
            EBPF_TRACELOG_LEVEL_ERROR,
            EBPF_TRACELOG_KEYWORD_PROGRAM,
            "Program name must be less than BPF_OBJ_NAME_LEN",
            program_parameters->program_name.length);
        return_value = EBPF_INVALID_ARGUMENT;
        goto Done;
    }

    return_value = ebpf_duplicate_utf8_string(&local_program_name, &program_parameters->program_name);
    if (return_value != EBPF_SUCCESS) {
        goto Done;
    }

    return_value = ebpf_duplicate_utf8_string(&local_section_name, &program_parameters->section_name);
    if (return_value != EBPF_SUCCESS) {
        goto Done;
    }

    return_value = ebpf_duplicate_utf8_string(&local_file_name, &program_parameters->file_name);
    if (return_value != EBPF_SUCCESS) {
        goto Done;
    }

    if (program_parameters->program_info_hash_length > 0) {
        local_program_info_hash =
            ebpf_allocate_with_tag(program_parameters->program_info_hash_length, EBPF_POOL_TAG_PROGRAM);
        if (!local_program_info_hash) {
            return_value = EBPF_NO_MEMORY;
            goto Done;
        }
        memcpy(
            local_program_info_hash,
            program_parameters->program_info_hash,
            program_parameters->program_info_hash_length);
    }

    return_value = ebpf_duplicate_utf8_string(&local_hash_type_name, &program_parameters->program_info_hash_type);
    if (return_value != EBPF_SUCCESS) {
        goto Done;
    }

    program->parameters = *program_parameters;

    program->parameters.program_name = local_program_name;
    local_program_name.value = NULL;
    program->parameters.section_name = local_section_name;
    local_section_name.value = NULL;
    program->parameters.file_name = local_file_name;
    local_file_name.value = NULL;

    program->parameters.code_type = EBPF_CODE_NONE;
    program->parameters.program_info_hash = local_program_info_hash;
    local_program_info_hash = NULL;
    program->parameters.program_info_hash_type = local_hash_type_name;
    local_hash_type_name.value = NULL;

    ebpf_lock_unlock(&program->lock, state);
    lock_held = false;

    return_value = _ebpf_program_load_providers(program);
    if (return_value != EBPF_SUCCESS) {
        goto Done;
    }

    return_value = EBPF_SUCCESS;

Done:
    ebpf_free(local_program_info_hash);
    ebpf_free(local_program_name.value);
    ebpf_free(local_section_name.value);
    ebpf_free(local_file_name.value);
<<<<<<< HEAD
    ebpf_free(local_hash_type_name.value);
=======
    if (lock_held) {
        ebpf_lock_unlock(&program->lock, state);
    }
>>>>>>> 675890b1
    EBPF_RETURN_RESULT(return_value);
}

ebpf_program_type_t
ebpf_program_type_uuid(_In_ const ebpf_program_t* program)
{
    ebpf_lock_state_t state = ebpf_lock_lock((ebpf_lock_t*)&program->lock);
    ebpf_program_type_t return_value = program->parameters.program_type;
    ebpf_lock_unlock((ebpf_lock_t*)&program->lock, state);
    return return_value;
}

ebpf_attach_type_t
ebpf_expected_attach_type(_In_ const ebpf_program_t* program)
{
    ebpf_lock_state_t state = ebpf_lock_lock((ebpf_lock_t*)&program->lock);
    ebpf_attach_type_t return_value = program->parameters.expected_attach_type;
    ebpf_lock_unlock((ebpf_lock_t*)&program->lock, state);
    return return_value;
}

_Must_inspect_result_ ebpf_result_t
ebpf_program_associate_additional_map(ebpf_program_t* program, ebpf_map_t* map)
{
    EBPF_LOG_ENTRY();
    // First make sure the map can be associated.
    ebpf_result_t result = ebpf_map_associate_program(map, program);
    if (result != EBPF_SUCCESS) {
        EBPF_RETURN_RESULT(result);
    }

    ebpf_lock_state_t state = ebpf_lock_lock(&program->lock);

    uint32_t map_count = program->count_of_maps + 1;
    ebpf_map_t** program_maps =
        ebpf_reallocate(program->maps, program->count_of_maps * sizeof(ebpf_map_t*), map_count * sizeof(ebpf_map_t*));
    if (program_maps == NULL) {
        result = EBPF_NO_MEMORY;
        goto Done;
    }

    ebpf_object_acquire_reference((ebpf_core_object_t*)map);
    program_maps[map_count - 1] = map;
    program->maps = program_maps;
    program->count_of_maps = map_count;

Done:
    ebpf_lock_unlock(&program->lock, state);

    EBPF_RETURN_RESULT(result);
}

_Must_inspect_result_ ebpf_result_t
ebpf_program_associate_maps(ebpf_program_t* program, ebpf_map_t** maps, uint32_t maps_count)
{
    ebpf_result_t result = EBPF_SUCCESS;
    EBPF_LOG_ENTRY();

    size_t index;
    ebpf_map_t** program_maps = ebpf_allocate_with_tag(maps_count * sizeof(ebpf_map_t*), EBPF_POOL_TAG_PROGRAM);
    if (!program_maps) {
        result = EBPF_NO_MEMORY;
        goto Done;
    }

    memcpy(program_maps, maps, sizeof(ebpf_map_t*) * maps_count);

    // Before we acquire any references, make sure
    // all maps can be associated.
    for (index = 0; index < maps_count; index++) {
        ebpf_map_t* map = program_maps[index];
        result = ebpf_map_associate_program(map, program);
        if (result != EBPF_SUCCESS) {
            goto Done;
        }
    }

    ebpf_lock_state_t state = ebpf_lock_lock(&program->lock);
    // Now go through again and acquire references.
    program->maps = program_maps;
    program_maps = NULL;
    program->count_of_maps = maps_count;
    for (index = 0; index < maps_count; index++) {
        ebpf_object_acquire_reference((ebpf_core_object_t*)program->maps[index]);
    }
    ebpf_lock_unlock(&program->lock, state);

Done:
    ebpf_free(program_maps);

    EBPF_RETURN_RESULT(result);
}

static ebpf_result_t
_ebpf_program_load_machine_code(
    _Inout_ ebpf_program_t* program,
    _In_opt_ const void* code_context,
    _In_reads_(machine_code_size) const uint8_t* machine_code,
    size_t machine_code_size)
{
    EBPF_LOG_ENTRY();
    ebpf_result_t return_value;
    uint8_t* local_machine_code = NULL;
    ebpf_memory_descriptor_t* local_code_memory_descriptor = NULL;

    ebpf_assert(program->parameters.code_type == EBPF_CODE_JIT || program->parameters.code_type == EBPF_CODE_NATIVE);

    if (program->parameters.code_type == EBPF_CODE_JIT) {
        program->helper_function_addresses_changed_callback = _ebpf_program_update_jit_helpers;
        program->helper_function_addresses_changed_context = program;
        return_value = _ebpf_program_update_helpers(program);
        if (return_value != EBPF_SUCCESS) {
            EBPF_LOG_MESSAGE(
                EBPF_TRACELOG_LEVEL_ERROR, EBPF_TRACELOG_KEYWORD_PROGRAM, "Failed to update helpers for program");
            goto Done;
        }

        local_code_memory_descriptor = ebpf_map_memory(machine_code_size);
        if (!local_code_memory_descriptor) {
            return_value = EBPF_NO_MEMORY;
            goto Done;
        }
        local_machine_code = ebpf_memory_descriptor_get_base_address(local_code_memory_descriptor);

        memcpy(local_machine_code, machine_code, machine_code_size);

        return_value = ebpf_protect_memory(local_code_memory_descriptor, EBPF_PAGE_PROTECT_READ_EXECUTE);
        if (return_value != EBPF_SUCCESS) {
            goto Done;
        }

        program->code_or_vm.code.code_memory_descriptor = local_code_memory_descriptor;
        program->code_or_vm.code.code_pointer = local_machine_code;
        local_code_memory_descriptor = NULL;
    } else {
        ebpf_assert(machine_code_size == 0);
        if (code_context == NULL) {
            return_value = EBPF_INVALID_ARGUMENT;
            goto Done;
        }

        program->code_or_vm.native.module = code_context;
        program->code_or_vm.native.code_pointer = machine_code;
        // Acquire reference on the native module. This reference
        // will be released when the ebpf_program is freed.
        ebpf_native_acquire_reference((ebpf_native_module_binding_context_t*)code_context);
    }

    return_value = EBPF_SUCCESS;

Done:
    ebpf_unmap_memory(local_code_memory_descriptor);

    EBPF_RETURN_RESULT(return_value);
}

static ebpf_result_t
_ebpf_program_update_helpers(_Inout_ ebpf_program_t* program)
{
    if (program->helper_function_addresses_changed_callback != NULL) {
        return program->helper_function_addresses_changed_callback(
            program, program->helper_function_addresses_changed_context);
    } else {
        return EBPF_SUCCESS;
    }
}

static ebpf_result_t
_ebpf_program_update_interpret_helpers(_Inout_ ebpf_program_t* program, _Inout_ void* context)
{
    EBPF_LOG_ENTRY();
    UNREFERENCED_PARAMETER(context);
    ebpf_result_t result = EBPF_SUCCESS;
    size_t index = 0;

    ebpf_assert(program->code_or_vm.vm != NULL);

    for (index = 0; index < program->helper_function_count; index++) {
        uint32_t helper_function_id = program->helper_function_ids[index];
        void* helper = NULL;

        result = _ebpf_program_get_helper_function_address(program, helper_function_id, (uint64_t*)&helper);
        if (result != EBPF_SUCCESS) {
            goto Exit;
        }
        if (helper == NULL) {
            continue;
        }

#if !defined(CONFIG_BPF_INTERPRETER_DISABLED)
        if (ubpf_register(program->code_or_vm.vm, (unsigned int)index, NULL, (void*)helper) < 0) {
            EBPF_LOG_MESSAGE_UINT64(
                EBPF_TRACELOG_LEVEL_ERROR, EBPF_TRACELOG_KEYWORD_PROGRAM, "ubpf_register failed", index);
            result = EBPF_INVALID_ARGUMENT;
            goto Exit;
        }
#endif
    }

Exit:
    EBPF_RETURN_RESULT(result);
}

static ebpf_result_t
_ebpf_program_update_jit_helpers(_Inout_ ebpf_program_t* program, _Inout_ void* context)
{
    ebpf_result_t return_value;
    UNREFERENCED_PARAMETER(context);
    ebpf_program_data_t* program_data = NULL;
    ebpf_helper_function_addresses_t* helper_function_addresses = NULL;
    ebpf_helper_function_addresses_t* global_helper_function_addresses = NULL;

    size_t total_helper_count = 0;
    ebpf_helper_function_addresses_t* total_helper_function_addresses = NULL;
    uint32_t* total_helper_function_ids = NULL;
    bool provider_data_referenced = false;

    if (!program->info_extension_client || !ebpf_extension_reference_provider_data(program->info_extension_client)) {
        EBPF_LOG_MESSAGE_GUID(
            EBPF_TRACELOG_LEVEL_ERROR,
            EBPF_TRACELOG_KEYWORD_PROGRAM,
            "The extension is not loaded for program type",
            program->parameters.program_type);
        return_value = EBPF_EXTENSION_FAILED_TO_LOAD;
        goto Exit;
    }
    provider_data_referenced = true;
    program_data = (ebpf_program_data_t*)program->info_extension_provider_data->data;
    helper_function_addresses = program_data->program_type_specific_helper_function_addresses;
    global_helper_function_addresses = program_data->global_helper_function_addresses;

    if (helper_function_addresses != NULL || global_helper_function_addresses != NULL) {
        ebpf_program_info_t* program_info = program_data->program_info;
        ebpf_helper_function_prototype_t* helper_prototypes = NULL;
        ebpf_assert(program_info != NULL);
        _Analysis_assume_(program_info != NULL);
        if ((helper_function_addresses != NULL && program_info->count_of_program_type_specific_helpers !=
                                                      helper_function_addresses->helper_function_count) ||
            (global_helper_function_addresses != NULL &&
             program_info->count_of_global_helpers != global_helper_function_addresses->helper_function_count)) {
            EBPF_LOG_MESSAGE_GUID(
                EBPF_TRACELOG_LEVEL_ERROR,
                EBPF_TRACELOG_KEYWORD_PROGRAM,
                "A program info provider cannot modify helper function count upon reload",
                program->parameters.program_type);
            return_value = EBPF_INVALID_ARGUMENT;
            goto Exit;
        }

        // Merge the helper function addresses into a single array.
        return_value = ebpf_safe_size_t_add(
            program->program_type_specific_helper_function_count,
            program->global_helper_function_count,
            &total_helper_count);
        if (return_value != EBPF_SUCCESS) {
            goto Exit;
        }

        total_helper_function_addresses =
            (ebpf_helper_function_addresses_t*)ebpf_allocate(sizeof(ebpf_helper_function_addresses_t));
        if (total_helper_function_addresses == NULL) {
            return_value = EBPF_NO_MEMORY;
            goto Exit;
        }
        total_helper_function_addresses->helper_function_count = (uint32_t)total_helper_count;
        total_helper_function_addresses->helper_function_address =
            (uint64_t*)ebpf_allocate(sizeof(uint64_t) * total_helper_count);
        if (total_helper_function_addresses->helper_function_address == NULL) {
            return_value = EBPF_NO_MEMORY;
            goto Exit;
        }

        if (!program->trampoline_table) {
            // Program info provider is being loaded for the first time. Allocate trampoline table.
            return_value = ebpf_allocate_trampoline_table(total_helper_count, &program->trampoline_table);
            if (return_value != EBPF_SUCCESS) {
                goto Exit;
            }
        }

        __analysis_assume(total_helper_count > 0);
        total_helper_function_ids = (uint32_t*)ebpf_allocate(sizeof(uint32_t) * total_helper_count);
        if (total_helper_function_ids == NULL) {
            return_value = EBPF_NO_MEMORY;
            goto Exit;
        }

        if (helper_function_addresses != NULL) {
            helper_prototypes = program_info->program_type_specific_helper_prototype;
            if (helper_prototypes == NULL) {
                EBPF_LOG_MESSAGE_GUID(
                    EBPF_TRACELOG_LEVEL_ERROR,
                    EBPF_TRACELOG_KEYWORD_PROGRAM,
                    "program_info->program_type_specific_helper_prototype can not be NULL",
                    program->parameters.program_type);
                return_value = EBPF_INVALID_ARGUMENT;
                goto Exit;
            }

#pragma warning(push)
#pragma warning(disable : 6386) // Buffer overrun while writing to 'total_helper_function_ids'.
            for (uint32_t index = 0; index < program->program_type_specific_helper_function_count; index++) {
                total_helper_function_ids[index] = helper_prototypes[index].helper_id;
                total_helper_function_addresses->helper_function_address[index] =
                    helper_function_addresses->helper_function_address[index];
            }
        }
#pragma warning(pop)

        if (global_helper_function_addresses != NULL) {
            helper_prototypes = program_info->global_helper_prototype;
            if (helper_prototypes == NULL) {
                EBPF_LOG_MESSAGE_GUID(
                    EBPF_TRACELOG_LEVEL_ERROR,
                    EBPF_TRACELOG_KEYWORD_PROGRAM,
                    "program_info->global_helper_prototype can not be NULL",
                    program->parameters.program_type);
                return_value = EBPF_INVALID_ARGUMENT;
                goto Exit;
            }

#pragma warning(push)
#pragma warning( \
    disable : 6386) // Buffer overrun while writing to 'total_helper_function_addresses->helper_function_address'
            for (uint32_t index = program->program_type_specific_helper_function_count; index < total_helper_count;
                 index++) {
                uint32_t global_helper_index = index - program->program_type_specific_helper_function_count;
                total_helper_function_ids[index] = helper_prototypes[global_helper_index].helper_id;
                total_helper_function_addresses->helper_function_address[index] =
                    global_helper_function_addresses->helper_function_address[global_helper_index];
            }
        }
#pragma warning(pop)

        return_value = ebpf_update_trampoline_table(
            program->trampoline_table,
            (uint32_t)total_helper_count,
            total_helper_function_ids,
            total_helper_function_addresses);
        if (return_value != EBPF_SUCCESS) {
            goto Exit;
        }
    }

    return_value = EBPF_SUCCESS;

Exit:
    ebpf_free(total_helper_function_ids);
    if (total_helper_function_addresses != NULL) {
        ebpf_free(total_helper_function_addresses->helper_function_address);
        ebpf_free(total_helper_function_addresses);
    }

    if (provider_data_referenced) {
        ebpf_extension_dereference_provider_data(program->info_extension_client);
    }

    return return_value;
}

#if !defined(CONFIG_BPF_INTERPRETER_DISABLED)
static ebpf_result_t
_ebpf_program_load_byte_code(
    _Inout_ ebpf_program_t* program, _In_ const ebpf_instruction_t* instructions, size_t instruction_count)
{
    EBPF_LOG_ENTRY();
    ebpf_result_t return_value;
    char* error_message = NULL;

    if (program->parameters.code_type != EBPF_CODE_EBPF) {
        EBPF_LOG_MESSAGE_UINT64(
            EBPF_TRACELOG_LEVEL_ERROR,
            EBPF_TRACELOG_KEYWORD_PROGRAM,
            "_ebpf_program_load_byte_code program->parameters.code_type must be EBPF_CODE_EBPF",
            program->parameters.code_type);
        return_value = EBPF_INVALID_ARGUMENT;
        goto Done;
    }

    // ubpf currently requires the byte count to fit in a uint32_t.
    if (instruction_count > UINT32_MAX / sizeof(ebpf_instruction_t)) {
        return_value = EBPF_PROGRAM_TOO_LARGE;
        goto Done;
    }

    program->code_or_vm.vm = ubpf_create();
    if (!program->code_or_vm.vm) {
        return_value = EBPF_NO_MEMORY;
        goto Done;
    }

    // https://github.com/iovisor/ubpf/issues/68
    // BUG - ubpf implements bounds checking to detect interpreted code accessing
    // memory out of bounds. Currently this is flagging valid access checks and
    // failing.
    ubpf_toggle_bounds_check(program->code_or_vm.vm, false);

    ubpf_set_error_print(program->code_or_vm.vm, ebpf_log_function);

    program->helper_function_addresses_changed_callback = _ebpf_program_update_interpret_helpers;
    program->helper_function_addresses_changed_context = NULL;

    return_value = _ebpf_program_update_helpers(program);
    if (return_value != EBPF_SUCCESS) {
        EBPF_LOG_MESSAGE(
            EBPF_TRACELOG_LEVEL_ERROR, EBPF_TRACELOG_KEYWORD_PROGRAM, "Failed to update helpers for program");
        goto Done;
    }

    if (ubpf_load(
            program->code_or_vm.vm,
            instructions,
            (uint32_t)(instruction_count * sizeof(ebpf_instruction_t)),
            &error_message) != 0) {
        EBPF_LOG_MESSAGE_STRING(
            EBPF_TRACELOG_LEVEL_ERROR, EBPF_TRACELOG_KEYWORD_PROGRAM, "ubpf_load failed", error_message);
        ebpf_free(error_message);
        return_value = EBPF_INVALID_ARGUMENT;
        goto Done;
    }

Done:
    if (return_value != EBPF_SUCCESS) {
        if (program->code_or_vm.vm) {
            ubpf_destroy(program->code_or_vm.vm);
        }
        program->code_or_vm.vm = NULL;
    }

    EBPF_RETURN_RESULT(return_value);
}
#endif

_Must_inspect_result_ ebpf_result_t
ebpf_program_load_code(
    _Inout_ ebpf_program_t* program,
    ebpf_code_type_t code_type,
    _In_opt_ const void* code_context,
    _In_reads_(code_size) const uint8_t* code,
    size_t code_size)
{
    EBPF_LOG_ENTRY();
    ebpf_result_t result = EBPF_SUCCESS;
    program->parameters.code_type = code_type;
    ebpf_assert(
        (code_type == EBPF_CODE_NATIVE && code_context != NULL) ||
        (code_type != EBPF_CODE_NATIVE && code_context == NULL));

    switch (program->parameters.code_type) {

    case EBPF_CODE_JIT:
    case EBPF_CODE_NATIVE:
        result = _ebpf_program_load_machine_code(program, code_context, code, code_size);
        break;

    case EBPF_CODE_EBPF:
#if !defined(CONFIG_BPF_INTERPRETER_DISABLED)
        result = _ebpf_program_load_byte_code(
            program, (const ebpf_instruction_t*)code, code_size / sizeof(ebpf_instruction_t));
#else
        result = EBPF_BLOCKED_BY_POLICY;
#endif
        break;

    default: {
        EBPF_LOG_MESSAGE_UINT64(
            EBPF_TRACELOG_LEVEL_ERROR,
            EBPF_TRACELOG_KEYWORD_PROGRAM,
            "ebpf_program_load_code unknown program->parameters.code_type",
            program->parameters.code_type);

        result = EBPF_INVALID_ARGUMENT;
    }
    }

    EBPF_RETURN_RESULT(result);
}

typedef struct _ebpf_program_tail_call_state
{
    const ebpf_program_t* next_program;
    uint32_t count;
} ebpf_program_tail_call_state_t;

_Must_inspect_result_ ebpf_result_t
ebpf_program_set_tail_call(_In_ const ebpf_program_t* next_program)
{
    // High volume call - Skip entry/exit logging.
    ebpf_result_t result;
    ebpf_program_tail_call_state_t* state = NULL;
    result = ebpf_state_load(_ebpf_program_state_index, (uintptr_t*)&state);
    if (result != EBPF_SUCCESS) {
        return result;
    }

    if (state == NULL) {
        return EBPF_INVALID_ARGUMENT;
    }

    if (state->count == MAX_TAIL_CALL_CNT) {
        return EBPF_NO_MORE_TAIL_CALLS;
    }

    state->next_program = next_program;

    return EBPF_SUCCESS;
}

_Must_inspect_result_ ebpf_result_t
ebpf_program_reference_providers(_Inout_ ebpf_program_t* program)
{
    if (!program->info_extension_client || !ebpf_extension_reference_provider_data(program->info_extension_client)) {
        return EBPF_EXTENSION_FAILED_TO_LOAD;
    }
    return EBPF_SUCCESS;
}

void
ebpf_program_dereference_providers(_Inout_ ebpf_program_t* program)
{
    ebpf_extension_dereference_provider_data(program->info_extension_client);
}

void
ebpf_program_invoke(
    _In_ const ebpf_program_t* program,
    _Inout_ void* context,
    _Out_ uint32_t* result,
    _In_ const ebpf_execution_context_state_t* execution_state)
{
    // High volume call - Skip entry/exit logging.
    ebpf_program_tail_call_state_t state = {0};
    const ebpf_program_t* current_program = program;

    bool program_state_stored = false;

    if (!ebpf_state_store(_ebpf_program_state_index, (uintptr_t)&state, execution_state) == EBPF_SUCCESS) {
        *result = 0;
        goto Done;
    }

    program_state_stored = true;

    for (state.count = 0; state.count < MAX_TAIL_CALL_CNT; state.count++) {

        if (current_program->parameters.code_type == EBPF_CODE_JIT ||
            current_program->parameters.code_type == EBPF_CODE_NATIVE) {
            ebpf_program_entry_point_t function_pointer;
            function_pointer = (ebpf_program_entry_point_t)(current_program->code_or_vm.code.code_pointer);
            *result = (function_pointer)(context);
        } else {
#if !defined(CONFIG_BPF_INTERPRETER_DISABLED)
            uint64_t out_value;
            int ret = (uint32_t)(ubpf_exec(current_program->code_or_vm.vm, context, 1024, &out_value));
            if (ret < 0) {
                *result = ret;
            } else {
                *result = (uint32_t)(out_value);
            }
#else
            *result = 0;
#endif
        }

        if (state.count != 0) {
            ebpf_object_release_reference((ebpf_core_object_t*)current_program);
            current_program = NULL;
        }

        if (state.next_program == NULL) {
            break;
        } else {
            current_program = state.next_program;
            state.next_program = NULL;
        }
    }

Done:
    if (program_state_stored) {
        ebpf_assert_success(ebpf_state_store(_ebpf_program_state_index, 0, execution_state));
    }
}

static ebpf_result_t
_ebpf_program_get_helper_function_address(
    _In_ const ebpf_program_t* program, const uint32_t helper_function_id, uint64_t* address)
{
    ebpf_result_t return_value;
    uint64_t* function_address = NULL;
    ebpf_program_data_t* program_data = NULL;
    ebpf_program_data_t* general_program_data = NULL;

    EBPF_LOG_ENTRY();

    bool provider_data_referenced = false;
    bool use_trampoline = false;
    bool found = false;

    if (!program->info_extension_client || !ebpf_extension_reference_provider_data(program->info_extension_client)) {
        EBPF_LOG_MESSAGE_GUID(
            EBPF_TRACELOG_LEVEL_ERROR,
            EBPF_TRACELOG_KEYWORD_PROGRAM,
            "The extension is not loaded for program type",
            program->parameters.program_type);
        return_value = EBPF_EXTENSION_FAILED_TO_LOAD;
        goto Done;
    }
    provider_data_referenced = true;

    program_data = (ebpf_program_data_t*)program->info_extension_provider_data->data;
    general_program_data = (ebpf_program_data_t*)program->general_helper_provider_data->data;

    use_trampoline = program->parameters.code_type == EBPF_CODE_JIT;
    if (use_trampoline && !program->trampoline_table) {
        EBPF_LOG_MESSAGE(
            EBPF_TRACELOG_LEVEL_ERROR,
            EBPF_TRACELOG_KEYWORD_PROGRAM,
            "The trampoline table is not initialized for JIT program");
        return_value = EBPF_INVALID_ARGUMENT;
        goto Done;
    }

    // First check the trampoline table for the helper function.
    if (use_trampoline) {
        return_value = ebpf_get_trampoline_function(program->trampoline_table, helper_function_id, &function_address);
        if (return_value == EBPF_SUCCESS) {
            found = true;
        }
    }

    if (helper_function_id < EBPF_MAX_GENERAL_HELPER_FUNCTION) {
        // Check the general helper function table of the program type.
        if (!found) {
            for (size_t index = 0; index < program_data->program_info->count_of_global_helpers; index++) {
                if (program_data->program_info->global_helper_prototype[index].helper_id == helper_function_id) {
                    function_address =
                        (void*)program_data->global_helper_function_addresses->helper_function_address[index];
                    found = true;
                    break;
                }
            }
        }

        // Check the general helper function table of the general program type.
        if (!found) {
            for (size_t index = 0; index < general_program_data->program_info->count_of_program_type_specific_helpers;
                 index++) {
                if (general_program_data->program_info->program_type_specific_helper_prototype[index].helper_id ==
                    helper_function_id) {
                    function_address = (void*)general_program_data->program_type_specific_helper_function_addresses
                                           ->helper_function_address[index];
                    found = true;
                    break;
                }
            }
        }
    } else {
        // Check the program type specific helper function table of the program type.
        if (!found) {
            for (size_t index = 0; index < program_data->program_info->count_of_program_type_specific_helpers;
                 index++) {
                if (program_data->program_info->program_type_specific_helper_prototype[index].helper_id ==
                    helper_function_id) {
                    function_address = (void*)program_data->program_type_specific_helper_function_addresses
                                           ->helper_function_address[index];
                    found = true;
                    break;
                }
            }
        }
    }

    if (!found) {
        return_value = EBPF_INVALID_ARGUMENT;
        goto Done;
    }

    *address = (uint64_t)function_address;

    return_value = EBPF_SUCCESS;

Done:
    if (provider_data_referenced) {
        ebpf_extension_dereference_provider_data(program->info_extension_client);
    }
    EBPF_RETURN_RESULT(return_value);
}

_Must_inspect_result_ ebpf_result_t
ebpf_program_get_helper_function_addresses(
    _In_ const ebpf_program_t* program, size_t addresses_count, _Out_writes_(addresses_count) uint64_t* addresses)
{
    EBPF_LOG_ENTRY();
    ebpf_result_t result = EBPF_SUCCESS;

    if (program->helper_function_count > addresses_count) {
        result = EBPF_INSUFFICIENT_BUFFER;
        goto Exit;
    }

    for (uint32_t index = 0; index < program->helper_function_count; index++) {
        result =
            _ebpf_program_get_helper_function_address(program, program->helper_function_ids[index], &addresses[index]);
        if (result != EBPF_SUCCESS) {
            break;
        }
    }

Exit:
    EBPF_RETURN_RESULT(result);
}

_Must_inspect_result_ ebpf_result_t
ebpf_program_set_helper_function_ids(
    _Inout_ ebpf_program_t* program,
    const size_t helper_function_count,
    _In_reads_(helper_function_count) const uint32_t* helper_function_ids)
{
    EBPF_LOG_ENTRY();

    ebpf_result_t result = EBPF_SUCCESS;

    if (program->helper_function_ids != NULL) {
        EBPF_LOG_MESSAGE(
            EBPF_TRACELOG_LEVEL_ERROR,
            EBPF_TRACELOG_KEYWORD_PROGRAM,
            "ebpf_program_set_helper_function_ids - helper function IDs already set");
        // Helper function IDs already set.
        result = EBPF_INVALID_ARGUMENT;
        goto Exit;
    }

    if (helper_function_count == 0) {
        goto Exit;
    }

    program->helper_function_count = helper_function_count;
    program->helper_function_ids =
        ebpf_allocate_with_tag(sizeof(uint32_t) * helper_function_count, EBPF_POOL_TAG_PROGRAM);
    if (program->helper_function_ids == NULL) {
        result = EBPF_NO_MEMORY;
        goto Exit;
    }

    for (size_t index = 0; index < helper_function_count; index++) {
        program->helper_function_ids[index] = helper_function_ids[index];
    }

Exit:
    EBPF_RETURN_RESULT(result);
}

_Must_inspect_result_ ebpf_result_t
ebpf_program_get_program_info(_In_ const ebpf_program_t* program, _Outptr_ ebpf_program_info_t** program_info)
{
    EBPF_LOG_ENTRY();
    ebpf_result_t result = EBPF_SUCCESS;
    ebpf_program_data_t* program_data = NULL;
    ebpf_program_data_t* general_helper_program_data = NULL;
    ebpf_program_info_t* local_program_info = NULL;
    uint32_t total_count_of_helpers = 0;
    uint32_t helper_index = 0;
    bool provider_data_referenced = false;

    ebpf_assert(program_info);
    *program_info = NULL;

    if (!program->info_extension_client || !ebpf_extension_reference_provider_data(program->info_extension_client)) {
        EBPF_LOG_MESSAGE_GUID(
            EBPF_TRACELOG_LEVEL_ERROR,
            EBPF_TRACELOG_KEYWORD_PROGRAM,
            "The extension is not loaded for program type",
            program->parameters.program_type);
        result = EBPF_EXTENSION_FAILED_TO_LOAD;
        goto Exit;
    }
    provider_data_referenced = true;
    program_data = (ebpf_program_data_t*)program->info_extension_provider_data->data;

    if (!program->general_helper_provider_data) {
        EBPF_LOG_MESSAGE_GUID(
            EBPF_TRACELOG_LEVEL_ERROR,
            EBPF_TRACELOG_KEYWORD_PROGRAM,
            "General helper provider not loaded",
            program->parameters.program_type);
        result = EBPF_EXTENSION_FAILED_TO_LOAD;
        goto Exit;
    }
    general_helper_program_data = (ebpf_program_data_t*)program->general_helper_provider_data->data;

    total_count_of_helpers = program_data->program_info->count_of_program_type_specific_helpers +
                             general_helper_program_data->program_info->count_of_program_type_specific_helpers;
    if ((total_count_of_helpers < program_data->program_info->count_of_program_type_specific_helpers) ||
        (total_count_of_helpers < general_helper_program_data->program_info->count_of_program_type_specific_helpers)) {
        result = EBPF_ARITHMETIC_OVERFLOW;
        goto Exit;
    }

    // Allocate buffer and make a shallow copy of the program info.
    local_program_info =
        (ebpf_program_info_t*)ebpf_allocate_with_tag(sizeof(ebpf_program_info_t), EBPF_POOL_TAG_PROGRAM);
    if (local_program_info == NULL) {
        result = EBPF_NO_MEMORY;
        goto Exit;
    }
    local_program_info->program_type_descriptor = program_data->program_info->program_type_descriptor;
    local_program_info->count_of_program_type_specific_helpers = total_count_of_helpers;

    if (total_count_of_helpers > 0) {
        // Allocate buffer and make a shallow copy of the combined global and program-type specific helper function
        // prototypes.
        local_program_info->program_type_specific_helper_prototype =
            (ebpf_helper_function_prototype_t*)ebpf_allocate_with_tag(
                total_count_of_helpers * sizeof(ebpf_helper_function_prototype_t), EBPF_POOL_TAG_PROGRAM);
        if (local_program_info->program_type_specific_helper_prototype == NULL) {
            result = EBPF_NO_MEMORY;
            goto Exit;
        }

        for (uint32_t index = 0; index < program_data->program_info->count_of_program_type_specific_helpers; index++) {
            __analysis_assume(helper_index < total_count_of_helpers);
            local_program_info->program_type_specific_helper_prototype[helper_index++] =
                program_data->program_info->program_type_specific_helper_prototype[index];
        }

        for (uint32_t index = 0;
             index < general_helper_program_data->program_info->count_of_program_type_specific_helpers;
             index++) {
            __analysis_assume(helper_index < total_count_of_helpers);
            local_program_info->program_type_specific_helper_prototype[helper_index++] =
                general_helper_program_data->program_info->program_type_specific_helper_prototype[index];
        }
    }

Exit:
    if (result == EBPF_SUCCESS) {
        *program_info = local_program_info;
        local_program_info = NULL;
    } else {
        ebpf_program_free_program_info(local_program_info);
    }

    if (provider_data_referenced) {
        ebpf_extension_dereference_provider_data(program->info_extension_client);
    }

    EBPF_RETURN_RESULT(result);
}

void
ebpf_program_free_program_info(_In_opt_ _Post_invalid_ ebpf_program_info_t* program_info)
{
    if (program_info != NULL) {
        ebpf_free(program_info->program_type_specific_helper_prototype);
        ebpf_free(program_info->global_helper_prototype);
        ebpf_free(program_info);
    }
}

void
ebpf_program_attach_link(_Inout_ ebpf_program_t* program, _Inout_ ebpf_link_t* link)
{
    EBPF_LOG_ENTRY();
    // Acquire "attach" reference on the link object.
    ebpf_object_acquire_reference((ebpf_core_object_t*)link);

    // Insert the link in the attach list.
    ebpf_lock_state_t state;
    state = ebpf_lock_lock(&program->lock);
    ebpf_list_insert_tail(&program->links, &((ebpf_core_object_t*)link)->object_list_entry);
    program->link_count++;
    ebpf_lock_unlock(&program->lock, state);
    EBPF_RETURN_VOID();
}

void
ebpf_program_detach_link(_Inout_ ebpf_program_t* program, _Inout_ ebpf_link_t* link)
{
    EBPF_LOG_ENTRY();
    // Remove the link from the attach list.
    ebpf_lock_state_t state;
    state = ebpf_lock_lock(&program->lock);
    ebpf_list_remove_entry(&((ebpf_core_object_t*)link)->object_list_entry);
    program->link_count--;
    ebpf_lock_unlock(&program->lock, state);

    // Release the "attach" reference.
    ebpf_object_release_reference((ebpf_core_object_t*)link);
    EBPF_RETURN_VOID();
}

_Must_inspect_result_ ebpf_result_t
ebpf_program_get_info(
    _In_ const ebpf_program_t* program,
    _In_reads_(*info_size) const uint8_t* input_buffer,
    _Out_writes_to_(*info_size, *info_size) uint8_t* output_buffer,
    _Inout_ uint16_t* info_size)
{
    EBPF_LOG_ENTRY();
    const struct bpf_prog_info* input_info = (const struct bpf_prog_info*)input_buffer;
    struct bpf_prog_info* output_info = (struct bpf_prog_info*)output_buffer;
    if (*info_size < sizeof(*output_info)) {
        EBPF_RETURN_RESULT(EBPF_INSUFFICIENT_BUFFER);
    }

    ebpf_result_t result = EBPF_SUCCESS;
    ebpf_id_t* map_ids = (ebpf_id_t*)input_info->map_ids;
    if ((input_info->map_ids != 0) && (input_info->nr_map_ids > 0) && (program->count_of_maps > 0)) {
        // Fill in map ids before we overwrite the info buffer.
        uint32_t max_nr_map_ids = input_info->nr_map_ids;
        size_t length = max_nr_map_ids * sizeof(ebpf_id_t);

        __try {
            ebpf_probe_for_write(map_ids, length, sizeof(ebpf_id_t));

            for (uint32_t i = 0; i < program->count_of_maps; i++) {
                if (i == max_nr_map_ids) {
                    // No more space left.
                    EBPF_RETURN_RESULT(EBPF_INVALID_POINTER);
                } else {
                    ebpf_map_t* map = program->maps[i];
                    map_ids[i] = ebpf_map_get_id(map);
                }
            }
        } __except (EXCEPTION_EXECUTE_HANDLER) {
            EBPF_RETURN_RESULT(EBPF_INVALID_POINTER);
        }
    }

    memset(output_info, 0, sizeof(*output_info));
    output_info->id = program->object.id;
    strncpy_s(
        output_info->name,
        sizeof(output_info->name),
        (char*)program->parameters.program_name.value,
        program->parameters.program_name.length);
    output_info->nr_map_ids = program->count_of_maps;
    output_info->map_ids = (uintptr_t)map_ids;
    output_info->type = _ebpf_program_get_bpf_prog_type(program);
    output_info->type_uuid = ebpf_program_type_uuid(program);
    output_info->attach_type_uuid = ebpf_expected_attach_type(program);
    output_info->pinned_path_count = program->object.pinned_path_count;
    output_info->link_count = program->link_count;

    *info_size = sizeof(*output_info);
    EBPF_RETURN_RESULT(result);
}

_Must_inspect_result_ ebpf_result_t
ebpf_program_create_and_initialize(
    _In_ const ebpf_program_parameters_t* parameters, _Out_ ebpf_handle_t* program_handle)
{
    ebpf_result_t retval;
    ebpf_program_t* program = NULL;

    retval = ebpf_program_create(&program);
    if (retval != EBPF_SUCCESS) {
        goto Done;
    }

    retval = ebpf_program_initialize(program, parameters);
    if (retval != EBPF_SUCCESS) {
        goto Done;
    }

    retval = ebpf_handle_create(program_handle, (ebpf_base_object_t*)program);
    if (retval != EBPF_SUCCESS) {
        goto Done;
    }

Done:
    ebpf_object_release_reference((ebpf_core_object_t*)program);
    return retval;
}

typedef struct _ebpf_helper_id_to_index
{
    uint32_t helper_id;

    uint32_t index;
} ebpf_helper_id_to_index_t;

int
_ebpf_helper_id_to_index_compare(const void* lhs, const void* rhs)
{
    const ebpf_helper_id_to_index_t* left = (const ebpf_helper_id_to_index_t*)lhs;
    const ebpf_helper_id_to_index_t* right = (const ebpf_helper_id_to_index_t*)rhs;
    return (left->helper_id < right->helper_id) ? -1 : (left->helper_id > right->helper_id) ? 1 : 0;
}

/**
 * @brief Compute the hash of the program info and compare it with the hash stored in the program. If the hash does not
 * match then the program was verified against the wrong program info. If the hash is not present then store the hash
 * in the program so it can be compared when the program information provider reattaches.
 *
 * Notes on why this works:
 * 1) The user application creates an ebpf_program_t object and sets the program type.
 * 2) During initialization, the program binds to the program information provider.
 * 3) During the attach callback, the program information is hashed and stored.
 * 4) The verifier then queries the program information from the ebpf_program_t object and uses it to verify the program
 * safety.
 * 5) If the program information provider is reattached, the program information is hashed and compared with the
 * hash stored in the program and the program is rejected if the hash does not match. This ensures that the program
 * information the verifier uses to verify the program safety is the same as the program information the program uses to
 * execute.
 *
 * @param[in] program Program to validate.
 * @param[in] program_info Program info to validate against.
 * @return EBPF_SUCCESS the program info hash matches.
 * @return EBPF_INVALID_ARGUMENT the program info hash does not match.
 */
static ebpf_result_t
_ebpf_program_initialize_or_verify_program_info_hash(_Inout_ ebpf_program_t* program)
{
    EBPF_LOG_ENTRY();
    ebpf_result_t result;
    ebpf_cryptographic_hash_t* cryptographic_hash = NULL;
    ebpf_helper_id_to_index_t* helper_id_to_index = NULL;
    ebpf_program_info_t* program_info = NULL;

    result = ebpf_program_get_program_info(program, &program_info);
    if (result != EBPF_SUCCESS) {
        goto Exit;
    }

    helper_id_to_index = (ebpf_helper_id_to_index_t*)ebpf_allocate_with_tag(
        program_info->count_of_program_type_specific_helpers * sizeof(ebpf_helper_id_to_index_t),
        EBPF_POOL_TAG_PROGRAM);
    if (helper_id_to_index == NULL) {
        result = EBPF_NO_MEMORY;
        goto Exit;
    }

    for (uint32_t index = 0; index < program_info->count_of_program_type_specific_helpers; index++) {
        helper_id_to_index[index].helper_id = program_info->program_type_specific_helper_prototype[index].helper_id;
        helper_id_to_index[index].index = index;
    }

    // Sort helper_id_to_index by helper_id.
    qsort(
        helper_id_to_index,
        program_info->count_of_program_type_specific_helpers,
        sizeof(ebpf_helper_id_to_index_t),
        _ebpf_helper_id_to_index_compare);

    result = ebpf_cryptographic_hash_create(
        (const wchar_t*)program->parameters.program_info_hash_type.value, &cryptographic_hash);
    if (result != EBPF_SUCCESS) {
        goto Exit;
    }

    // Hash is performed over the following fields:
    // 1. Program type name.
    // 2. Context descriptor.
    // 3. Program type.
    // 4. BPF program type.
    // 5. Is_privileged flag.
    // 6. Count of helpers.
    // 7. For each program type specific helper (in helper id order).
    //   a. Helper id.
    //   b. Helper name.
    //   c. Helper return type.
    //   d. Helper argument types.

    // Note:
    // Order and fields being hashed is important. The order and fields being hashed must match the order and fields
    // being hashed in bpf2c. If new fields are added to the program info, then the hash must be updated to include the
    // new fields, both here and in bpf2c.

    result = EBPF_CRYPTOGRAPHIC_HASH_APPEND_STR(cryptographic_hash, program_info->program_type_descriptor.name);
    if (result != EBPF_SUCCESS) {
        goto Exit;
    }

    result = EBPF_CRYPTOGRAPHIC_HASH_APPEND_VALUE(
        cryptographic_hash, *program_info->program_type_descriptor.context_descriptor);
    if (result != EBPF_SUCCESS) {
        goto Exit;
    }

    result =
        EBPF_CRYPTOGRAPHIC_HASH_APPEND_VALUE(cryptographic_hash, program_info->program_type_descriptor.program_type);
    if (result != EBPF_SUCCESS) {
        goto Exit;
    }

    result =
        EBPF_CRYPTOGRAPHIC_HASH_APPEND_VALUE(cryptographic_hash, program_info->program_type_descriptor.bpf_prog_type);
    if (result != EBPF_SUCCESS) {
        goto Exit;
    }

    result =
        EBPF_CRYPTOGRAPHIC_HASH_APPEND_VALUE(cryptographic_hash, program_info->program_type_descriptor.is_privileged);
    if (result != EBPF_SUCCESS) {
        goto Exit;
    }

    result =
        EBPF_CRYPTOGRAPHIC_HASH_APPEND_VALUE(cryptographic_hash, program_info->count_of_program_type_specific_helpers);
    if (result != EBPF_SUCCESS) {
        goto Exit;
    }

    for (uint32_t i = 0; i < program_info->count_of_program_type_specific_helpers; i++) {
        uint32_t index = helper_id_to_index[i].index;
        result = EBPF_CRYPTOGRAPHIC_HASH_APPEND_VALUE(
            cryptographic_hash, program_info->program_type_specific_helper_prototype[index].helper_id);
        if (result != EBPF_SUCCESS) {
            goto Exit;
        }

        result = EBPF_CRYPTOGRAPHIC_HASH_APPEND_STR(
            cryptographic_hash, program_info->program_type_specific_helper_prototype[index].name);
        if (result != EBPF_SUCCESS) {
            goto Exit;
        }

        result = EBPF_CRYPTOGRAPHIC_HASH_APPEND_VALUE(
            cryptographic_hash, program_info->program_type_specific_helper_prototype[index].return_type);
        if (result != EBPF_SUCCESS) {
            goto Exit;
        }

        for (uint32_t j = 0; j < EBPF_COUNT_OF(program_info->program_type_specific_helper_prototype[index].arguments);
             j++) {
            result = EBPF_CRYPTOGRAPHIC_HASH_APPEND_VALUE(
                cryptographic_hash, program_info->program_type_specific_helper_prototype[index].arguments[j]);
            if (result != EBPF_SUCCESS) {
                goto Exit;
            }
        }
    }

    uint8_t hash[EBPF_MAX_HASH_SIZE];
    size_t hash_length = EBPF_MAX_HASH_SIZE;
    size_t output_hash_length = 0;
    result = ebpf_cryptographic_hash_get_hash(cryptographic_hash, hash, hash_length, &output_hash_length);
    if (result != EBPF_SUCCESS) {
        goto Exit;
    }

    if (program->parameters.program_info_hash_length == 0) {
        // This is the first time the program info hash is being computed.
        uint8_t* new_hash = ebpf_allocate(output_hash_length);
        if (new_hash == NULL) {
            result = EBPF_NO_MEMORY;
            goto Exit;
        }
        program->parameters.program_info_hash = new_hash;
        program->parameters.program_info_hash_length = output_hash_length;
        memcpy((uint8_t*)program->parameters.program_info_hash, hash, output_hash_length);
    } else {
        if (output_hash_length != program->parameters.program_info_hash_length) {
            result = EBPF_INVALID_ARGUMENT;
            goto Exit;
        }

        if (memcmp(hash, program->parameters.program_info_hash, output_hash_length) != 0) {
            result = EBPF_INVALID_ARGUMENT;
            goto Exit;
        }
    }

    result = EBPF_SUCCESS;

Exit:
    ebpf_free(helper_id_to_index);
    ebpf_cryptographic_hash_destroy(cryptographic_hash);
    ebpf_program_free_program_info((ebpf_program_info_t*)program_info);

    EBPF_RETURN_RESULT(result);
}

typedef struct _ebpf_program_test_run_context
{
    const ebpf_program_t* program;
    ebpf_program_data_t* program_data;
    void* context;
    ebpf_program_test_run_options_t* options;
    uint8_t required_irql;
    bool canceled;
    void* async_context;
    void* completion_context;
    ebpf_program_test_run_complete_callback_t completion_callback;
} ebpf_program_test_run_context_t;

static void
_ebpf_program_test_run_work_item(_Inout_opt_ void* work_item_context)
{
    _Analysis_assume_(work_item_context != NULL);

    ebpf_program_test_run_context_t* context = (ebpf_program_test_run_context_t*)work_item_context;
    ebpf_program_test_run_options_t* options = context->options;
    uint64_t end_time;
    // Elapsed time is computed while the program is executing, excluding time spent when yielding the CPU.
    uint64_t cumulative_time = 0;
    ebpf_result_t result;
    uint32_t return_value = 0;
    uint8_t old_irql = 0;
    uintptr_t old_thread_affinity;
    size_t batch_size = options->batch_size ? options->batch_size : 1024;
    ebpf_execution_context_state_t execution_context_state = {0};
    ebpf_epoch_state_t* epoch_state = NULL;
    bool irql_raised = false;
    bool thread_affinity_set = false;

    result = ebpf_set_current_thread_affinity((uintptr_t)1 << options->cpu, &old_thread_affinity);
    if (result != EBPF_SUCCESS) {
        goto Done;
    }
    thread_affinity_set = true;

    old_irql = ebpf_raise_irql(context->required_irql);
    irql_raised = true;

    epoch_state = ebpf_epoch_enter();

    ebpf_get_execution_context_state(&execution_context_state);

    uint64_t start_time = ebpf_query_time_since_boot(false);
    for (size_t i = 0; i < options->repeat_count; i++) {
        if (context->canceled) {
            result = EBPF_CANCELED;
            break;
        }
        // Start a new epoch every batch_size iterations.
        if ((i % batch_size == (batch_size - 1))) {
            ebpf_epoch_exit(epoch_state);
            epoch_state = ebpf_epoch_enter();
        }
        ebpf_program_invoke(context->program, context->context, &return_value, &execution_context_state);
        if (ebpf_should_yield_processor()) {
            // Compute the elapsed time since the last yield.
            end_time = ebpf_query_time_since_boot(false);

            // Add the elapsed time to the cumulative time.
            cumulative_time += end_time - start_time;

            // Yield the CPU.
            ebpf_lower_irql(old_irql);

            // Reacquire the CPU.
            old_irql = ebpf_raise_irql(context->required_irql);

            // Reset the start time.
            start_time = ebpf_query_time_since_boot(false);
        }
    }
    end_time = ebpf_query_time_since_boot(false);

    cumulative_time += end_time - start_time;

    options->duration = cumulative_time * EBPF_NS_PER_FILETIME;
    options->duration /= options->repeat_count;
    options->return_value = return_value;

Done:
    if (epoch_state) {
        ebpf_epoch_exit(epoch_state);
    }

    if (irql_raised) {
        ebpf_lower_irql(old_irql);
    }

    if (thread_affinity_set) {
        ebpf_restore_current_thread_affinity(old_thread_affinity);
    }

    if (context->program_data && context->program_data->context_destroy != NULL && context->context != NULL) {
        context->program_data->context_destroy(
            context->context,
            options->data_out,
            &options->data_size_out,
            options->context_out,
            &options->context_size_out);
    }
    context->completion_callback(
        result, context->program, context->options, context->completion_context, context->async_context);
    ebpf_extension_dereference_provider_data(context->program->info_extension_client);
}

static void
_ebpf_program_test_run_cancel(_Inout_opt_ void* context)
{
    _Analysis_assume_(context != NULL);
    ebpf_program_test_run_context_t* test_run_context = (ebpf_program_test_run_context_t*)context;
    test_run_context->canceled = true;
}

_Must_inspect_result_ ebpf_result_t
ebpf_program_execute_test_run(
    _In_ const ebpf_program_t* program,
    _Inout_ ebpf_program_test_run_options_t* options,
    _In_ void* async_context,
    _In_ void* completion_context,
    _In_ ebpf_program_test_run_complete_callback_t callback)
{
    EBPF_LOG_ENTRY();

    ebpf_result_t return_value = EBPF_SUCCESS;
    ebpf_program_test_run_context_t* test_run_context = NULL;
    void* context = NULL;
    ebpf_preemptible_work_item_t* work_item = NULL;
    ebpf_program_data_t* program_data = NULL;
    bool provider_data_referenced = false;

    // Prevent the provider from detaching while the program is running.
    if (!program->info_extension_client || !ebpf_extension_reference_provider_data(program->info_extension_client)) {
        EBPF_LOG_MESSAGE_GUID(
            EBPF_TRACELOG_LEVEL_ERROR,
            EBPF_TRACELOG_KEYWORD_PROGRAM,
            "The extension is not loaded for program type",
            program->parameters.program_type);
        return_value = EBPF_INVALID_ARGUMENT;
        goto Exit;
    }
    provider_data_referenced = true;

    program_data = (ebpf_program_data_t*)program->info_extension_provider_data->data;

    if (program_data->context_create == NULL || program_data->context_destroy == NULL) {
        return_value = EBPF_INVALID_ARGUMENT;
        goto Exit;
    }

    // Convert the input buffer to a program type specific context structure.
    return_value = program_data->context_create(
        options->data_in, options->data_size_in, options->context_in, options->context_size_in, &context);
    if (return_value != 0) {
        return_value = EBPF_INVALID_ARGUMENT;
        goto Exit;
    }

    test_run_context = (ebpf_program_test_run_context_t*)ebpf_allocate_with_tag(
        sizeof(ebpf_program_test_run_context_t), EBPF_POOL_TAG_PROGRAM);
    if (test_run_context == NULL) {
        return_value = EBPF_NO_MEMORY;
        goto Exit;
    }

    test_run_context->program = program;
    test_run_context->program_data = program_data;
    test_run_context->required_irql = program_data->required_irql;
    test_run_context->context = context;
    test_run_context->options = options;
    test_run_context->async_context = async_context;
    test_run_context->completion_context = completion_context;
    test_run_context->completion_callback = callback;

    // Queue the work item so that it can be executed on the target CPU and at the target dispatch level.
    // The work item will signal the completion event when it is done.
    return_value = ebpf_allocate_preemptible_work_item(&work_item, _ebpf_program_test_run_work_item, test_run_context);
    if (return_value != EBPF_SUCCESS) {
        goto Exit;
    }

    ebpf_assert_success(ebpf_async_set_cancel_callback(async_context, test_run_context, _ebpf_program_test_run_cancel));

    // ebpf_queue_preemptible_work_item() will free both the work item and the context when it is done.
    ebpf_queue_preemptible_work_item(work_item);

    // This thread no longer owns the test run context.
    test_run_context = NULL;
    // This thread no longer owns the reference to the provider data.
    provider_data_referenced = false;
    // This thread no longer owns the BPF context.
    context = NULL;
    return_value = EBPF_PENDING;

Exit:
    if (program_data && program_data->context_destroy != NULL && context != NULL) {
        program_data->context_destroy(
            context, options->data_out, &options->data_size_out, options->context_out, &options->context_size_out);
    }
    ebpf_free(test_run_context);

    if (provider_data_referenced) {
        ebpf_extension_dereference_provider_data(program->info_extension_client);
    }
    EBPF_RETURN_RESULT(return_value);
}

_Must_inspect_result_ ebpf_result_t
ebpf_program_register_for_helper_changes(
    _Inout_ ebpf_program_t* program,
    _In_ ebpf_helper_function_addresses_changed_callback_t callback,
    _In_opt_ void* context)
{
    if (program->helper_function_addresses_changed_callback != NULL) {
        return EBPF_INVALID_ARGUMENT;
    }

    program->helper_function_addresses_changed_callback = callback;
    program->helper_function_addresses_changed_context = context;
    return EBPF_SUCCESS;
}

_Must_inspect_result_ ebpf_result_t
ebpf_program_get_program_file_name(_In_ const ebpf_program_t* program, _Out_ ebpf_utf8_string_t* file_name)
{
    ebpf_lock_state_t state = ebpf_lock_lock((ebpf_lock_t*)&program->lock);
    ebpf_result_t return_value = ebpf_duplicate_utf8_string(file_name, &program->parameters.file_name);
    ebpf_lock_unlock((ebpf_lock_t*)&program->lock, state);
    return return_value;
}

_Must_inspect_result_ ebpf_result_t
ebpf_program_get_program_section_name(_In_ const ebpf_program_t* program, _Out_ ebpf_utf8_string_t* section_name)
{
    ebpf_lock_state_t state = ebpf_lock_lock((ebpf_lock_t*)&program->lock);
    ebpf_result_t return_value = ebpf_duplicate_utf8_string(section_name, &program->parameters.section_name);
    ebpf_lock_unlock((ebpf_lock_t*)&program->lock, state);
    return return_value;
}

ebpf_code_type_t
ebpf_program_get_code_type(_In_ const ebpf_program_t* program)
{
    ebpf_lock_state_t state = ebpf_lock_lock((ebpf_lock_t*)&program->lock);
    ebpf_code_type_t code_type = program->parameters.code_type;
    ebpf_lock_unlock((ebpf_lock_t*)&program->lock, state);
    return code_type;
}<|MERGE_RESOLUTION|>--- conflicted
+++ resolved
@@ -556,13 +556,9 @@
     ebpf_free(local_program_name.value);
     ebpf_free(local_section_name.value);
     ebpf_free(local_file_name.value);
-<<<<<<< HEAD
-    ebpf_free(local_hash_type_name.value);
-=======
     if (lock_held) {
         ebpf_lock_unlock(&program->lock, state);
     }
->>>>>>> 675890b1
     EBPF_RETURN_RESULT(return_value);
 }
 
