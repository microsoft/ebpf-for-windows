--- conflicted
+++ resolved
@@ -53,7 +53,6 @@
 } ebpf_program_t;
 
 static void
-<<<<<<< HEAD
 _ebpf_program_detach_links(_Inout_ ebpf_program_t* program)
 {
     while (!ebpf_list_is_empty(&program->links)) {
@@ -62,11 +61,7 @@
     }
 }
 
-static void
-_ebpf_program_program_information_provider_changed(
-=======
 _ebpf_program_program_info_provider_changed(
->>>>>>> 4bebd3aa
     _In_ void* client_binding_context,
     _In_ const void* provider_binding_context,
     _In_opt_ const ebpf_extension_data_t* provider_data)
@@ -150,15 +145,10 @@
     ebpf_program_t* program = (ebpf_program_t*)context;
     size_t index;
 
-<<<<<<< HEAD
     ebpf_lock_destroy(&program->links_lock);
 
-    ebpf_extension_unload(program->global_helper_extension_client);
-    ebpf_extension_unload(program->program_information_client);
-=======
     ebpf_extension_unload(program->general_helper_extension_client);
     ebpf_extension_unload(program->program_info_client);
->>>>>>> 4bebd3aa
 
     switch (program->parameters.code_type) {
     case EBPF_CODE_NATIVE:
@@ -517,27 +507,6 @@
     }
     program_data = (ebpf_program_data_t*)program->program_info_provider_data->data;
 
-<<<<<<< HEAD
-    return EBPF_SUCCESS;
-}
-
-void
-ebpf_program_add_link_to_list(_Inout_ ebpf_program_t* program, _Inout_ ebpf_link_t* link)
-{
-    ebpf_lock_state_t state;
-    state = ebpf_lock_lock(&program->links_lock);
-    ebpf_link_insert_to_attach_list(&program->links, link);
-    ebpf_lock_unlock(&program->links_lock, state);
-}
-
-void
-ebpf_program_remove_link_from_list(_Inout_ ebpf_program_t* program, _Inout_ ebpf_link_t* link)
-{
-    ebpf_lock_state_t state;
-    state = ebpf_lock_lock(&program->links_lock);
-    ebpf_link_remove_from_attach_list(link);
-    ebpf_lock_unlock(&program->links_lock, state);
-=======
     if (!program->general_helper_provider_data) {
         result = EBPF_EXTENSION_FAILED_TO_LOAD;
         goto Exit;
@@ -601,5 +570,22 @@
         ebpf_free(program_info->helper_prototype);
         ebpf_free(program_info);
     }
->>>>>>> 4bebd3aa
+}
+
+void
+ebpf_program_add_link_to_list(_Inout_ ebpf_program_t* program, _Inout_ ebpf_link_t* link)
+{
+    ebpf_lock_state_t state;
+    state = ebpf_lock_lock(&program->links_lock);
+    ebpf_link_insert_to_attach_list(&program->links, link);
+    ebpf_lock_unlock(&program->links_lock, state);
+}
+
+void
+ebpf_program_remove_link_from_list(_Inout_ ebpf_program_t* program, _Inout_ ebpf_link_t* link)
+{
+    ebpf_lock_state_t state;
+    state = ebpf_lock_lock(&program->links_lock);
+    ebpf_link_remove_from_attach_list(link);
+    ebpf_lock_unlock(&program->links_lock, state);
 }