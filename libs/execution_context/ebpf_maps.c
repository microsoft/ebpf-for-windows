--- conflicted
+++ resolved
@@ -29,59 +29,6 @@
     ebpf_result_t (*next_key)(_In_ ebpf_core_map_t* map, _In_ const uint8_t* previous_key, _Out_ uint8_t* next_key);
 } ebpf_map_function_table_t;
 
-<<<<<<< HEAD
-extern ebpf_map_function_table_t ebpf_map_function_tables[BPF_MAP_TYPE_ARRAY + 1];
-
-ebpf_result_t
-ebpf_map_create(
-    _In_ const ebpf_utf8_string_t* map_name,
-    _In_ const ebpf_map_definition_t* ebpf_map_definition,
-    _Outptr_ ebpf_map_t** ebpf_map)
-{
-    ebpf_map_t* local_map = NULL;
-    size_t type = ebpf_map_definition->type;
-    ebpf_result_t result = EBPF_SUCCESS;
-
-    if (ebpf_map_definition->type > BPF_MAP_TYPE_ARRAY) {
-        result = EBPF_INVALID_ARGUMENT;
-        goto Exit;
-    }
-
-    if (!ebpf_map_function_tables[type].create_map) {
-        result = EBPF_OPERATION_NOT_SUPPORTED;
-        goto Exit;
-    }
-
-    local_map = ebpf_map_function_tables[type].create_map(ebpf_map_definition);
-    if (!local_map) {
-        result = EBPF_NO_MEMORY;
-        goto Exit;
-    }
-
-    result = ebpf_duplicate_utf8_string(&local_map->name, map_name);
-    if (result != EBPF_SUCCESS) {
-        goto Exit;
-    }
-
-    ebpf_object_initialize(
-        &local_map->object,
-        EBPF_OBJECT_MAP,
-        (ebpf_free_object_t)ebpf_map_function_tables[local_map->ebpf_map_definition.type].delete_map);
-
-    *ebpf_map = local_map;
-
-Exit:
-    if (result != EBPF_SUCCESS) {
-        if (local_map) {
-            ebpf_free(local_map->name.value);
-            ebpf_free(local_map);
-        }
-    }
-    return result;
-}
-
-=======
->>>>>>> 8f46b402
 const ebpf_map_definition_t*
 ebpf_map_get_definition(_In_ const ebpf_map_t* map)
 {
@@ -473,20 +420,35 @@
 };
 
 ebpf_result_t
-ebpf_map_create(_In_ const ebpf_map_definition_t* ebpf_map_definition, _Outptr_ ebpf_map_t** ebpf_map)
+ebpf_map_create(
+    _In_ const ebpf_utf8_string_t* map_name,
+    _In_ const ebpf_map_definition_t* ebpf_map_definition,
+    _Outptr_ ebpf_map_t** ebpf_map)
 {
     ebpf_map_t* local_map = NULL;
     size_t type = ebpf_map_definition->type;
-
-    if (ebpf_map_definition->type >= EBPF_COUNT_OF(ebpf_map_function_tables))
-        return EBPF_INVALID_ARGUMENT;
-
-    if (!ebpf_map_function_tables[type].create_map)
-        return EBPF_OPERATION_NOT_SUPPORTED;
+    ebpf_result_t result = EBPF_SUCCESS;
+
+    if (ebpf_map_definition->type >= EBPF_COUNT_OF(ebpf_map_function_tables)) {
+        result = EBPF_INVALID_ARGUMENT;
+        goto Exit;
+    }
+
+    if (!ebpf_map_function_tables[type].create_map) {
+        result = EBPF_OPERATION_NOT_SUPPORTED;
+        goto Exit;
+    }
 
     local_map = ebpf_map_function_tables[type].create_map(ebpf_map_definition);
-    if (!local_map)
-        return EBPF_NO_MEMORY;
+    if (!local_map) {
+        result = EBPF_NO_MEMORY;
+        goto Exit;
+    }
+
+    result = ebpf_duplicate_utf8_string(&local_map->name, map_name);
+    if (result != EBPF_SUCCESS) {
+        goto Exit;
+    }
 
     ebpf_object_initialize(
         &local_map->object,
@@ -495,7 +457,14 @@
 
     *ebpf_map = local_map;
 
-    return EBPF_SUCCESS;
+Exit:
+    if (result != EBPF_SUCCESS) {
+        if (local_map) {
+            ebpf_free(local_map->name.value);
+            ebpf_free(local_map);
+        }
+    }
+    return result;
 }
 
 uint8_t*
