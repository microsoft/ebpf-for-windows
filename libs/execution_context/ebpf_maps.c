// Copyright (c) Microsoft Corporation
// SPDX-License-Identifier: MIT

#include "ebpf_async.h"
#include "ebpf_bitmap.h"
#include "ebpf_epoch.h"
#include "ebpf_handle.h"
#include "ebpf_maps.h"
#include "ebpf_object.h"
#include "ebpf_program.h"
#include "ebpf_ring_buffer.h"

typedef struct _ebpf_core_map
{
    ebpf_core_object_t object;
    ebpf_utf8_string_t name;
    ebpf_map_definition_in_memory_t ebpf_map_definition;
    uint32_t original_value_size;
    uint8_t* data;
} ebpf_core_map_t;

typedef struct _ebpf_core_object_map
{
    ebpf_core_map_t core_map;
    ebpf_lock_t lock;
    struct _ebpf_core_map* inner_map_template;
    bool is_program_type_set;
    ebpf_program_type_t program_type;
} ebpf_core_object_map_t;

// Generations:
// 0: Uninitialized.
// 1 to 2^64-2: Valid generations.
// 2^64-1: Invalid generation (being deleted).

#define EBPF_LRU_INITIAL_GENERATION 1
#define EBPF_LRU_INVALID_GENERATION 0xFFFFFFFFFFFFFFFF

// Define the granularity at which the LRU list is updated.
#define EBPF_LRU_GENERATION_COUNT 10

/**
 * @brief Each LRU entry tracks a key for an entry stored in a LRU map. The entry is stored in one of two lists: hot or
 * cold. The hot list is for items that have been accessed in the current generation, where a generation is defined as a
 * period of time during which max_entries/EBPF_LRU_GENERATION_COUNT elements have been accessed in the map. The cold
 * list is for items that have not been accessed in the current generation. When the hot list reaches
 * max_entries/EBPF_LRU_GENERATION_COUNT, the hot list is merged into the cold list, a new generation is started, and
 * the hot list is cleared.  When space is needed in the map, the cold list is trimmed to make room for new entries. The
 * cold list is trimmed by removing the oldest entries in the list, which are part of the oldest generation. The benefit
 * is that the lock only needs to be acquired when moving items between generations, and not on every access.
 */
typedef struct _ebpf_lru_entry
{
    ebpf_list_entry_t list_entry; //< List entry for the hot or cold list.
    size_t generation;            //< Generation in which the key was last accessed.
    uint8_t key[1];               //< Variable length key. The actual size is determined by the map definition.
} ebpf_lru_entry_t;

typedef struct _ebpf_core_lru_map
{
    ebpf_core_map_t core_map;   //< Core map structure.
    ebpf_list_entry_t hot_list; //< List of ebpf_lru_entry_t containing keys accessed in the current generation.
    ebpf_list_entry_t
        cold_list; //< List of ebpf_lru_entry_t containing keys accessed in previous generations, sorted by generation.
    ebpf_lock_t lock;          //< Lock to protect access to the hot, cold lists, current generation, and hot list size.
    size_t current_generation; //< Current generation. Updated when the hot list is merged into the cold list.
    size_t hot_list_size;      //< Current size of the hot list.
    size_t hot_list_limit;     //< Maximum size of the hot list.
} ebpf_core_lru_map_t;

/**
 * @brief Operation being performed on the LRU maps key history.
 *
 */
typedef enum _ebpf_lru_key_operation
{
    EBPF_LRU_KEY_OPERATION_INSERT, //< Insert an uninitialized key into the LRU map key history and initialize it.
    EBPF_LRU_KEY_OPERATION_UPDATE, //< Update an existing key in the LRU map key history.
    EBPF_LRU_KEY_OPERATION_DELETE  //< Delete an existing key from the LRU map key history.
} ebpf_lru_key_operation_t;

/**
 * @brief LRU keys follow a lifecycle of being uninitialized, hot, cold, and deleted. The state of the key is used to
 * determine how to update the LRU map key history. Given that the keys are not directly controlled, the state of the
 * key can transition to the deleted state at any point. Excluding transitions to the deleted state, the state
 * transitions are as follows: Uninitialized -> Hot -> Cold -> Hot -> Cold -> ... -> Deleted.
 */
typedef enum _ebpf_lru_key_state
{
    EBPF_LRU_KEY_UNINITIALIZED, //< Key is uninitialized. It has been inserted into the LRU map, but the key history has
                                //< not been updated yet.
    EBPF_LRU_KEY_COLD,          //< Key is cold. It has not been accessed in the current generation.
    EBPF_LRU_KEY_HOT,           //< Key is hot. It has been accessed in the current generation.
    EBPF_LRU_KEY_DELETED //< The key and value have been deleted from the LRU map. The backing store for this memory
                         // will be freed when the current epoch is retired.
} ebpf_lru_key_state_t;

typedef struct _ebpf_core_lpm_map
{
    ebpf_core_map_t core_map;
    uint32_t max_prefix;
    // Bitmap of prefix lengths inserted into the map.
    uint8_t data[1];
} ebpf_core_lpm_map_t;

typedef struct _ebpf_core_ring_buffer_map
{
    ebpf_core_map_t core_map;
    ebpf_lock_t lock;
    // Flag that is set the first time an async operation is queued to the map.
    // This flag only transitions from off -> on. When this flag is set,
    // updates to the map acquire the lock and check the async_contexts list.
    // Note that queueing an async operation thus causes a perf degradation
    // for all subsequent updates, so should only be allowed to admin.
    bool async_contexts_trip_wire;
    ebpf_list_entry_t async_contexts;
} ebpf_core_ring_buffer_map_t;

typedef struct _ebpf_core_ring_buffer_map_async_query_context
{
    ebpf_list_entry_t entry;
    ebpf_core_ring_buffer_map_t* ring_buffer_map;
    ebpf_ring_buffer_map_async_query_result_t* async_query_result;
    void* async_context;
} ebpf_core_ring_buffer_map_async_query_context_t;

/**
 * Core map structure for BPF_MAP_TYPE_QUEUE and BPF_MAP_TYPE_STACK
 * ebpf_core_circular_map_t stores an array of uint8_t* pointers. Each pointer
 * stores a version of a value that has been pushed to the queue or stack. The
 * structure can't store the map values directly as the caller expects items
 * returned from peek to remain unmodified. If items are stored directly in
 * the array, then a sequence of:
 * 1) push
 * 2) peek
 * 3) pop
 * 4) push
 * can result in aliasing the record, which would result in unexpected behavior.
 */

typedef struct _ebpf_core_circular_map
{
    ebpf_core_map_t core_map;
    ebpf_lock_t lock;
    size_t begin;
    size_t end;
    enum
    {
        EBPF_CORE_QUEUE = 1,
        EBPF_CORE_STACK = 2,
    } type;
    uint8_t* slots[1];
} ebpf_core_circular_map_t;

static size_t
_ebpf_core_circular_map_add(_In_ const ebpf_core_circular_map_t* map, size_t value, int delta)
{
    return (map->core_map.ebpf_map_definition.max_entries + value + (size_t)delta) %
           map->core_map.ebpf_map_definition.max_entries;
}

static uint8_t*
_ebpf_core_circular_map_peek_or_pop(_Inout_ ebpf_core_circular_map_t* map, bool pop)
{
    uint8_t* return_value = NULL;

    if (map->type == EBPF_CORE_QUEUE) {
        // Remove from the beginning.
        return_value = map->slots[map->begin];
        if (return_value == NULL) {
            ebpf_assert(map->begin == map->end);
            goto Done;
        }
        if (pop) {
            map->slots[map->begin] = NULL;
            map->begin = _ebpf_core_circular_map_add(map, map->begin, 1);
        }
    } else {
        // Remove from the end.
        size_t new_end = _ebpf_core_circular_map_add(map, map->end, -1);
        return_value = map->slots[new_end];
        if (return_value == NULL) {
            ebpf_assert(map->begin == map->end);
            goto Done;
        }
        if (pop) {
            map->slots[new_end] = NULL;
            map->end = new_end;
        }
    }
Done:
    return return_value;
}

static ebpf_result_t
_ebpf_core_circular_map_push(_Inout_ ebpf_core_circular_map_t* map, _In_ const uint8_t* data, bool replace)
{
    ebpf_result_t return_value;
    uint8_t* new_data = NULL;
    uint8_t* old_data = NULL;
    new_data = ebpf_epoch_allocate(map->core_map.ebpf_map_definition.value_size);
    if (new_data == NULL) {
        return_value = EBPF_NO_MEMORY;
        goto Done;
    }
    memcpy(new_data, data, map->core_map.ebpf_map_definition.value_size);

    if (map->slots[map->end] != NULL) {
        ebpf_assert(map->begin == map->end);
        if (replace) {
            old_data = map->slots[map->end];
            map->slots[map->end] = NULL;
            map->begin = _ebpf_core_circular_map_add(map, map->begin, 1);
        } else {
            return_value = EBPF_OUT_OF_SPACE;
            goto Done;
        }
    }

    // Insert at the end.
    map->slots[map->end] = new_data;
    new_data = NULL;
    map->end = _ebpf_core_circular_map_add(map, map->end, 1);

    return_value = EBPF_SUCCESS;

Done:
    if (new_data) {
        ebpf_epoch_free(new_data);
    }
    if (old_data) {
        ebpf_epoch_free(old_data);
    }
    return return_value;
}

_Ret_notnull_ static const ebpf_program_type_t*
_get_map_program_type(_In_ const ebpf_core_object_t* object)
{
    const ebpf_core_object_map_t* map = (const ebpf_core_object_map_t*)object;
    return &map->program_type;
}

typedef struct _ebpf_map_metadata_table
{
    ebpf_map_type_t map_type;
    ebpf_result_t (*create_map)(
        _In_ const ebpf_map_definition_in_memory_t* map_definition,
        ebpf_handle_t inner_map_handle,
        _Outptr_ ebpf_core_map_t** map);
    void (*delete_map)(_In_ _Post_invalid_ ebpf_core_map_t* map);
    ebpf_result_t (*associate_program)(_Inout_ ebpf_map_t* map, _In_ const ebpf_program_t* program);
    ebpf_result_t (*find_entry)(
        _Inout_ ebpf_core_map_t* map, _In_opt_ const uint8_t* key, bool delete_on_success, _Outptr_ uint8_t** data);
    ebpf_core_object_t* (*get_object_from_entry)(_Inout_ ebpf_core_map_t* map, _In_ const uint8_t* key);
    ebpf_result_t (*update_entry)(
        _Inout_ ebpf_core_map_t* map, _In_opt_ const uint8_t* key, _In_ const uint8_t* value, ebpf_map_option_t option);
    ebpf_result_t (*update_entry_with_handle)(
        _Inout_ ebpf_core_map_t* map, _In_ const uint8_t* key, uintptr_t value_handle, ebpf_map_option_t option);
    ebpf_result_t (*update_entry_per_cpu)(
        _Inout_ ebpf_core_map_t* map, _In_ const uint8_t* key, _In_ const uint8_t* value, ebpf_map_option_t option);
    ebpf_result_t (*delete_entry)(_Inout_ ebpf_core_map_t* map, _In_ const uint8_t* key);
    ebpf_result_t (*next_key)(_Inout_ ebpf_core_map_t* map, _In_ const uint8_t* previous_key, _Out_ uint8_t* next_key);
    int zero_length_key : 1;
    int zero_length_value : 1;
    int per_cpu : 1;
    int key_history : 1;
} ebpf_map_metadata_table_t;

const ebpf_map_metadata_table_t ebpf_map_metadata_tables[];

const ebpf_map_definition_in_memory_t*
ebpf_map_get_definition(_In_ const ebpf_map_t* map)
{
    return &map->ebpf_map_definition;
}

uint32_t
ebpf_map_get_effective_value_size(_In_ const ebpf_map_t* map)
{
    return map->original_value_size;
}

static ebpf_result_t
_create_array_map_with_map_struct_size(
    size_t map_struct_size, _In_ const ebpf_map_definition_in_memory_t* map_definition, _Outptr_ ebpf_core_map_t** map)
{
    ebpf_result_t retval;
    size_t map_data_size = 0;
    ebpf_core_map_t* local_map = NULL;

    *map = NULL;

    retval = ebpf_safe_size_t_multiply(map_definition->max_entries, map_definition->value_size, &map_data_size);
    if (retval != EBPF_SUCCESS) {
        goto Done;
    }

    size_t full_map_size;
    retval = ebpf_safe_size_t_add(EBPF_PAD_CACHE(map_struct_size), map_data_size, &full_map_size);
    if (retval != EBPF_SUCCESS) {
        goto Done;
    }

    local_map = ebpf_epoch_allocate(full_map_size);
    if (local_map == NULL) {
        retval = EBPF_NO_MEMORY;
        goto Done;
    }
    memset(local_map, 0, full_map_size);

    local_map->ebpf_map_definition = *map_definition;
    local_map->data = ((uint8_t*)local_map) + EBPF_PAD_CACHE(map_struct_size);

    *map = local_map;

Done:
    return retval;
}

static ebpf_result_t
_create_array_map(
    _In_ const ebpf_map_definition_in_memory_t* map_definition,
    ebpf_handle_t inner_map_handle,
    _Outptr_ ebpf_core_map_t** map)
{
    if (inner_map_handle != ebpf_handle_invalid) {
        return EBPF_INVALID_ARGUMENT;
    }
    return _create_array_map_with_map_struct_size(sizeof(ebpf_core_map_t), map_definition, map);
}

static void
_delete_array_map(_In_ _Post_invalid_ ebpf_core_map_t* map)
{
    ebpf_epoch_free(map);
}

static ebpf_result_t
_find_array_map_entry(
    _Inout_ ebpf_core_map_t* map, _In_opt_ const uint8_t* key, bool delete_on_success, _Outptr_ uint8_t** data)
{
    uint32_t key_value;
    if (!map || !key || delete_on_success)
        return EBPF_INVALID_ARGUMENT;

    key_value = *(uint32_t*)key;

    if (key_value >= map->ebpf_map_definition.max_entries)
        return EBPF_INVALID_ARGUMENT;

    *data = &map->data[key_value * map->ebpf_map_definition.value_size];

    return EBPF_SUCCESS;
}

static ebpf_result_t
_update_array_map_entry(
    _Inout_ ebpf_core_map_t* map, _In_opt_ const uint8_t* key, _In_opt_ const uint8_t* data, ebpf_map_option_t option)
{
    uint32_t key_value;

    if (!map || !key || (option == EBPF_NOEXIST))
        return EBPF_INVALID_ARGUMENT;

    key_value = *(uint32_t*)key;

    if (key_value >= map->ebpf_map_definition.max_entries)
        return EBPF_INVALID_ARGUMENT;

    uint8_t* entry = &map->data[*key * map->ebpf_map_definition.value_size];
    if (data) {
        memcpy(entry, data, map->ebpf_map_definition.value_size);
    } else {
        memset(entry, 0, map->ebpf_map_definition.value_size);
    }
    return EBPF_SUCCESS;
}

static ebpf_result_t
_delete_array_map_entry(_Inout_ ebpf_core_map_t* map, _In_ const uint8_t* key)
{
    uint32_t key_value;
    if (!map || !key)
        return EBPF_INVALID_ARGUMENT;

    key_value = *(uint32_t*)key;

    if (key_value >= map->ebpf_map_definition.max_entries)
        return EBPF_INVALID_ARGUMENT;

    uint8_t* entry = &map->data[key_value * map->ebpf_map_definition.value_size];

    memset(entry, 0, map->ebpf_map_definition.value_size);
    return EBPF_SUCCESS;
}

static ebpf_result_t
_next_array_map_key(_In_ const ebpf_core_map_t* map, _In_ const uint8_t* previous_key, _Out_ uint8_t* next_key)
{
    uint32_t key_value;
    if (!map || !next_key)
        return EBPF_INVALID_ARGUMENT;

    if (previous_key) {
        key_value = *(uint32_t*)previous_key;
        key_value++;
    } else
        key_value = 0;

    if (key_value >= map->ebpf_map_definition.max_entries)
        return EBPF_NO_MORE_KEYS;

    *(uint32_t*)next_key = key_value;

    return EBPF_SUCCESS;
}

_Must_inspect_result_ ebpf_result_t
_associate_inner_map(_Inout_ ebpf_core_object_map_t* object_map, ebpf_handle_t inner_map_handle)
{
    ebpf_result_t result = EBPF_SUCCESS;
    ebpf_map_definition_in_memory_t local_map_definition = object_map->core_map.ebpf_map_definition;
    ebpf_core_object_t* inner_map_template_object = NULL;

    if (local_map_definition.type != BPF_MAP_TYPE_ARRAY_OF_MAPS &&
        local_map_definition.type != BPF_MAP_TYPE_HASH_OF_MAPS)
        goto Exit;

    if (inner_map_handle == ebpf_handle_invalid) {
        // Must have a valid inner_map_handle.
        EBPF_LOG_MESSAGE(
            EBPF_TRACELOG_LEVEL_ERROR, EBPF_TRACELOG_KEYWORD_MAP, "Map in map must have a valid inner_map_handle");
        result = EBPF_INVALID_FD;
        goto Exit;
    }

    // Convert value handle to an object pointer.
    result = ebpf_object_reference_by_handle(inner_map_handle, EBPF_OBJECT_MAP, &inner_map_template_object);
    if (result != EBPF_SUCCESS)
        goto Exit;

    object_map->inner_map_template = (ebpf_map_t*)inner_map_template_object;
    object_map->core_map.ebpf_map_definition.inner_map_id = object_map->inner_map_template->object.id;

Exit:
    return result;
}

static void
_delete_object_array_map(_Inout_ _Post_invalid_ ebpf_core_map_t* map, ebpf_object_type_t value_type)
{
    ebpf_core_object_map_t* object_map = EBPF_FROM_FIELD(ebpf_core_object_map_t, core_map, map);

    // Release all entry references.
    for (uint32_t i = 0; i < map->ebpf_map_definition.max_entries; i++) {
        ebpf_id_t id = *(ebpf_id_t*)&map->data[i * map->ebpf_map_definition.value_size];
        if (id) {
            ebpf_assert_success(ebpf_object_dereference_by_id(id, value_type));
        }
    }

    if (object_map->inner_map_template != NULL) {
        ebpf_object_release_reference(&object_map->inner_map_template->object);
    }

    _delete_array_map(map);
}

static ebpf_result_t
_create_object_array_map(
    _Inout_ const ebpf_map_definition_in_memory_t* map_definition,
    ebpf_handle_t inner_map_handle,
    _Outptr_ ebpf_core_map_t** map)
{
    ebpf_core_map_t* local_map = NULL;
    ebpf_result_t result = EBPF_SUCCESS;

    EBPF_LOG_ENTRY();

    *map = NULL;

    if (map_definition->value_size != sizeof(ebpf_id_t)) {
        result = EBPF_INVALID_ARGUMENT;
        goto Exit;
    }

    result = _create_array_map_with_map_struct_size(sizeof(ebpf_core_object_map_t), map_definition, &local_map);
    if (result != EBPF_SUCCESS)
        goto Exit;

    ebpf_core_object_map_t* object_map = EBPF_FROM_FIELD(ebpf_core_object_map_t, core_map, local_map);
    result = _associate_inner_map(object_map, inner_map_handle);
    if (result != EBPF_SUCCESS)
        goto Exit;
    *map = local_map;
    local_map = NULL;

Exit:
    if (local_map != NULL) {
        ebpf_object_type_t value_type =
            (map_definition->type == BPF_MAP_TYPE_PROG_ARRAY) ? EBPF_OBJECT_PROGRAM : EBPF_OBJECT_MAP;
        _delete_object_array_map(local_map, value_type);
        local_map = NULL;
    }
    EBPF_RETURN_RESULT(result);
}

static void
_delete_program_array_map(_In_ _Post_invalid_ ebpf_core_map_t* map)
{
    _delete_object_array_map(map, EBPF_OBJECT_PROGRAM);
}

static void
_delete_map_array_map(_In_ _Post_invalid_ ebpf_core_map_t* map)
{
    _delete_object_array_map(map, EBPF_OBJECT_MAP);
}

static ebpf_result_t
_associate_program_with_prog_array_map(_Inout_ ebpf_core_map_t* map, _In_ const ebpf_program_t* program)
{
    ebpf_assert(map->ebpf_map_definition.type == BPF_MAP_TYPE_PROG_ARRAY);
    ebpf_core_object_map_t* program_array = EBPF_FROM_FIELD(ebpf_core_object_map_t, core_map, map);

    // Validate that the program type is
    // not in conflict with the map's program type.
    const ebpf_program_type_t* program_type = ebpf_program_type_uuid(program);
    ebpf_result_t result = EBPF_SUCCESS;

    ebpf_lock_state_t lock_state = ebpf_lock_lock(&program_array->lock);

    if (!program_array->is_program_type_set) {
        program_array->is_program_type_set = TRUE;
        program_array->program_type = *program_type;
    } else if (memcmp(&program_array->program_type, program_type, sizeof(*program_type)) != 0) {
        result = EBPF_INVALID_FD;
    }

    ebpf_lock_unlock(&program_array->lock, lock_state);

    return result;
}

static bool // Returns true if ok, false if not.
_check_value_type(_In_ const ebpf_core_map_t* outer_map, _In_ const ebpf_core_object_t* value_object)
{
    if (outer_map->ebpf_map_definition.type != BPF_MAP_TYPE_ARRAY_OF_MAPS &&
        outer_map->ebpf_map_definition.type != BPF_MAP_TYPE_HASH_OF_MAPS) {
        return true;
    }

    ebpf_core_object_map_t* object_map = EBPF_FROM_FIELD(ebpf_core_object_map_t, core_map, outer_map);

    ebpf_core_map_t* template = object_map->inner_map_template;
    const ebpf_map_t* value_map = (ebpf_map_t*)value_object;

    bool allowed = (template != NULL) && (value_map->ebpf_map_definition.type == template->ebpf_map_definition.type) &&
                   (value_map->ebpf_map_definition.key_size == template->ebpf_map_definition.key_size) &&
                   (value_map->ebpf_map_definition.value_size == template->ebpf_map_definition.value_size) &&
                   (value_map->ebpf_map_definition.max_entries == template->ebpf_map_definition.max_entries);

    return allowed;
}

// Validate that a value object is appropriate for this map.
// Also set the program type if not yet set.
static _Requires_lock_held_(object_map->lock) ebpf_result_t _validate_map_value_object(
    _Inout_ ebpf_core_object_map_t* object_map,
    ebpf_object_type_t value_type,
    _In_ const ebpf_core_object_t* value_object)
{
    ebpf_result_t result = EBPF_SUCCESS;
    const ebpf_core_map_t* map = &object_map->core_map;

    const ebpf_program_type_t* value_program_type =
        (value_object->get_program_type) ? value_object->get_program_type(value_object) : NULL;

    if (value_type == EBPF_OBJECT_MAP) {
        // Validate that the value is of the correct type.
        if (!_check_value_type(map, value_object)) {
            result = EBPF_INVALID_OBJECT;
            goto Error;
        }
    }

    // Validate that the value's program type (if any) is
    // not in conflict with the map's program type.
    if (value_program_type != NULL) {
        if (!object_map->is_program_type_set) {
            object_map->is_program_type_set = TRUE;
            object_map->program_type = *value_program_type;
        } else if (memcmp(&object_map->program_type, value_program_type, sizeof(*value_program_type)) != 0) {
            result = EBPF_INVALID_FD;
            goto Error;
        }
    }

    return EBPF_SUCCESS;

Error:
    return result;
}

static ebpf_result_t
_update_array_map_entry_with_handle(
    _Inout_ ebpf_core_map_t* map,
    _In_ const uint8_t* key,
    ebpf_object_type_t value_type,
    uintptr_t value_handle,
    ebpf_map_option_t option)
{
    if (!map || !key || (option == EBPF_NOEXIST))
        return EBPF_INVALID_ARGUMENT;

    uint32_t index = *(uint32_t*)key;

    if (index >= map->ebpf_map_definition.max_entries)
        return EBPF_INVALID_ARGUMENT;

    ebpf_result_t result = EBPF_SUCCESS;

    ebpf_core_object_map_t* object_map = EBPF_FROM_FIELD(ebpf_core_object_map_t, core_map, map);
    ebpf_core_object_t* value_object = NULL;

    if (value_handle != (uintptr_t)ebpf_handle_invalid) {
        result = ebpf_object_reference_by_handle(value_handle, value_type, &value_object);
        if (result != EBPF_SUCCESS) {
            return result;
        }
    }

    ebpf_lock_state_t lock_state = ebpf_lock_lock(&object_map->lock);

    if (value_handle != (uintptr_t)ebpf_handle_invalid) {
        result = _validate_map_value_object(object_map, value_type, value_object);
        if (result != EBPF_SUCCESS) {
            goto Done;
        }
    }

    // Release the reference on the old ID stored here, if any.
    uint8_t* entry = &map->data[*key * map->ebpf_map_definition.value_size];
    ebpf_id_t old_id = *(ebpf_id_t*)entry;
    if (old_id) {
        ebpf_assert_success(ebpf_object_dereference_by_id(old_id, value_type));
    }

    ebpf_id_t id = value_object ? value_object->id : 0;

    // Store the object ID as the value.
    memcpy(entry, &id, map->ebpf_map_definition.value_size);

Done:
    if (result != EBPF_SUCCESS && value_object != NULL) {
        ebpf_object_release_reference((ebpf_core_object_t*)value_object);
    }
    ebpf_lock_unlock(&object_map->lock, lock_state);

    return result;
}

static ebpf_result_t
_update_prog_array_map_entry_with_handle(
    _Inout_ ebpf_core_map_t* map, _In_ const uint8_t* key, uintptr_t value_handle, ebpf_map_option_t option)
{
    return _update_array_map_entry_with_handle(map, key, EBPF_OBJECT_PROGRAM, value_handle, option);
}

static ebpf_result_t
_update_map_array_map_entry_with_handle(
    _Inout_ ebpf_core_map_t* map, _In_ const uint8_t* key, uintptr_t value_handle, ebpf_map_option_t option)
{
    return _update_array_map_entry_with_handle(map, key, EBPF_OBJECT_MAP, value_handle, option);
}

static ebpf_result_t
_delete_array_map_entry_with_reference(
    _Inout_ ebpf_core_map_t* map, _In_ const uint8_t* key, ebpf_object_type_t value_type)
{
    if (value_type == EBPF_OBJECT_UNKNOWN)
        return EBPF_INVALID_ARGUMENT;
    ebpf_result_t result;
    uint8_t* entry;
    ebpf_core_object_map_t* object_map = EBPF_FROM_FIELD(ebpf_core_object_map_t, core_map, map);
    ebpf_lock_state_t lock_state = ebpf_lock_lock(&object_map->lock);
    result = _find_array_map_entry(map, key, false, &entry);
    if (result == EBPF_SUCCESS) {
        ebpf_id_t id = *(ebpf_id_t*)entry;
        if (id) {
            ebpf_assert_success(ebpf_object_dereference_by_id(id, value_type));
        }
        _delete_array_map_entry(map, key);
    }
    ebpf_lock_unlock(&object_map->lock, lock_state);

    return result;
}

static ebpf_result_t
_delete_program_array_map_entry(_Inout_ ebpf_core_map_t* map, _In_ const uint8_t* key)
{
    return _delete_array_map_entry_with_reference(map, key, EBPF_OBJECT_PROGRAM);
}

static ebpf_result_t
_delete_map_array_map_entry(_Inout_ ebpf_core_map_t* map, _In_ const uint8_t* key)
{
    return _delete_array_map_entry_with_reference(map, key, EBPF_OBJECT_MAP);
}

/**
 * @brief Get an object from a map entry that holds objects, such
 * as a program array or array of maps.  The object returned holds a
 * reference that the caller is responsible for releasing.
 *
 * @param[in] map Array map to search.
 * @param[in] key Pointer to the key to search for.
 * @returns Object pointer, or NULL if none.
 */
static _Ret_maybenull_ ebpf_core_object_t*
_get_object_from_array_map_entry(_Inout_ ebpf_core_map_t* map, _In_ const uint8_t* key)
{
    uint32_t index = *(uint32_t*)key;

    // We need to take a lock here to make sure we can
    // safely reference the object when another thread
    // might be trying to delete the entry we find.
    ebpf_core_object_map_t* object_map = EBPF_FROM_FIELD(ebpf_core_object_map_t, core_map, map);

    ebpf_lock_state_t lock_state = ebpf_lock_lock(&object_map->lock);

    ebpf_core_object_t* object = NULL;
    uint8_t* value = NULL;
    if (_find_array_map_entry(map, (uint8_t*)&index, false, &value) == EBPF_SUCCESS) {
        ebpf_id_t id = *(ebpf_id_t*)&map->data[index * map->ebpf_map_definition.value_size];
        ebpf_object_type_t value_type =
            (map->ebpf_map_definition.type == BPF_MAP_TYPE_PROG_ARRAY) ? EBPF_OBJECT_PROGRAM : EBPF_OBJECT_MAP;
        if (id != 0) {
            ebpf_assert_success(ebpf_object_reference_by_id(id, value_type, &object));
        }
    }

    ebpf_lock_unlock(&object_map->lock, lock_state);

    return object;
}

static ebpf_result_t
_create_hash_map_internal(
    size_t map_struct_size,
    _In_ const ebpf_map_definition_in_memory_t* map_definition,
    size_t supplemental_value_size,
    _In_opt_ void (*extract_function)(
        _In_ const uint8_t* value, _Outptr_ const uint8_t** data, _Out_ size_t* length_in_bits),
    _In_opt_ ebpf_hash_table_notification_function notification_callback,
    _Outptr_ ebpf_core_map_t** map)
{
    ebpf_result_t retval;
    ebpf_core_map_t* local_map = NULL;
    *map = NULL;

    local_map = ebpf_epoch_allocate(map_struct_size);
    if (local_map == NULL) {
        retval = EBPF_NO_MEMORY;
        goto Done;
    }

    local_map->ebpf_map_definition = *map_definition;
    local_map->data = NULL;

    const ebpf_hash_table_creation_options_t options = {
        .key_size = local_map->ebpf_map_definition.key_size,
        .value_size = local_map->ebpf_map_definition.value_size,
        .bucket_count = local_map->ebpf_map_definition.max_entries,
        .max_entries = local_map->ebpf_map_definition.max_entries,
        .extract_function = extract_function,
        .supplemental_value_size = supplemental_value_size,
        .notification_context = local_map,
        .notification_callback = notification_callback,
    };

    // Note:
    // ebpf_hash_table_t doesn't require synchronization as long as allocations
    // are performed using the epoch allocator.
    retval = ebpf_hash_table_create((ebpf_hash_table_t**)&local_map->data, &options);

    if (retval != EBPF_SUCCESS) {
        goto Done;
    }

    *map = local_map;
    local_map = NULL;
    retval = EBPF_SUCCESS;

Done:
    if (retval != EBPF_SUCCESS) {
        if (local_map && local_map->data) {
            ebpf_hash_table_destroy((ebpf_hash_table_t*)local_map->data);
        }
        ebpf_epoch_free(local_map);
        local_map = NULL;
    }
    return retval;
}

static ebpf_result_t
_create_hash_map(
    _In_ const ebpf_map_definition_in_memory_t* map_definition,
    ebpf_handle_t inner_map_handle,
    _Outptr_ ebpf_core_map_t** map)
{
    if (inner_map_handle != ebpf_handle_invalid)
        return EBPF_INVALID_ARGUMENT;
    return _create_hash_map_internal(sizeof(ebpf_core_map_t), map_definition, 0, NULL, NULL, map);
}

static void
_delete_hash_map(_In_ _Post_invalid_ ebpf_core_map_t* map)
{
    ebpf_hash_table_destroy((ebpf_hash_table_t*)map->data);
    ebpf_epoch_free(map);
}

static void
_delete_object_hash_map(_In_ _Post_invalid_ ebpf_core_map_t* map)
{
    ebpf_core_object_map_t* object_map = EBPF_FROM_FIELD(ebpf_core_object_map_t, core_map, map);

    // Release all entry references.
    uint8_t* next_key;
    for (uint8_t* previous_key = NULL;; previous_key = next_key) {
        uint8_t* value;
        ebpf_result_t result =
            ebpf_hash_table_next_key_pointer_and_value((ebpf_hash_table_t*)map->data, previous_key, &next_key, &value);
        if (result != EBPF_SUCCESS) {
            break;
        }
        ebpf_id_t id = *(ebpf_id_t*)value;
        if (id) {
            ebpf_assert_success(ebpf_object_dereference_by_id(id, EBPF_OBJECT_MAP));
        }
    }

    if (object_map->inner_map_template != NULL) {
        ebpf_object_release_reference(&object_map->inner_map_template->object);
    }

    _delete_hash_map(map);
}

static ebpf_result_t
_create_object_hash_map(
    _In_ const ebpf_map_definition_in_memory_t* map_definition,
    ebpf_handle_t inner_map_handle,
    _Outptr_ ebpf_core_map_t** map)
{
    ebpf_core_map_t* local_map = NULL;
    ebpf_result_t result = EBPF_SUCCESS;

    EBPF_LOG_ENTRY();

    if (map_definition->value_size != sizeof(ebpf_id_t)) {
        result = EBPF_INVALID_ARGUMENT;
        goto Exit;
    }

    *map = NULL;

    result = _create_hash_map_internal(sizeof(ebpf_core_object_map_t), map_definition, 0, NULL, NULL, &local_map);
    if (result != EBPF_SUCCESS)
        goto Exit;

    ebpf_core_object_map_t* object_map = EBPF_FROM_FIELD(ebpf_core_object_map_t, core_map, local_map);
    result = _associate_inner_map(object_map, inner_map_handle);
    if (result != EBPF_SUCCESS)
        goto Exit;

    *map = local_map;
    local_map = NULL;

Exit:
    if (result != EBPF_SUCCESS && local_map) {
        _delete_object_hash_map(local_map);
        local_map = NULL;
    }

    EBPF_RETURN_RESULT(result);
}

/**
 * @brief Given a pointer to a value, return a pointer to the supplemental value.
 *
 * @param[in] map Pointer to the map, used to determine the size of the value.
 * @param[in] value Pointer to the value.
 * @return Pointer to the supplemental value.
 */
static uint8_t*
_get_supplemental_value(_In_ const ebpf_core_map_t* map, _In_ uint8_t* value)
{
    return value + EBPF_PAD_8(map->ebpf_map_definition.value_size);
}

/**
 * @brief Helper function to translate generation into key state.
 *
 * @param[in] map Pointer to the map. Used to determine the current generation.
 * @param[in] entry LRU entry to get the key state for.
 * @return The key state.
 */
static ebpf_lru_key_state_t
_get_key_state(_In_ const ebpf_core_lru_map_t* map, _In_ const ebpf_lru_entry_t* entry)
{
    if (entry->generation == 0) {
        return EBPF_LRU_KEY_UNINITIALIZED;
    } else if (entry->generation == EBPF_LRU_INVALID_GENERATION) {
        return EBPF_LRU_KEY_DELETED;
    } else if (entry->generation == map->current_generation) {
        return EBPF_LRU_KEY_HOT;
    } else {
        return EBPF_LRU_KEY_COLD;
    }
}

/**
 * @brief Helper function to merge the hot list into the cold list if the hot list size exceeds the hot list limit.
 * Resets the hot list size and increments the current generation.
 *
 * @param[in,out] map Pointer to the map.
 */
_Requires_lock_held_(map->lock) static void _merge_hot_into_cold_list_if_needed(_Inout_ ebpf_core_lru_map_t* map)
{
    if (map->hot_list_size <= map->hot_list_limit) {
        return;
    }

    ebpf_list_entry_t* list_entry = map->hot_list.Flink;
    ebpf_list_remove_entry(&map->hot_list);
    ebpf_list_append_tail_list(&map->cold_list, list_entry);

    ebpf_list_initialize(&map->hot_list);
    map->hot_list_size = 0;
    map->current_generation++;
}

/**
 * @brief Helper function to insert an entry into the hot list if it is in the cold list and update the hot list size.
 *
 * @param[in, out] map Pointer to the map.
 * @param[in, out] entry Entry to insert into the hot list.
 */
static void
_insert_into_hot_list(_Inout_ ebpf_core_lru_map_t* map, _Inout_ ebpf_lru_entry_t* entry)
{
    bool lock_held = false;
    ebpf_lru_key_state_t key_state = _get_key_state(map, entry);
    ebpf_assert(key_state == EBPF_LRU_KEY_HOT || key_state == EBPF_LRU_KEY_COLD || key_state == EBPF_LRU_KEY_DELETED);
    ebpf_lock_state_t state = 0;
    // Skip if not in the cold list.
    // If not yet initialized, it will be added to the hot list when initialized.
    // If already deleted, don't add it to the hot list.
    if (key_state != EBPF_LRU_KEY_COLD) {
        goto Exit;
    }

    state = ebpf_lock_lock(&map->lock);
    lock_held = true;

    if (key_state != EBPF_LRU_KEY_COLD) {
        goto Exit;
    }

    ebpf_list_remove_entry(&entry->list_entry);
    ebpf_list_insert_tail(&map->hot_list, &entry->list_entry);
    map->hot_list_size++;

    _merge_hot_into_cold_list_if_needed(map);

Exit:
    if (lock_held) {
        ebpf_lock_unlock(&map->lock, state);
    }
}

/**
 * @brief Helper function to initialize an LRU entry that was created when an entry was inserted into the hash table.
 * Sets the current generation, populates the key, and inserts the entry into the hot list.
 *
 * @param[in, out] map Pointer to the map.
 * @param[in, out] entry Entry to initialize.
 * @param[in] key Key to initialize the entry with.
 */
static void
_initialize_lru_entry(_Inout_ ebpf_core_lru_map_t* map, _Inout_ ebpf_lru_entry_t* entry, _In_ const uint8_t* key)
{
    ebpf_lock_state_t state = ebpf_lock_lock(&map->lock);
    ebpf_assert(_get_key_state(map, entry) == EBPF_LRU_KEY_UNINITIALIZED);

    ebpf_list_initialize(&entry->list_entry);
    entry->generation = map->current_generation;
    memcpy(entry->key, key, map->core_map.ebpf_map_definition.key_size);
    ebpf_list_insert_tail(&map->hot_list, &entry->list_entry);
    map->hot_list_size++;

    _merge_hot_into_cold_list_if_needed(map);

    ebpf_lock_unlock(&map->lock, state);
}

/**
 * @brief Helper function called when an entry is deleted from the hash table. Removes the entry from the hot or cold
 * list and sets the generation to EBPF_LRU_INVALID_GENERATION so that subsequent access doesn't reinsert it into the
 * hot list.
 *
 * @param[in, out] map Pointer to the map.
 * @param[in, out] entry Entry being deleted.
 */
static void
_uninitialize_lru_entry(_Inout_ ebpf_core_lru_map_t* map, _Inout_ ebpf_lru_entry_t* entry)
{
    ebpf_lock_state_t state = ebpf_lock_lock(&map->lock);
    ebpf_lru_key_state_t key_state = _get_key_state(map, entry);
    ebpf_assert(key_state == EBPF_LRU_KEY_HOT || key_state == EBPF_LRU_KEY_COLD);

    // Remove from hot or cold list.
    ebpf_list_remove_entry(&entry->list_entry);

    // If the entry was in the hot list, decrement the hot list size.
    if (key_state == EBPF_LRU_KEY_HOT) {
        map->hot_list_size--;
    }

    // Always mark as uninitialized.
    entry->generation = EBPF_LRU_INVALID_GENERATION;
    ebpf_lock_unlock(&map->lock, state);
}

<<<<<<< HEAD
/**
 * @brief Helper function to merge the hot list into the cold list if the hot list size exceeds the hot list limit.
 * Resets the hot list size and increments the current generation.
 *
 * @param[in, out] map Pointer to the map.
 */
_Requires_lock_held_(map->lock) static void _merge_hot_into_cold_list_if_needed(_Inout_ ebpf_core_lru_map_t* map)
{
    if (map->hot_list_size <= map->hot_list_limit) {
        return;
=======
static void
_lru_hash_table_notification(
    _In_ void* context, _In_ ebpf_hash_table_notification_type_t type, _In_ const uint8_t* key, _In_ uint8_t* value)
{
    ebpf_core_lru_map_t* lru_map = (ebpf_core_lru_map_t*)context;
    ebpf_lru_entry_t* entry = (ebpf_lru_entry_t*)_get_supplemental_value(&lru_map->core_map, value);
    switch (type) {
    case EBPF_HASH_TABLE_NOTIFICATION_TYPE_ALLOCATE:
        _initialize_lru_entry(lru_map, entry, key);
        break;
    case EBPF_HASH_TABLE_NOTIFICATION_TYPE_FREE:
        _uninitialize_lru_entry(lru_map, entry);
        break;
    case EBPF_HASH_TABLE_NOTIFICATION_TYPE_USE:
        _insert_into_hot_list(lru_map, entry);
        break;
>>>>>>> 435e633b
    }
}

<<<<<<< HEAD
/**
 * @brief Helper function to update the LRU key history for a given key if the map tracks key history.
 *
 * @param[in, out] map Pointer to the map.
 * @param[in] key Key to update.
 * @param[in] value Optional value for the key. If NULL, the value will be looked up.
 * @param[in] operation Operation to perform on the key.
 * @retval EBPF_SUCCESS The operation was successful.
 * @retval EBPF_KEY_NOT_FOUND The key was not found in the map.
 */
static ebpf_result_t
_update_key_history(
    _Inout_ ebpf_core_map_t* map,
    _In_ const uint8_t* key,
    _Inout_opt_ uint8_t* value,
    ebpf_lru_key_operation_t operation)
=======
static ebpf_result_t
_create_lru_hash_map(
    _In_ const ebpf_map_definition_in_memory_t* map_definition,
    ebpf_handle_t inner_map_handle,
    _Outptr_ ebpf_core_map_t** map)
>>>>>>> 435e633b
{
    ebpf_result_t retval = EBPF_SUCCESS;
    ebpf_core_lru_map_t* lru_map = NULL;

    *map = NULL;

    EBPF_LOG_ENTRY();

    if (inner_map_handle != ebpf_handle_invalid) {
        retval = EBPF_INVALID_ARGUMENT;
        goto Exit;
    }

    size_t lru_entry_size;
    retval = ebpf_safe_size_t_add(EBPF_OFFSET_OF(ebpf_lru_entry_t, key), map_definition->key_size, &lru_entry_size);
    if (retval != EBPF_SUCCESS) {
        goto Exit;
    }

    // Align the supplemental value to 8 byte boundary.
    // Pad value_size to next 8 byte boundary and subtract the value_size to get the padding.
    size_t supplemental_value_size;
    retval = ebpf_safe_size_t_add(
        lru_entry_size, EBPF_PAD_8(map_definition->value_size) - map_definition->value_size, &supplemental_value_size);
    if (retval != EBPF_SUCCESS) {
        goto Exit;
    }

    retval = _create_hash_map_internal(
        sizeof(ebpf_core_lru_map_t),
        map_definition,
        supplemental_value_size,
        NULL,
        _lru_hash_table_notification,
        (ebpf_core_map_t**)&lru_map);
    if (retval != EBPF_SUCCESS)
        goto Exit;

    ebpf_list_initialize(&lru_map->hot_list);
    ebpf_list_initialize(&lru_map->cold_list);
    ebpf_lock_create(&lru_map->lock);

    lru_map->current_generation = EBPF_LRU_INITIAL_GENERATION;
    lru_map->hot_list_size = 0;
    lru_map->hot_list_limit = max(map_definition->max_entries / EBPF_LRU_GENERATION_COUNT, 1);

    *map = &lru_map->core_map;

Exit:
    if (retval != EBPF_SUCCESS) {
        if (lru_map && lru_map->core_map.data)
            ebpf_hash_table_destroy((ebpf_hash_table_t*)lru_map->core_map.data);
        ebpf_epoch_free(lru_map);
        lru_map = NULL;
    }

    EBPF_RETURN_RESULT(retval);
}

static void
_delete_lru_hash_map(_In_ _Post_invalid_ ebpf_core_map_t* map)
{
    ebpf_core_lru_map_t* lru_map = EBPF_FROM_FIELD(ebpf_core_lru_map_t, core_map, map);
    ebpf_hash_table_destroy((ebpf_hash_table_t*)lru_map->core_map.data);
    ebpf_epoch_free(map);
}

static ebpf_result_t
_delete_hash_map_entry(_Inout_ ebpf_core_map_t* map, _In_ const uint8_t* key);

/**
 * @brief Helper function to reap the oldest entry from the map.
 *
<<<<<<< HEAD
 * @param[in, out] map Pointer to the map.
 * @retval EBPF_SUCCESS The operation was successful.
 * @retval EBPF_KEY_NOT_FOUND The key selected for deletion was not found in the map.
=======
 * @param[in,out] map Pointer to the map.
>>>>>>> 435e633b
 */
static void
_reap_oldest_map_entry(_Inout_ ebpf_core_map_t* map)
{
    ebpf_core_lru_map_t* lru_map;

    lru_map = EBPF_FROM_FIELD(ebpf_core_lru_map_t, core_map, map);

    ebpf_list_entry_t entries_to_reap;
    ebpf_list_initialize(&entries_to_reap);

    // Grab count_of_entries_to_reap keys from the front of the cold list.
    ebpf_lock_state_t state = ebpf_lock_lock(&lru_map->lock);
    ebpf_lru_entry_t* entry = EBPF_FROM_FIELD(ebpf_lru_entry_t, list_entry, lru_map->cold_list.Flink);
    if (ebpf_list_is_empty(&lru_map->cold_list)) {
        entry = NULL;
    } else {
        // Remove from cold list.
        ebpf_list_remove_entry(&entry->list_entry);
        // Reset head and tail pointers.
        ebpf_list_initialize(&entry->list_entry);
    }
    ebpf_lock_unlock(&lru_map->lock, state);

    if (entry) {
        // Attempt to delete the entry from the cold list.
        // This may fail if the entry has already been freed, but that's okay as the caller will
        // attempt to reap again if the next insert fails.
        (void)_delete_hash_map_entry(map, entry->key);
    }
}

static ebpf_result_t
_find_hash_map_entry(
    _Inout_ ebpf_core_map_t* map, _In_opt_ const uint8_t* key, bool delete_on_success, _Outptr_ uint8_t** data)
{
    uint8_t* value = NULL;
    if (!map || !key)
        return EBPF_INVALID_ARGUMENT;

    if (ebpf_hash_table_find((ebpf_hash_table_t*)map->data, key, &value) != EBPF_SUCCESS) {
        value = NULL;
    }

    if (delete_on_success) {
        // Delete is atomic.
        // Only return value of both find and delete succeeded.
        if (_delete_hash_map_entry(map, key) != EBPF_SUCCESS) {
            value = NULL;
        }
    }

    *data = value;
    return value == NULL ? EBPF_OBJECT_NOT_FOUND : EBPF_SUCCESS;
}

/**
 * @brief Get an object from a map entry that holds objects, such
 * as a hash of maps.  The object returned holds a
 * reference that the caller is responsible for releasing.
 *
 * @param[in] map Hash map to search.
 * @param[in] key Pointer to the key to search for.
 * @returns Object pointer, or NULL if none.
 */
static _Ret_maybenull_ ebpf_core_object_t*
_get_object_from_hash_map_entry(_In_ ebpf_core_map_t* map, _In_ const uint8_t* key)
{
    ebpf_core_object_map_t* object_map = EBPF_FROM_FIELD(ebpf_core_object_map_t, core_map, map);

    // We need to take a lock here to make sure we can
    // safely reference the object when another thread
    // might be trying to delete the entry we find.
    ebpf_lock_state_t lock_state = ebpf_lock_lock(&object_map->lock);

    ebpf_core_object_t* object = NULL;
    uint8_t* value = NULL;
    if (_find_hash_map_entry(map, key, false, &value) == EBPF_SUCCESS) {
        ebpf_id_t id = *(ebpf_id_t*)value;
        (void)ebpf_object_reference_by_id(id, EBPF_OBJECT_MAP, &object);
    }

    ebpf_lock_unlock(&object_map->lock, lock_state);

    return object;
}

volatile int32_t reap_attempt_counts[64] = {0};

static ebpf_result_t
_update_hash_map_entry(
    _Inout_ ebpf_core_map_t* map, _In_opt_ const uint8_t* key, _In_opt_ const uint8_t* data, ebpf_map_option_t option)
{
    ebpf_result_t result;
    ebpf_hash_table_operations_t hash_table_operation;

    if (!map || !key)
        return EBPF_INVALID_ARGUMENT;

    switch (option) {
    case EBPF_ANY:
        hash_table_operation = EBPF_HASH_TABLE_OPERATION_ANY;
        break;
    case EBPF_NOEXIST:
        hash_table_operation = EBPF_HASH_TABLE_OPERATION_INSERT;
        break;
    case EBPF_EXIST:
        hash_table_operation = EBPF_HASH_TABLE_OPERATION_REPLACE;
        break;
    default:
        return EBPF_INVALID_ARGUMENT;
    }

    // If the map is full, try to delete the oldest entry and try again.
    // Repeat while the insert fails with EBPF_NO_MEMORY.
    for (;;) {
        result = ebpf_hash_table_update((ebpf_hash_table_t*)map->data, key, data, hash_table_operation);
        if (result != EBPF_OUT_OF_SPACE) {
            break;
        }

        // If this is not an LRU map, break.
        if (!(ebpf_map_metadata_tables[map->ebpf_map_definition.type].key_history)) {
            break;
        }

        // Reap the oldest entry and try again.
        // Data from measurements shows that reaping one entry or many entries doesn't materially affect performance.
        // To make this simple, reap one entry at a time.
        _reap_oldest_map_entry(map);
    }

    return result;
}

static ebpf_result_t
_update_hash_map_entry_with_handle(
    _Inout_ ebpf_core_map_t* map,
    _In_ const uint8_t* key,
    ebpf_object_type_t value_type,
    ebpf_handle_t value_handle,
    ebpf_map_option_t option)
{
    ebpf_result_t result = EBPF_SUCCESS;
    size_t entry_count = 0;
    if (!map || !key)
        return EBPF_INVALID_ARGUMENT;

    ebpf_hash_table_operations_t hash_table_operation;
    switch (option) {
    case EBPF_ANY:
        hash_table_operation = EBPF_HASH_TABLE_OPERATION_ANY;
        break;
    case EBPF_NOEXIST:
        hash_table_operation = EBPF_HASH_TABLE_OPERATION_INSERT;
        break;
    case EBPF_EXIST:
        hash_table_operation = EBPF_HASH_TABLE_OPERATION_REPLACE;
        break;
    default:
        return EBPF_INVALID_ARGUMENT;
    }

    ebpf_core_object_map_t* object_map = EBPF_FROM_FIELD(ebpf_core_object_map_t, core_map, map);
    ebpf_core_object_t* value_object = NULL;
    result = ebpf_object_reference_by_handle(value_handle, value_type, &value_object);
    if (result != EBPF_SUCCESS) {
        return result;
    }

    ebpf_lock_state_t lock_state = ebpf_lock_lock(&object_map->lock);

    entry_count = ebpf_hash_table_key_count((ebpf_hash_table_t*)map->data);

    uint8_t* old_value = NULL;
    ebpf_result_t found_result = ebpf_hash_table_find((ebpf_hash_table_t*)map->data, key, &old_value);
    ebpf_id_t old_id = (old_value) ? *(ebpf_id_t*)old_value : 0;

    if ((found_result != EBPF_SUCCESS) && (entry_count == map->ebpf_map_definition.max_entries)) {
        // The hash table is already full.
        result = EBPF_OUT_OF_SPACE;
        goto Done;
    }

    result = _validate_map_value_object(object_map, value_type, value_object);
    if (result != EBPF_SUCCESS) {
        goto Done;
    }

    // Store the new object ID as the value.
    result =
        ebpf_hash_table_update((ebpf_hash_table_t*)map->data, key, (uint8_t*)&value_object->id, hash_table_operation);
    if (result != EBPF_SUCCESS) {
        goto Done;
    }

    // Release the reference on the old ID stored here, if any.
    if (old_id) {
        ebpf_assert_success(ebpf_object_dereference_by_id(old_id, value_type));
    }

Done:
    if ((result != EBPF_SUCCESS) && (value_object != NULL)) {
        ebpf_object_release_reference((ebpf_core_object_t*)value_object);
    }
    ebpf_lock_unlock(&object_map->lock, lock_state);
    return result;
}

static ebpf_result_t
_update_map_hash_map_entry_with_handle(
    _Inout_ ebpf_core_map_t* map, _In_ const uint8_t* key, uintptr_t value_handle, ebpf_map_option_t option)
{
    return _update_hash_map_entry_with_handle(map, key, EBPF_OBJECT_MAP, value_handle, option);
}

static ebpf_result_t
_delete_map_hash_map_entry(_Inout_ ebpf_core_map_t* map, _In_ const uint8_t* key)
{
    ebpf_result_t result;
    if (!map || !key)
        return EBPF_INVALID_ARGUMENT;

    ebpf_core_object_map_t* object_map = EBPF_FROM_FIELD(ebpf_core_object_map_t, core_map, map);

    ebpf_lock_state_t lock_state = ebpf_lock_lock(&object_map->lock);

    uint8_t* value = NULL;
    result = _find_hash_map_entry(map, key, true, &value);
    if (result == EBPF_SUCCESS) {
        ebpf_id_t id = *(ebpf_id_t*)value;
        if (id) {
            ebpf_assert_success(ebpf_object_dereference_by_id(id, EBPF_OBJECT_MAP));
        }
    }

    ebpf_lock_unlock(&object_map->lock, lock_state);

    return result;
}

static ebpf_result_t
_delete_hash_map_entry(_Inout_ ebpf_core_map_t* map, _In_ const uint8_t* key)
{
    if (!map || !key)
        return EBPF_INVALID_ARGUMENT;

    return ebpf_hash_table_delete((ebpf_hash_table_t*)map->data, key);
}

static ebpf_result_t
_next_hash_map_key(_Inout_ ebpf_core_map_t* map, _In_opt_ const uint8_t* previous_key, _Out_ uint8_t* next_key)
{
    ebpf_result_t result;
    if (!map || !next_key)
        return EBPF_INVALID_ARGUMENT;

    result = ebpf_hash_table_next_key((ebpf_hash_table_t*)map->data, previous_key, next_key);
    return result;
}

static ebpf_result_t
_ebpf_adjust_value_pointer(_In_ const ebpf_map_t* map, _Inout_ uint8_t** value)
{
    uint32_t current_cpu;
    uint32_t max_cpu = map->ebpf_map_definition.value_size / EBPF_PAD_8(map->original_value_size);

    if (!(ebpf_map_metadata_tables[map->ebpf_map_definition.type].per_cpu)) {
        return EBPF_SUCCESS;
    }

    current_cpu = ebpf_get_current_cpu();

    if (current_cpu > max_cpu) {
        return EBPF_INVALID_ARGUMENT;
    }
    (*value) += EBPF_PAD_8((size_t)map->original_value_size) * current_cpu;
    return EBPF_SUCCESS;
}

/**
 * @brief Insert the supplied value into the per-cpu value buffer of the map.
 * If the map doesn't contain an existing value, create a new all-zero value,
 * insert it, then set the per-cpu value. Note: This races with updates to the
 * value buffer from user mode.
 *
 * @param[in] map Map to update.
 * @param[in] key Key to search for.
 * @param[in] value Value to insert.
 * @retval EBPF_SUCCESS The operation was successful.
 * @retval EBPF_NO_MEMORY Unable to allocate resources for this
 *  entry.
 * @retval EBPF_INVALID_ARGUMENT Unable to perform this operation due to
 * current CPU > allocated value buffer size.
 */
_Must_inspect_result_ ebpf_result_t
_update_entry_per_cpu(
    _Inout_ ebpf_core_map_t* map, _In_ const uint8_t* key, _In_ const uint8_t* value, ebpf_map_option_t option)
{
    uint8_t* target;
    if (ebpf_map_metadata_tables[map->ebpf_map_definition.type].find_entry(map, key, false, &target) != EBPF_SUCCESS) {
        ebpf_result_t return_value =
            ebpf_map_metadata_tables[map->ebpf_map_definition.type].update_entry(map, key, NULL, option);
        if (return_value != EBPF_SUCCESS) {
            return return_value;
        }
        if (ebpf_map_metadata_tables[map->ebpf_map_definition.type].find_entry(map, key, false, &target) !=
            EBPF_SUCCESS) {
            return EBPF_NO_MEMORY;
        }
    }
    if (_ebpf_adjust_value_pointer(map, &target) != EBPF_SUCCESS) {
        return EBPF_INVALID_ARGUMENT;
    }

    memcpy(target, value, ebpf_map_get_effective_value_size(map));
    return EBPF_SUCCESS;
}

static void
_lpm_extract(_In_ const uint8_t* value, _Outptr_ const uint8_t** data, _Out_ size_t* length_in_bits)
{
    uint32_t prefix_length = *(uint32_t*)value;
    *data = value;
    *length_in_bits = sizeof(uint32_t) * 8 + prefix_length;
}

static ebpf_result_t
_create_lpm_map(
    _In_ const ebpf_map_definition_in_memory_t* map_definition,
    ebpf_handle_t inner_map_handle,
    _Outptr_ ebpf_core_map_t** map)
{
    ebpf_result_t result = EBPF_SUCCESS;
    size_t max_prefix_length = (map_definition->key_size - sizeof(uint32_t)) * 8 + 1;
    ebpf_core_lpm_map_t* lpm_map = NULL;

    EBPF_LOG_ENTRY();

    *map = NULL;

    if (inner_map_handle != ebpf_handle_invalid) {
        result = EBPF_INVALID_ARGUMENT;
        goto Exit;
    }

    result = _create_hash_map_internal(
        EBPF_OFFSET_OF(ebpf_core_lpm_map_t, data) + ebpf_bitmap_size(max_prefix_length),
        map_definition,
        0,
        _lpm_extract,
        NULL,
        (ebpf_core_map_t**)&lpm_map);
    if (result != EBPF_SUCCESS)
        goto Exit;
    lpm_map->max_prefix = (uint32_t)max_prefix_length;
    ebpf_bitmap_initialize((ebpf_bitmap_t*)lpm_map->data, max_prefix_length);

    *map = &lpm_map->core_map;

Exit:
    EBPF_RETURN_RESULT(result);
}

static ebpf_result_t
_find_lpm_map_entry(
    _Inout_ ebpf_core_map_t* map, _In_opt_ const uint8_t* key, bool delete_on_success, _Outptr_ uint8_t** data)
{
    if (!map || !key || delete_on_success)
        return EBPF_INVALID_ARGUMENT;

    uint32_t* prefix_length = (uint32_t*)key;
    uint32_t original_prefix_length = *prefix_length;
    uint8_t* value = NULL;
    ebpf_core_lpm_map_t* trie_map = EBPF_FROM_FIELD(ebpf_core_lpm_map_t, core_map, map);

    ebpf_bitmap_cursor_t cursor;
    ebpf_bitmap_start_reverse_search((ebpf_bitmap_t*)trie_map->data, &cursor);
    while (*prefix_length != MAXUINT32) {
        *prefix_length = (uint32_t)ebpf_bitmap_reverse_search_next_bit(&cursor);
        if (_find_hash_map_entry(map, key, false, &value) == EBPF_SUCCESS) {
            break;
        }
    }
    *prefix_length = original_prefix_length;

    if (!value) {
        return EBPF_KEY_NOT_FOUND;
    } else {
        *data = value;
        return EBPF_SUCCESS;
    }
}

static ebpf_result_t
_delete_lpm_map_entry(_In_ ebpf_core_map_t* map, _Inout_ const uint8_t* key)
{
    ebpf_core_lpm_map_t* trie_map = EBPF_FROM_FIELD(ebpf_core_lpm_map_t, core_map, map);
    uint32_t prefix_length = *(uint32_t*)key;
    if (prefix_length > trie_map->max_prefix) {
        return EBPF_INVALID_ARGUMENT;
    }

    return _delete_hash_map_entry(map, key);
}

static ebpf_result_t
_update_lpm_map_entry(
    _Inout_ ebpf_core_map_t* map, _In_opt_ const uint8_t* key, _In_opt_ const uint8_t* data, ebpf_map_option_t option)
{
    ebpf_core_lpm_map_t* trie_map = EBPF_FROM_FIELD(ebpf_core_lpm_map_t, core_map, map);
    if (!key) {
        return EBPF_INVALID_ARGUMENT;
    }
    uint32_t prefix_length = *(uint32_t*)key;
    if (prefix_length > trie_map->max_prefix) {
        return EBPF_INVALID_ARGUMENT;
    }

    ebpf_result_t result = _update_hash_map_entry(map, key, data, option);
    if (result == EBPF_SUCCESS) {
        ebpf_bitmap_set_bit((ebpf_bitmap_t*)trie_map->data, prefix_length, true);
    }
    return result;
}

static ebpf_result_t
_create_queue_map(
    _In_ const ebpf_map_definition_in_memory_t* map_definition,
    ebpf_handle_t inner_map_handle,
    _Outptr_ ebpf_core_map_t** map)
{
    ebpf_result_t result;
    if (inner_map_handle != ebpf_handle_invalid || map_definition->key_size != 0)
        return EBPF_INVALID_ARGUMENT;
    size_t circular_map_size =
        EBPF_OFFSET_OF(ebpf_core_circular_map_t, slots) + map_definition->max_entries * sizeof(uint8_t*);
    result = _create_array_map_with_map_struct_size(circular_map_size, map_definition, map);
    if (result == EBPF_SUCCESS) {
        ebpf_core_circular_map_t* circular_map = EBPF_FROM_FIELD(ebpf_core_circular_map_t, core_map, *map);
        circular_map->type = EBPF_CORE_QUEUE;
    }
    return result;
}

static ebpf_result_t
_create_stack_map(
    _In_ const ebpf_map_definition_in_memory_t* map_definition,
    ebpf_handle_t inner_map_handle,
    _Outptr_ ebpf_core_map_t** map)
{
    ebpf_result_t result;
    if (inner_map_handle != ebpf_handle_invalid || map_definition->key_size != 0)
        return EBPF_INVALID_ARGUMENT;
    size_t circular_map_size =
        EBPF_OFFSET_OF(ebpf_core_circular_map_t, slots) + map_definition->max_entries * sizeof(uint8_t*);
    result = _create_array_map_with_map_struct_size(circular_map_size, map_definition, map);
    if (result == EBPF_SUCCESS) {
        ebpf_core_circular_map_t* circular_map = EBPF_FROM_FIELD(ebpf_core_circular_map_t, core_map, *map);
        circular_map->type = EBPF_CORE_STACK;
    }
    return result;
}

static void
_delete_circular_map(_In_ _Post_invalid_ ebpf_core_map_t* map)
{
    ebpf_core_circular_map_t* circular_map = EBPF_FROM_FIELD(ebpf_core_circular_map_t, core_map, map);
    // Free all the elements stored in the stack.
    for (size_t i = 0; i < circular_map->core_map.ebpf_map_definition.max_entries; i++) {
        ebpf_epoch_free(circular_map->slots[i]);
    }
    ebpf_epoch_free(circular_map);
}

static ebpf_result_t
_find_circular_map_entry(
    _Inout_ ebpf_core_map_t* map, _In_opt_ const uint8_t* key, bool delete_on_success, _Outptr_ uint8_t** data)
{
    if (!map)
        return EBPF_INVALID_ARGUMENT;

    // Queue uses no key, but the caller always passes in a non-null pointer (with a 0 key size)
    // so we cannot require key to be null.
    UNREFERENCED_PARAMETER(key);

    ebpf_core_circular_map_t* circular_map = EBPF_FROM_FIELD(ebpf_core_circular_map_t, core_map, map);
    ebpf_lock_state_t state = ebpf_lock_lock(&circular_map->lock);
    *data = _ebpf_core_circular_map_peek_or_pop(circular_map, delete_on_success);
    ebpf_lock_unlock(&circular_map->lock, state);
    return *data == NULL ? EBPF_OBJECT_NOT_FOUND : EBPF_SUCCESS;
}

static ebpf_result_t
_update_circular_map_entry(
    _Inout_ ebpf_core_map_t* map, _In_opt_ const uint8_t* key, _In_opt_ const uint8_t* data, ebpf_map_option_t option)
{
    ebpf_result_t result;

    if (!map || !data)
        return EBPF_INVALID_ARGUMENT;

    // Queue uses no key, but the caller always passes in a non-null pointer (with a 0 key size)
    // so we cannot require key to be null.
    UNREFERENCED_PARAMETER(key);

    ebpf_core_circular_map_t* circular_map = EBPF_FROM_FIELD(ebpf_core_circular_map_t, core_map, map);
    ebpf_lock_state_t state = ebpf_lock_lock(&circular_map->lock);
    result = _ebpf_core_circular_map_push(circular_map, data, option & BPF_EXIST);
    ebpf_lock_unlock(&circular_map->lock, state);
    return result;
}

static _Requires_lock_held_(ring_buffer_map->lock) void _ebpf_ring_buffer_map_signal_async_query_complete(
    _Inout_ ebpf_core_ring_buffer_map_t* ring_buffer_map)
{
    EBPF_LOG_ENTRY();
    // Skip if no async_contexts have ever been queued.
    if (!ring_buffer_map->async_contexts_trip_wire) {
        return;
    }

    ebpf_core_map_t* map = &ring_buffer_map->core_map;
    while (!ebpf_list_is_empty(&ring_buffer_map->async_contexts)) {
        ebpf_core_ring_buffer_map_async_query_context_t* context = EBPF_FROM_FIELD(
            ebpf_core_ring_buffer_map_async_query_context_t, entry, ring_buffer_map->async_contexts.Flink);
        ebpf_ring_buffer_map_async_query_result_t* async_query_result = context->async_query_result;
        ebpf_ring_buffer_query(
            (ebpf_ring_buffer_t*)map->data, &async_query_result->consumer, &async_query_result->producer);
        ebpf_list_remove_entry(&context->entry);
        ebpf_async_complete(context->async_context, sizeof(*async_query_result), EBPF_SUCCESS);
        ebpf_free(context);
        context = NULL;
    }
}

static void
_delete_ring_buffer_map(_In_ _Post_invalid_ ebpf_core_map_t* map)
{
    EBPF_LOG_ENTRY();
    // Free the ring buffer.
    ebpf_ring_buffer_destroy((ebpf_ring_buffer_t*)map->data);

    ebpf_core_ring_buffer_map_t* ring_buffer_map = EBPF_FROM_FIELD(ebpf_core_ring_buffer_map_t, core_map, map);
    // Snap the async context list.
    ebpf_list_entry_t temp_list;
    ebpf_list_initialize(&temp_list);
    ebpf_lock_state_t state = ebpf_lock_lock(&ring_buffer_map->lock);
    ebpf_list_entry_t* first_entry = ring_buffer_map->async_contexts.Flink;
    if (!ebpf_list_is_empty(&ring_buffer_map->async_contexts)) {
        ebpf_list_remove_entry(&ring_buffer_map->async_contexts);
        ebpf_list_append_tail_list(&temp_list, first_entry);
    }
    ebpf_lock_unlock(&ring_buffer_map->lock, state);
    // Cancel all pending async query operations.
    for (ebpf_list_entry_t* temp_entry = temp_list.Flink; temp_entry != &temp_list; temp_entry = temp_entry->Flink) {
        ebpf_core_ring_buffer_map_async_query_context_t* context =
            EBPF_FROM_FIELD(ebpf_core_ring_buffer_map_async_query_context_t, entry, temp_entry);
        ebpf_async_complete(context->async_context, 0, EBPF_CANCELED);
    }
    ebpf_epoch_free(ring_buffer_map);
}

static ebpf_result_t
_create_ring_buffer_map(
    _In_ const ebpf_map_definition_in_memory_t* map_definition,
    ebpf_handle_t inner_map_handle,
    _Outptr_ ebpf_core_map_t** map)
{
    ebpf_result_t result;
    ebpf_core_ring_buffer_map_t* ring_buffer_map = NULL;
    ebpf_ring_buffer_t* ring_buffer = NULL;

    EBPF_LOG_ENTRY();

    *map = NULL;

    if (inner_map_handle != ebpf_handle_invalid || map_definition->key_size != 0) {
        result = EBPF_INVALID_ARGUMENT;
        goto Exit;
    }

    ring_buffer_map = ebpf_epoch_allocate(sizeof(ebpf_core_ring_buffer_map_t));
    if (ring_buffer_map == NULL) {
        result = EBPF_NO_MEMORY;
        goto Exit;
    }
    memset(ring_buffer_map, 0, sizeof(ebpf_core_ring_buffer_map_t));

    ring_buffer_map->core_map.ebpf_map_definition = *map_definition;
    result =
        ebpf_ring_buffer_create((ebpf_ring_buffer_t**)&ring_buffer_map->core_map.data, map_definition->max_entries);
    if (result != EBPF_SUCCESS)
        goto Exit;
    ring_buffer = (ebpf_ring_buffer_t*)ring_buffer_map->core_map.data;

    ebpf_list_initialize(&ring_buffer_map->async_contexts);

    *map = &ring_buffer_map->core_map;
    ring_buffer = NULL;
    ring_buffer_map = NULL;

Exit:
    ebpf_ring_buffer_destroy(ring_buffer);
    ebpf_epoch_free(ring_buffer_map);

    EBPF_RETURN_RESULT(result);
}

_Must_inspect_result_ ebpf_result_t
ebpf_ring_buffer_map_output(_Inout_ ebpf_core_map_t* map, _In_reads_bytes_(length) uint8_t* data, size_t length)
{
    ebpf_result_t result = EBPF_SUCCESS;

    EBPF_LOG_ENTRY();

    result = ebpf_ring_buffer_output((ebpf_ring_buffer_t*)map->data, data, length);
    if (result != EBPF_SUCCESS)
        goto Exit;

    ebpf_core_ring_buffer_map_t* ring_buffer_map = EBPF_FROM_FIELD(ebpf_core_ring_buffer_map_t, core_map, map);

    ebpf_lock_state_t state = ebpf_lock_lock(&ring_buffer_map->lock);
    _ebpf_ring_buffer_map_signal_async_query_complete(ring_buffer_map);
    ebpf_lock_unlock(&ring_buffer_map->lock, state);

Exit:
    EBPF_RETURN_RESULT(result);
}

static void
_ebpf_ring_buffer_map_cancel_async_query(_In_ _Frees_ptr_ void* cancel_context)
{
    EBPF_LOG_ENTRY();
    ebpf_core_ring_buffer_map_async_query_context_t* context =
        (ebpf_core_ring_buffer_map_async_query_context_t*)cancel_context;
    ebpf_core_ring_buffer_map_t* ring_buffer_map = context->ring_buffer_map;
    ebpf_lock_state_t state = ebpf_lock_lock(&ring_buffer_map->lock);
    ebpf_list_remove_entry(&context->entry);
    ebpf_lock_unlock(&ring_buffer_map->lock, state);
    ebpf_async_complete(context->async_context, 0, EBPF_CANCELED);
    ebpf_free(context);
    EBPF_LOG_EXIT();
}

_Must_inspect_result_ ebpf_result_t
ebpf_ring_buffer_map_query_buffer(_In_ const ebpf_map_t* map, _Outptr_ uint8_t** buffer)
{
    return ebpf_ring_buffer_map_buffer((ebpf_ring_buffer_t*)map->data, buffer);
}

_Must_inspect_result_ ebpf_result_t
ebpf_ring_buffer_map_return_buffer(_In_ const ebpf_map_t* map, size_t consumer_offset)
{
    size_t producer_offset;
    size_t old_consumer_offset;
    size_t consumed_data_length;
    EBPF_LOG_ENTRY();
    ebpf_ring_buffer_query((ebpf_ring_buffer_t*)map->data, &old_consumer_offset, &producer_offset);
    ebpf_result_t result = ebpf_safe_size_t_subtract(consumer_offset, old_consumer_offset, &consumed_data_length);
    if (result != EBPF_SUCCESS)
        goto Exit;
    result = ebpf_ring_buffer_return((ebpf_ring_buffer_t*)map->data, consumed_data_length);
Exit:
    EBPF_RETURN_RESULT(result);
}

_Must_inspect_result_ ebpf_result_t
ebpf_ring_buffer_map_async_query(
    _Inout_ ebpf_map_t* map,
    _Inout_ ebpf_ring_buffer_map_async_query_result_t* async_query_result,
    _Inout_ void* async_context)
{
    ebpf_result_t result = EBPF_PENDING;
    EBPF_LOG_ENTRY();

    ebpf_core_ring_buffer_map_t* ring_buffer_map = EBPF_FROM_FIELD(ebpf_core_ring_buffer_map_t, core_map, map);

    ebpf_lock_state_t state = ebpf_lock_lock(&ring_buffer_map->lock);

    // Fail the async query as there is already another async query operation queued.
    if (!ebpf_list_is_empty(&ring_buffer_map->async_contexts)) {
        result = EBPF_INVALID_ARGUMENT;
        goto Exit;
    }

    // Allocate and initialize the async query context and queue it up.
    ebpf_core_ring_buffer_map_async_query_context_t* context =
        ebpf_allocate(sizeof(ebpf_core_ring_buffer_map_async_query_context_t));
    if (!context) {
        result = EBPF_NO_MEMORY;
        goto Exit;
    }
    ebpf_list_initialize(&context->entry);
    context->ring_buffer_map = ring_buffer_map;
    context->async_query_result = async_query_result;
    context->async_context = async_context;

    ebpf_assert_success(
        ebpf_async_set_cancel_callback(async_context, context, _ebpf_ring_buffer_map_cancel_async_query));

    ebpf_list_insert_tail(&ring_buffer_map->async_contexts, &context->entry);
    ring_buffer_map->async_contexts_trip_wire = true;

    // If there is already some data available in the ring buffer, indicate the results right away.
    ebpf_ring_buffer_query(
        (ebpf_ring_buffer_t*)map->data, &async_query_result->consumer, &async_query_result->producer);

    if (async_query_result->producer != async_query_result->consumer)
        _ebpf_ring_buffer_map_signal_async_query_complete(ring_buffer_map);

Exit:
    ebpf_lock_unlock(&ring_buffer_map->lock, state);

    EBPF_RETURN_RESULT(result);
}

const ebpf_map_metadata_table_t ebpf_map_metadata_tables[] = {
    {
        BPF_MAP_TYPE_UNSPEC,
        NULL,
    },
    {
        BPF_MAP_TYPE_HASH,
        _create_hash_map,
        _delete_hash_map,
        NULL,
        _find_hash_map_entry,
        NULL,
        _update_hash_map_entry,
        NULL,
        NULL,
        _delete_hash_map_entry,
        _next_hash_map_key,
        false, // Zero length key.
        false, // Zero length value.
        false, // Per-cpu.
        false, // Key history,
    },
    {
        BPF_MAP_TYPE_ARRAY,
        _create_array_map,
        _delete_array_map,
        NULL,
        _find_array_map_entry,
        NULL,
        _update_array_map_entry,
        NULL,
        NULL,
        _delete_array_map_entry,
        _next_array_map_key,
        false, // Zero length key.
        false, // Zero length value.
        false, // Per-cpu.
        false, // Key history,
    },
    {
        BPF_MAP_TYPE_PROG_ARRAY,
        _create_object_array_map,
        _delete_program_array_map,
        _associate_program_with_prog_array_map,
        _find_array_map_entry,
        _get_object_from_array_map_entry,
        NULL,
        _update_prog_array_map_entry_with_handle,
        NULL,
        _delete_program_array_map_entry,
        _next_array_map_key,
        false, // Zero length key.
        false, // Zero length value.
        false, // Per-cpu.
        false, // Key history,
    },
    {
        BPF_MAP_TYPE_PERCPU_HASH,
        _create_hash_map,
        _delete_hash_map,
        NULL,
        _find_hash_map_entry,
        NULL,
        _update_hash_map_entry,
        NULL,
        _update_entry_per_cpu,
        _delete_hash_map_entry,
        _next_hash_map_key,
        false, // Zero length key.
        false, // Zero length value.
        true,  // Per-cpu.
        false, // Key history,
    },
    {
        BPF_MAP_TYPE_PERCPU_ARRAY,
        _create_array_map,
        _delete_array_map,
        NULL,
        _find_array_map_entry,
        NULL,
        _update_array_map_entry,
        NULL,
        _update_entry_per_cpu,
        _delete_array_map_entry,
        _next_array_map_key,
        false, // Zero length key.
        false, // Zero length value.
        true,  // Per-cpu.
        false, // Key history,
    },
    {
        BPF_MAP_TYPE_HASH_OF_MAPS,
        _create_object_hash_map,
        _delete_object_hash_map,
        NULL,
        _find_hash_map_entry,
        _get_object_from_hash_map_entry,
        NULL,
        _update_map_hash_map_entry_with_handle,
        NULL,
        _delete_map_hash_map_entry,
        _next_array_map_key,
        false, // Zero length key.
        false, // Zero length value.
        false, // Per-cpu.
        false, // Key history,
    },
    {
        BPF_MAP_TYPE_ARRAY_OF_MAPS,
        _create_object_array_map,
        _delete_map_array_map,
        NULL,
        _find_array_map_entry,
        _get_object_from_array_map_entry,
        NULL,
        _update_map_array_map_entry_with_handle,
        NULL,
        _delete_map_array_map_entry,
        _next_array_map_key,
        false, // Zero length key.
        false, // Zero length value.
        false, // Per-cpu.
        false, // Key history,
    },
    {
        BPF_MAP_TYPE_LRU_HASH,
        _create_lru_hash_map,
        _delete_hash_map,
        NULL,
        _find_hash_map_entry,
        NULL,
        _update_hash_map_entry,
        NULL,
        NULL,
        _delete_hash_map_entry,
        _next_hash_map_key,
        false, // Zero length key.
        false, // Zero length value.
        false, // Per-cpu.
        true,  // Key history,
    },
    // LPM_TRIE is currently a hash-map with special behavior for find.
    {
        BPF_MAP_TYPE_LPM_TRIE,
        _create_lpm_map,
        _delete_hash_map,
        NULL,
        _find_lpm_map_entry,
        NULL,
        _update_lpm_map_entry,
        NULL,
        NULL,
        _delete_lpm_map_entry,
        _next_hash_map_key,
        false, // Zero length key.
        false, // Zero length value.
        false, // Per-cpu.
        false, // Key history,
    },
    {
        BPF_MAP_TYPE_QUEUE,
        _create_queue_map,
        _delete_circular_map,
        NULL,
        _find_circular_map_entry,
        NULL,
        _update_circular_map_entry,
        NULL,
        NULL,
        NULL,
        NULL,
        true,  // Zero length key.
        false, // Zero length value.
        false, // Per-cpu.
        false, // Key history,
    },
    {
        BPF_MAP_TYPE_LRU_PERCPU_HASH,
        _create_lru_hash_map,
        _delete_hash_map,
        NULL,
        _find_hash_map_entry,
        NULL,
        _update_hash_map_entry,
        NULL,
        _update_entry_per_cpu,
        _delete_hash_map_entry,
        _next_hash_map_key,
        false, // Zero length key.
        false, // Zero length value.
        true,  // Per-cpu.
        true,  // Key history,
    },
    {
        BPF_MAP_TYPE_STACK,
        _create_stack_map,
        _delete_circular_map,
        NULL,
        _find_circular_map_entry,
        NULL,
        _update_circular_map_entry,
        NULL,
        NULL,
        NULL,
        NULL,
        true,  // Zero length key.
        false, // Zero length value.
        false, // Per-cpu.
        false, // Key history,
    },
    {
        BPF_MAP_TYPE_RINGBUF,
        _create_ring_buffer_map,
        _delete_ring_buffer_map,
        NULL,
        NULL,
        NULL,
        NULL,
        NULL,
        NULL,
        NULL,
        NULL,
        true,  // Zero length key.
        true,  // Zero length value.
        false, // Per-cpu.
        false, // Key history,
    },
};

static void
_ebpf_map_delete(_In_ _Post_invalid_ ebpf_core_object_t* object)
{
    EBPF_LOG_ENTRY();
    ebpf_map_t* map = (ebpf_map_t*)object;

    ebpf_free(map->name.value);
    ebpf_map_metadata_tables[map->ebpf_map_definition.type].delete_map(map);
    EBPF_RETURN_VOID();
}

_Must_inspect_result_ ebpf_result_t
ebpf_map_create(
    _In_ const ebpf_utf8_string_t* map_name,
    _In_ const ebpf_map_definition_in_memory_t* ebpf_map_definition,
    ebpf_handle_t inner_map_handle,
    _Outptr_ ebpf_map_t** ebpf_map)
{
    EBPF_LOG_ENTRY();
    ebpf_map_t* local_map = NULL;
    ebpf_map_type_t type = ebpf_map_definition->type;
    ebpf_result_t result = EBPF_SUCCESS;
    uint32_t cpu_count;
    cpu_count = ebpf_get_cpu_count();
    ebpf_map_definition_in_memory_t local_map_definition = *ebpf_map_definition;

    if (type >= EBPF_COUNT_OF(ebpf_map_metadata_tables)) {
        EBPF_LOG_MESSAGE_UINT64(EBPF_TRACELOG_LEVEL_ERROR, EBPF_TRACELOG_KEYWORD_MAP, "Unsupported map type", type);
        result = EBPF_INVALID_ARGUMENT;
        goto Exit;
    }

    ebpf_assert(type == ebpf_map_metadata_tables[type].map_type);
    ebpf_assert(BPF_MAP_TYPE_PER_CPU(type) == !!(ebpf_map_metadata_tables[type].per_cpu));

    if (ebpf_map_definition->key_size == 0 && !(ebpf_map_metadata_tables[type].zero_length_key)) {
        result = EBPF_INVALID_ARGUMENT;
        goto Exit;
    }
    if (ebpf_map_definition->value_size == 0 && !(ebpf_map_metadata_tables[type].zero_length_value)) {
        result = EBPF_INVALID_ARGUMENT;
        goto Exit;
    }
    if (ebpf_map_definition->max_entries == 0) {
        result = EBPF_INVALID_ARGUMENT;
        goto Exit;
    }

    if (ebpf_map_metadata_tables[type].per_cpu) {
        local_map_definition.value_size = cpu_count * EBPF_PAD_8(local_map_definition.value_size);
    }

    if (map_name->length >= BPF_OBJ_NAME_LEN) {
        EBPF_LOG_MESSAGE_UINT64(
            EBPF_TRACELOG_LEVEL_ERROR, EBPF_TRACELOG_KEYWORD_MAP, "Map name too long", map_name->length);
        result = EBPF_INVALID_ARGUMENT;
        goto Exit;
    }

    if (!ebpf_map_metadata_tables[type].create_map) {
        EBPF_LOG_MESSAGE_UINT64(EBPF_TRACELOG_LEVEL_ERROR, EBPF_TRACELOG_KEYWORD_MAP, "Unsupported map type", type);
        result = EBPF_OPERATION_NOT_SUPPORTED;
        goto Exit;
    }

    result = ebpf_map_metadata_tables[type].create_map(&local_map_definition, inner_map_handle, &local_map);
    if (result != EBPF_SUCCESS)
        goto Exit;

    local_map->original_value_size = ebpf_map_definition->value_size;

    result = ebpf_duplicate_utf8_string(&local_map->name, map_name);
    if (result != EBPF_SUCCESS) {
        goto Exit;
    }

    const ebpf_map_metadata_table_t* table = &ebpf_map_metadata_tables[local_map->ebpf_map_definition.type];
    ebpf_object_get_program_type_t get_program_type = (table->get_object_from_entry) ? _get_map_program_type : NULL;
    result = ebpf_object_initialize(&local_map->object, EBPF_OBJECT_MAP, _ebpf_map_delete, get_program_type);
    if (result != EBPF_SUCCESS) {
        goto Exit;
    }

    *ebpf_map = local_map;

Exit:
    if (result != EBPF_SUCCESS) {
        if (local_map)
            _ebpf_map_delete(&local_map->object);
    }
    EBPF_RETURN_RESULT(result);
}

_Must_inspect_result_ ebpf_result_t
ebpf_map_find_entry(
    _Inout_ ebpf_map_t* map,
    size_t key_size,
    _In_reads_(key_size) const uint8_t* key,
    size_t value_size,
    _Out_writes_(value_size) uint8_t* value,
    int flags)
{
    // High volume call - Skip entry/exit logging.
    uint8_t* return_value = NULL;
    if (!(flags & EBPF_MAP_FLAG_HELPER) && (key_size != map->ebpf_map_definition.key_size)) {
        EBPF_LOG_MESSAGE_UINT64_UINT64(
            EBPF_TRACELOG_LEVEL_ERROR,
            EBPF_TRACELOG_KEYWORD_MAP,
            "Incorrect map key size",
            key_size,
            map->ebpf_map_definition.key_size);
        return EBPF_INVALID_ARGUMENT;
    }

    if (!(flags & EBPF_MAP_FLAG_HELPER) && (value_size != map->ebpf_map_definition.value_size)) {
        EBPF_LOG_MESSAGE_UINT64_UINT64(
            EBPF_TRACELOG_LEVEL_ERROR,
            EBPF_TRACELOG_KEYWORD_MAP,
            "Incorrect map value size",
            value_size,
            map->ebpf_map_definition.value_size);
        return EBPF_INVALID_ARGUMENT;
    }

    if (ebpf_map_metadata_tables[map->ebpf_map_definition.type].find_entry == NULL) {
        EBPF_LOG_MESSAGE_UINT64(
            EBPF_TRACELOG_LEVEL_ERROR,
            EBPF_TRACELOG_KEYWORD_MAP,
            "ebpf_map_find_entry not supported on map",
            map->ebpf_map_definition.type);
        return EBPF_OPERATION_NOT_SUPPORTED;
    }

    ebpf_map_type_t type = map->ebpf_map_definition.type;
    if ((flags & EBPF_MAP_FLAG_HELPER) && (ebpf_map_metadata_tables[type].get_object_from_entry != NULL)) {

        // Disallow reads to prog array maps from this helper call for now.
        if (type == BPF_MAP_TYPE_PROG_ARRAY) {
            EBPF_LOG_MESSAGE(
                EBPF_TRACELOG_LEVEL_ERROR, EBPF_TRACELOG_KEYWORD_MAP, "Find not supported on BPF_MAP_TYPE_PROG_ARRAY");
            return EBPF_INVALID_ARGUMENT;
        }

        ebpf_core_object_t* object = ebpf_map_metadata_tables[type].get_object_from_entry(map, key);

        // Release the extra reference obtained.
        // REVIEW: is this safe?
        if (object) {
            ebpf_object_release_reference(object);
            return_value = (uint8_t*)object;
        }
    } else {
        ebpf_result_t result = ebpf_map_metadata_tables[map->ebpf_map_definition.type].find_entry(
            map, key, flags & EPBF_MAP_FIND_FLAG_DELETE ? true : false, &return_value);
        if (result != EBPF_SUCCESS) {
            return result;
        }
    }
    if (return_value == NULL) {
        return EBPF_OBJECT_NOT_FOUND;
    }

    if (flags & EBPF_MAP_FLAG_HELPER) {
        if (_ebpf_adjust_value_pointer(map, &return_value) != EBPF_SUCCESS) {
            return EBPF_INVALID_ARGUMENT;
        }

        *(uint8_t**)value = return_value;
    } else {
        memcpy(value, return_value, map->ebpf_map_definition.value_size);
    }
    return EBPF_SUCCESS;
}

_Must_inspect_result_ ebpf_result_t
ebpf_map_associate_program(_Inout_ ebpf_map_t* map, _In_ const ebpf_program_t* program)
{
    EBPF_LOG_ENTRY();
    if (ebpf_map_metadata_tables[map->ebpf_map_definition.type].associate_program)
        return ebpf_map_metadata_tables[map->ebpf_map_definition.type].associate_program(map, program);
    EBPF_RETURN_RESULT(EBPF_SUCCESS);
}

_Ret_maybenull_ ebpf_program_t*
ebpf_map_get_program_from_entry(_Inout_ ebpf_map_t* map, size_t key_size, _In_reads_(key_size) const uint8_t* key)
{
    // High volume call - Skip entry/exit logging.
    if (key_size != map->ebpf_map_definition.key_size) {
        EBPF_LOG_MESSAGE_UINT64_UINT64(
            EBPF_TRACELOG_LEVEL_ERROR,
            EBPF_TRACELOG_KEYWORD_MAP,
            "Incorrect map key size",
            key_size,
            map->ebpf_map_definition.key_size);
        return NULL;
    }
    ebpf_map_type_t type = map->ebpf_map_definition.type;
    if (ebpf_map_metadata_tables[type].get_object_from_entry == NULL) {
        EBPF_LOG_MESSAGE_UINT64(
            EBPF_TRACELOG_LEVEL_ERROR,
            EBPF_TRACELOG_KEYWORD_MAP,
            "ebpf_map_get_program_from_entry not supported on map",
            map->ebpf_map_definition.type);
        return NULL;
    }
    return (ebpf_program_t*)ebpf_map_metadata_tables[type].get_object_from_entry(map, key);
}

_Must_inspect_result_ ebpf_result_t
ebpf_map_update_entry(
    _Inout_ ebpf_map_t* map,
    size_t key_size,
    _In_reads_(key_size) const uint8_t* key,
    size_t value_size,
    _In_reads_(value_size) const uint8_t* value,
    ebpf_map_option_t option,
    int flags)
{
    // High volume call - Skip entry/exit logging.
    ebpf_result_t result;

    if (ebpf_map_metadata_tables[map->ebpf_map_definition.type].zero_length_key) {
        if (key_size != 0) {
            EBPF_LOG_MESSAGE_UINT64(
                EBPF_TRACELOG_LEVEL_ERROR,
                EBPF_TRACELOG_KEYWORD_MAP,
                "Map doesn't support keys",
                map->ebpf_map_definition.type);
            return EBPF_INVALID_ARGUMENT;
        }
    } else {
        if (!(flags & EBPF_MAP_FLAG_HELPER) && (key_size != map->ebpf_map_definition.key_size)) {
            EBPF_LOG_MESSAGE_UINT64_UINT64(
                EBPF_TRACELOG_LEVEL_ERROR,
                EBPF_TRACELOG_KEYWORD_MAP,
                "Incorrect map key size",
                key_size,
                map->ebpf_map_definition.key_size);
            return EBPF_INVALID_ARGUMENT;
        }
    }

    if (!(flags & EBPF_MAP_FLAG_HELPER) && (value_size != map->ebpf_map_definition.value_size)) {
        EBPF_LOG_MESSAGE_UINT64_UINT64(
            EBPF_TRACELOG_LEVEL_ERROR,
            EBPF_TRACELOG_KEYWORD_MAP,
            "Incorrect map value size",
            value_size,
            map->ebpf_map_definition.value_size);
        return EBPF_INVALID_ARGUMENT;
    }

    if (ebpf_map_metadata_tables[map->ebpf_map_definition.type].update_entry == NULL) {
        EBPF_LOG_MESSAGE_UINT64(
            EBPF_TRACELOG_LEVEL_ERROR,
            EBPF_TRACELOG_KEYWORD_MAP,
            "ebpf_map_update_entry not supported on map",
            map->ebpf_map_definition.type);

        return EBPF_OPERATION_NOT_SUPPORTED;
    }

    if ((flags & EBPF_MAP_FLAG_HELPER) &&
        ebpf_map_metadata_tables[map->ebpf_map_definition.type].update_entry_per_cpu) {
        result = ebpf_map_metadata_tables[map->ebpf_map_definition.type].update_entry_per_cpu(map, key, value, option);
    } else {
        result = ebpf_map_metadata_tables[map->ebpf_map_definition.type].update_entry(map, key, value, option);
    }
    return result;
}

_Must_inspect_result_ ebpf_result_t
ebpf_map_update_entry_with_handle(
    _Inout_ ebpf_map_t* map,
    size_t key_size,
    _In_reads_(key_size) const uint8_t* key,
    uintptr_t value_handle,
    ebpf_map_option_t option)
{
    // High volume call - Skip entry/exit logging.
    if (key_size != map->ebpf_map_definition.key_size) {
        EBPF_LOG_MESSAGE_UINT64_UINT64(
            EBPF_TRACELOG_LEVEL_ERROR,
            EBPF_TRACELOG_KEYWORD_MAP,
            "Incorrect map key size",
            key_size,
            map->ebpf_map_definition.key_size);
        return EBPF_INVALID_ARGUMENT;
    }

    if (ebpf_map_metadata_tables[map->ebpf_map_definition.type].update_entry_with_handle == NULL) {
        EBPF_LOG_MESSAGE_UINT64(
            EBPF_TRACELOG_LEVEL_ERROR,
            EBPF_TRACELOG_KEYWORD_MAP,
            "ebpf_map_update_entry_with_handle not supported on map",
            map->ebpf_map_definition.type);
        return EBPF_OPERATION_NOT_SUPPORTED;
    }
    return ebpf_map_metadata_tables[map->ebpf_map_definition.type].update_entry_with_handle(
        map, key, value_handle, option);
}

_Must_inspect_result_ ebpf_result_t
ebpf_map_delete_entry(_In_ ebpf_map_t* map, size_t key_size, _In_reads_(key_size) const uint8_t* key, int flags)
{
    // High volume call - Skip entry/exit logging.
    if (!(flags & EBPF_MAP_FLAG_HELPER) && (key_size != map->ebpf_map_definition.key_size)) {
        EBPF_LOG_MESSAGE_UINT64_UINT64(
            EBPF_TRACELOG_LEVEL_ERROR,
            EBPF_TRACELOG_KEYWORD_MAP,
            "Incorrect map key size",
            key_size,
            map->ebpf_map_definition.key_size);
        return EBPF_INVALID_ARGUMENT;
    }

    if (ebpf_map_metadata_tables[map->ebpf_map_definition.type].delete_entry == NULL) {
        EBPF_LOG_MESSAGE_UINT64(
            EBPF_TRACELOG_LEVEL_ERROR,
            EBPF_TRACELOG_KEYWORD_MAP,
            "ebpf_map_delete_entry not supported on map",
            map->ebpf_map_definition.type);
        return EBPF_OPERATION_NOT_SUPPORTED;
    }

    ebpf_result_t result = ebpf_map_metadata_tables[map->ebpf_map_definition.type].delete_entry(map, key);
    return result;
}

_Must_inspect_result_ ebpf_result_t
ebpf_map_next_key(
    _Inout_ ebpf_map_t* map,
    size_t key_size,
    _In_reads_opt_(key_size) const uint8_t* previous_key,
    _Out_writes_(key_size) uint8_t* next_key)
{
    // High volume call - Skip entry/exit logging.
    if (key_size != map->ebpf_map_definition.key_size) {
        EBPF_LOG_MESSAGE_UINT64_UINT64(
            EBPF_TRACELOG_LEVEL_ERROR,
            EBPF_TRACELOG_KEYWORD_MAP,
            "Incorrect map key size",
            key_size,
            map->ebpf_map_definition.key_size);
        return EBPF_INVALID_ARGUMENT;
    }
    if (ebpf_map_metadata_tables[map->ebpf_map_definition.type].next_key == NULL) {
        EBPF_LOG_MESSAGE_UINT64(
            EBPF_TRACELOG_LEVEL_ERROR,
            EBPF_TRACELOG_KEYWORD_MAP,
            "ebpf_map_next_key not supported on map",
            map->ebpf_map_definition.type);
        return EBPF_OPERATION_NOT_SUPPORTED;
    }
    return ebpf_map_metadata_tables[map->ebpf_map_definition.type].next_key(map, previous_key, next_key);
}

_Must_inspect_result_ ebpf_result_t
ebpf_map_get_info(
    _In_ const ebpf_map_t* map, _Out_writes_to_(*info_size, *info_size) uint8_t* buffer, _Inout_ uint16_t* info_size)
{
    // High volume call - Skip entry/exit logging.
    struct bpf_map_info* info = (struct bpf_map_info*)buffer;

    if (*info_size < sizeof(*info)) {
        EBPF_LOG_MESSAGE_UINT64_UINT64(
            EBPF_TRACELOG_LEVEL_ERROR,
            EBPF_TRACELOG_KEYWORD_MAP,
            "ebpf_map_get_info buffer too small",
            *info_size,
            sizeof(*info));
        return EBPF_INSUFFICIENT_BUFFER;
    }

    info->id = map->object.id;
    info->type = map->ebpf_map_definition.type;
    info->key_size = map->ebpf_map_definition.key_size;
    info->value_size = map->original_value_size;
    info->max_entries = map->ebpf_map_definition.max_entries;
    info->map_flags = 0;
    if (info->type == BPF_MAP_TYPE_ARRAY_OF_MAPS || info->type == BPF_MAP_TYPE_HASH_OF_MAPS) {
        ebpf_core_object_map_t* object_map = EBPF_FROM_FIELD(ebpf_core_object_map_t, core_map, map);
        info->inner_map_id =
            (object_map->inner_map_template) ? object_map->inner_map_template->object.id : EBPF_ID_NONE;
    } else {
        info->inner_map_id = EBPF_ID_NONE;
    }
    info->pinned_path_count = map->object.pinned_path_count;
    strncpy_s(info->name, sizeof(info->name), (char*)map->name.value, map->name.length);

    *info_size = sizeof(*info);
    return EBPF_SUCCESS;
}

_Must_inspect_result_ ebpf_result_t
ebpf_map_push_entry(_Inout_ ebpf_map_t* map, size_t value_size, _In_reads_(value_size) const uint8_t* value, int flags)
{
    if (!(flags & EBPF_MAP_FLAG_HELPER) && (value_size != map->ebpf_map_definition.value_size)) {
        return EBPF_INVALID_ARGUMENT;
    }

    if (ebpf_map_metadata_tables[map->ebpf_map_definition.type].update_entry == NULL) {
        EBPF_LOG_MESSAGE_UINT64(
            EBPF_TRACELOG_LEVEL_ERROR,
            EBPF_TRACELOG_KEYWORD_MAP,
            "ebpf_map_push_entry not supported on map",
            map->ebpf_map_definition.type);
        return EBPF_OPERATION_NOT_SUPPORTED;
    }

    return ebpf_map_metadata_tables[map->ebpf_map_definition.type].update_entry(map, NULL, value, flags);
}

_Must_inspect_result_ ebpf_result_t
ebpf_map_pop_entry(_Inout_ ebpf_map_t* map, size_t value_size, _Out_writes_(value_size) uint8_t* value, int flags)
{
    uint8_t* return_value;
    if (!(flags & EBPF_MAP_FLAG_HELPER) && (value_size != map->ebpf_map_definition.value_size)) {
        return EBPF_INVALID_ARGUMENT;
    }

    if (ebpf_map_metadata_tables[map->ebpf_map_definition.type].find_entry == NULL) {
        EBPF_LOG_MESSAGE_UINT64(
            EBPF_TRACELOG_LEVEL_ERROR,
            EBPF_TRACELOG_KEYWORD_MAP,
            "ebpf_map_pop_entry not supported on map",
            map->ebpf_map_definition.type);
        return EBPF_OPERATION_NOT_SUPPORTED;
    }

    ebpf_result_t result =
        ebpf_map_metadata_tables[map->ebpf_map_definition.type].find_entry(map, NULL, true, &return_value);
    if (result != EBPF_SUCCESS) {
        return result;
    }

    memcpy(value, return_value, map->ebpf_map_definition.value_size);
    ebpf_epoch_free(return_value);
    return EBPF_SUCCESS;
}

_Must_inspect_result_ ebpf_result_t
ebpf_map_peek_entry(_Inout_ ebpf_map_t* map, size_t value_size, _Out_writes_(value_size) uint8_t* value, int flags)
{
    uint8_t* return_value;
    if (!(flags & EBPF_MAP_FLAG_HELPER) && (value_size != map->ebpf_map_definition.value_size)) {
        return EBPF_INVALID_ARGUMENT;
    }

    if (ebpf_map_metadata_tables[map->ebpf_map_definition.type].find_entry == NULL) {
        EBPF_LOG_MESSAGE_UINT64(
            EBPF_TRACELOG_LEVEL_ERROR,
            EBPF_TRACELOG_KEYWORD_MAP,
            "ebpf_map_peek_entry not supported on map",
            map->ebpf_map_definition.type);
        return EBPF_OPERATION_NOT_SUPPORTED;
    }

    ebpf_result_t result =
        ebpf_map_metadata_tables[map->ebpf_map_definition.type].find_entry(map, NULL, false, &return_value);
    if (result != EBPF_SUCCESS) {
        return result;
    }

    memcpy(value, return_value, map->ebpf_map_definition.value_size);
    return EBPF_SUCCESS;
}

ebpf_id_t
ebpf_map_get_id(_In_ const ebpf_map_t* map)
{
    return map->object.id;
}<|MERGE_RESOLUTION|>--- conflicted
+++ resolved
@@ -947,8 +947,8 @@
 /**
  * @brief Helper function to insert an entry into the hot list if it is in the cold list and update the hot list size.
  *
- * @param[in, out] map Pointer to the map.
- * @param[in, out] entry Entry to insert into the hot list.
+ * @param[in,out] map Pointer to the map.
+ * @param[in,out] entry Entry to insert into the hot list.
  */
 static void
 _insert_into_hot_list(_Inout_ ebpf_core_lru_map_t* map, _Inout_ ebpf_lru_entry_t* entry)
@@ -987,8 +987,8 @@
  * @brief Helper function to initialize an LRU entry that was created when an entry was inserted into the hash table.
  * Sets the current generation, populates the key, and inserts the entry into the hot list.
  *
- * @param[in, out] map Pointer to the map.
- * @param[in, out] entry Entry to initialize.
+ * @param[in,out] map Pointer to the map.
+ * @param[in,out] entry Entry to initialize.
  * @param[in] key Key to initialize the entry with.
  */
 static void
@@ -1013,8 +1013,8 @@
  * list and sets the generation to EBPF_LRU_INVALID_GENERATION so that subsequent access doesn't reinsert it into the
  * hot list.
  *
- * @param[in, out] map Pointer to the map.
- * @param[in, out] entry Entry being deleted.
+ * @param[in,out] map Pointer to the map.
+ * @param[in,out] entry Entry being deleted.
  */
 static void
 _uninitialize_lru_entry(_Inout_ ebpf_core_lru_map_t* map, _Inout_ ebpf_lru_entry_t* entry)
@@ -1036,18 +1036,6 @@
     ebpf_lock_unlock(&map->lock, state);
 }
 
-<<<<<<< HEAD
-/**
- * @brief Helper function to merge the hot list into the cold list if the hot list size exceeds the hot list limit.
- * Resets the hot list size and increments the current generation.
- *
- * @param[in, out] map Pointer to the map.
- */
-_Requires_lock_held_(map->lock) static void _merge_hot_into_cold_list_if_needed(_Inout_ ebpf_core_lru_map_t* map)
-{
-    if (map->hot_list_size <= map->hot_list_limit) {
-        return;
-=======
 static void
 _lru_hash_table_notification(
     _In_ void* context, _In_ ebpf_hash_table_notification_type_t type, _In_ const uint8_t* key, _In_ uint8_t* value)
@@ -1064,34 +1052,14 @@
     case EBPF_HASH_TABLE_NOTIFICATION_TYPE_USE:
         _insert_into_hot_list(lru_map, entry);
         break;
->>>>>>> 435e633b
-    }
-}
-
-<<<<<<< HEAD
-/**
- * @brief Helper function to update the LRU key history for a given key if the map tracks key history.
- *
- * @param[in, out] map Pointer to the map.
- * @param[in] key Key to update.
- * @param[in] value Optional value for the key. If NULL, the value will be looked up.
- * @param[in] operation Operation to perform on the key.
- * @retval EBPF_SUCCESS The operation was successful.
- * @retval EBPF_KEY_NOT_FOUND The key was not found in the map.
- */
-static ebpf_result_t
-_update_key_history(
-    _Inout_ ebpf_core_map_t* map,
-    _In_ const uint8_t* key,
-    _Inout_opt_ uint8_t* value,
-    ebpf_lru_key_operation_t operation)
-=======
+    }
+}
+
 static ebpf_result_t
 _create_lru_hash_map(
     _In_ const ebpf_map_definition_in_memory_t* map_definition,
     ebpf_handle_t inner_map_handle,
     _Outptr_ ebpf_core_map_t** map)
->>>>>>> 435e633b
 {
     ebpf_result_t retval = EBPF_SUCCESS;
     ebpf_core_lru_map_t* lru_map = NULL;
@@ -1165,13 +1133,7 @@
 /**
  * @brief Helper function to reap the oldest entry from the map.
  *
-<<<<<<< HEAD
- * @param[in, out] map Pointer to the map.
- * @retval EBPF_SUCCESS The operation was successful.
- * @retval EBPF_KEY_NOT_FOUND The key selected for deletion was not found in the map.
-=======
  * @param[in,out] map Pointer to the map.
->>>>>>> 435e633b
  */
 static void
 _reap_oldest_map_entry(_Inout_ ebpf_core_map_t* map)
