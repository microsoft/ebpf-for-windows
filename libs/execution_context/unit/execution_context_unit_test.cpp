// Copyright (c) Microsoft Corporation
// SPDX-License-Identifier: MIT

#include <set>

#include <optional>
#include "catch_wrapper.hpp"
#include "ebpf_async.h"
#include "ebpf_ring_buffer.h"
#include "ebpf_core.h"
#include "ebpf_maps.h"
#include "ebpf_object.h"
#include "ebpf_program.h"
#include "helpers.h"

#define PAGE_SIZE 4096

class _ebpf_core_initializer
{
  public:
    _ebpf_core_initializer() { REQUIRE(ebpf_core_initiate() == EBPF_SUCCESS); }
    ~_ebpf_core_initializer() { ebpf_core_terminate(); }
};

template <typename T> class ebpf_object_deleter
{
  public:
    void
    operator()(T* object)
    {
        ebpf_object_release_reference(reinterpret_cast<ebpf_core_object_t*>(object));
    }
};

typedef std::unique_ptr<ebpf_map_t, ebpf_object_deleter<ebpf_map_t>> map_ptr;
typedef std::unique_ptr<ebpf_program_t, ebpf_object_deleter<ebpf_program_t>> program_ptr;

static void
_test_crud_operations(ebpf_map_type_t map_type)
{
    _ebpf_core_initializer core;
    bool is_array;
    bool supports_find_and_delete;
    bool replace_on_full;
    bool run_at_dpc;
    ebpf_result_t error_on_full;
    switch (map_type) {
    case BPF_MAP_TYPE_HASH:
        is_array = false;
        supports_find_and_delete = true;
        replace_on_full = false;
        run_at_dpc = false;
        error_on_full = EBPF_OUT_OF_SPACE;
        break;
    case BPF_MAP_TYPE_ARRAY:
        is_array = true;
        supports_find_and_delete = false;
        replace_on_full = false;
        run_at_dpc = false;
        error_on_full = EBPF_INVALID_ARGUMENT;
        break;
    case BPF_MAP_TYPE_PERCPU_HASH:
        is_array = false;
        supports_find_and_delete = true;
        replace_on_full = false;
        run_at_dpc = true;
        error_on_full = EBPF_OUT_OF_SPACE;
        break;
    case BPF_MAP_TYPE_PERCPU_ARRAY:
        is_array = true;
        supports_find_and_delete = false;
        replace_on_full = false;
        run_at_dpc = false;
        error_on_full = EBPF_INVALID_ARGUMENT;
        break;
    case BPF_MAP_TYPE_LRU_HASH:
        is_array = false;
        supports_find_and_delete = true;
        replace_on_full = true;
        run_at_dpc = false;
        error_on_full = EBPF_OUT_OF_SPACE;
        break;
    case BPF_MAP_TYPE_LRU_PERCPU_HASH:
        is_array = false;
        supports_find_and_delete = true;
        replace_on_full = true;
        run_at_dpc = true;
        error_on_full = EBPF_OUT_OF_SPACE;
        break;
    default:
        ebpf_assert((false, "Unsupported map type"));
        return;
    }
    std::optional<emulate_dpc_t> dpc;
    if (run_at_dpc) {
        dpc = {emulate_dpc_t(1)};
    }

    ebpf_map_definition_in_memory_t map_definition{map_type, sizeof(uint32_t), sizeof(uint64_t), 10};
    map_ptr map;
    {
        ebpf_map_t* local_map;
        ebpf_utf8_string_t map_name = {0};
        REQUIRE(
            ebpf_map_create(&map_name, &map_definition, (uintptr_t)ebpf_handle_invalid, &local_map) == EBPF_SUCCESS);
        map.reset(local_map);
    }
    std::vector<uint8_t> value(ebpf_map_get_definition(map.get())->value_size);
    for (uint32_t key = 0; key < 10; key++) {
        *reinterpret_cast<uint64_t*>(value.data()) = static_cast<uint64_t>(key) * static_cast<uint64_t>(key);
        REQUIRE(
            ebpf_map_update_entry(
                map.get(),
                sizeof(key),
                reinterpret_cast<const uint8_t*>(&key),
                value.size(),
                value.data(),
                EBPF_ANY,
                0) == EBPF_SUCCESS);
    }

    // Test for inserting max_entries + 1.
    uint32_t bad_key = 10;
    *reinterpret_cast<uint64_t*>(value.data()) = static_cast<uint64_t>(bad_key) * static_cast<uint64_t>(bad_key);
    REQUIRE(
        ebpf_map_update_entry(
            map.get(),
            sizeof(bad_key),
            reinterpret_cast<const uint8_t*>(&bad_key),
            value.size(),
            value.data(),
            EBPF_ANY,
            0) == (replace_on_full ? EBPF_SUCCESS : error_on_full));

    if (!replace_on_full) {
        ebpf_result_t expected_result = is_array ? EBPF_INVALID_ARGUMENT : EBPF_KEY_NOT_FOUND;
        REQUIRE(
            ebpf_map_delete_entry(map.get(), sizeof(bad_key), reinterpret_cast<const uint8_t*>(&bad_key), 0) ==
            expected_result);
    }

    for (uint32_t key = 0; key < 10; key++) {
        ebpf_result_t expected_result;
        if (replace_on_full) {
            expected_result = key == 0 ? EBPF_OBJECT_NOT_FOUND : EBPF_SUCCESS;
        } else {
            expected_result = key == 10 ? EBPF_OBJECT_NOT_FOUND : EBPF_SUCCESS;
        }
        REQUIRE(
            ebpf_map_find_entry(
                map.get(), sizeof(key), reinterpret_cast<const uint8_t*>(&key), value.size(), value.data(), 0) ==
            expected_result);
        if (expected_result == EBPF_SUCCESS) {
            REQUIRE(*reinterpret_cast<uint64_t*>(value.data()) == key * key);
        }
    }

    uint32_t previous_key;
    uint32_t next_key;
    std::set<uint32_t> keys;
    for (uint32_t key = 0; key < 10; key++) {
        REQUIRE(
            ebpf_map_next_key(
                map.get(),
                sizeof(key),
                key == 0 ? nullptr : reinterpret_cast<const uint8_t*>(&previous_key),
                reinterpret_cast<uint8_t*>(&next_key)) == EBPF_SUCCESS);

        previous_key = next_key;
        keys.insert(previous_key);
    }
    REQUIRE(keys.size() == 10);
    REQUIRE(
        ebpf_map_next_key(
            map.get(),
            sizeof(previous_key),
            reinterpret_cast<const uint8_t*>(&previous_key),
            reinterpret_cast<uint8_t*>(&next_key)) == EBPF_NO_MORE_KEYS);

    for (const auto key : keys) {
        REQUIRE(
            ebpf_map_delete_entry(map.get(), sizeof(key), reinterpret_cast<const uint8_t*>(&key), 0) == EBPF_SUCCESS);
    }

    if (supports_find_and_delete) {
        uint32_t key = 0;
        REQUIRE(
            ebpf_map_update_entry(
                map.get(),
                sizeof(key),
                reinterpret_cast<const uint8_t*>(&key),
                value.size(),
                value.data(),
                EBPF_ANY,
                0) == EBPF_SUCCESS);

        REQUIRE(
            ebpf_map_find_entry(
                map.get(),
                sizeof(key),
                reinterpret_cast<const uint8_t*>(&key),
                value.size(),
                value.data(),
                EPBF_MAP_FIND_FLAG_DELETE) == EBPF_SUCCESS);

        REQUIRE(
            ebpf_map_find_entry(
                map.get(), sizeof(key), reinterpret_cast<const uint8_t*>(&key), value.size(), value.data(), 0) ==
            EBPF_OBJECT_NOT_FOUND);
    } else {
        uint32_t key = 0;
        REQUIRE(
            ebpf_map_find_entry(
                map.get(),
                sizeof(key),
                reinterpret_cast<const uint8_t*>(&key),
                value.size(),
                value.data(),
                EPBF_MAP_FIND_FLAG_DELETE) == EBPF_INVALID_ARGUMENT);
    }

    auto retrieved_map_definition = *ebpf_map_get_definition(map.get());
    retrieved_map_definition.value_size = ebpf_map_get_effective_value_size(map.get());
    REQUIRE(memcmp(&retrieved_map_definition, &map_definition, sizeof(map_definition)) == 0);

    // Negative test for key size.
    uint32_t key = 0;
    REQUIRE(
        ebpf_map_next_key(
            map.get(), sizeof(key) - 1, reinterpret_cast<uint8_t*>(&key), reinterpret_cast<uint8_t*>(&key)) ==
        EBPF_INVALID_ARGUMENT);

    REQUIRE(ebpf_map_push_entry(map.get(), value.size(), value.data(), 0) == EBPF_INVALID_ARGUMENT);
    REQUIRE(ebpf_map_pop_entry(map.get(), value.size(), value.data(), 0) == EBPF_INVALID_ARGUMENT);
    REQUIRE(ebpf_map_peek_entry(map.get(), value.size(), value.data(), 0) == EBPF_INVALID_ARGUMENT);
}

#define MAP_TEST(MAP_TYPE) \
    TEST_CASE("map_crud_operations:" #MAP_TYPE, "[execution_context]") { _test_crud_operations(MAP_TYPE); }

MAP_TEST(BPF_MAP_TYPE_HASH);
MAP_TEST(BPF_MAP_TYPE_ARRAY);
MAP_TEST(BPF_MAP_TYPE_PERCPU_HASH);
MAP_TEST(BPF_MAP_TYPE_PERCPU_ARRAY);
MAP_TEST(BPF_MAP_TYPE_LRU_HASH);
MAP_TEST(BPF_MAP_TYPE_LRU_PERCPU_HASH);

TEST_CASE("map_crud_operations_lpm_trie_32", "[execution_context]")
{
    _ebpf_core_initializer core;
    const size_t max_string = 16;
    typedef struct _lpm_trie_key
    {
        uint32_t prefix_length;
        uint8_t value[4];
    } lpm_trie_key_t;
    ebpf_map_definition_in_memory_t map_definition{BPF_MAP_TYPE_LPM_TRIE, sizeof(lpm_trie_key_t), max_string, 10};
    map_ptr map;
    {
        ebpf_map_t* local_map;
        ebpf_utf8_string_t map_name = {0};
        REQUIRE(
            ebpf_map_create(&map_name, &map_definition, (uintptr_t)ebpf_handle_invalid, &local_map) == EBPF_SUCCESS);
        map.reset(local_map);
    }

    std::vector<std::pair<lpm_trie_key_t, const char*>> keys{
        {{24, 192, 168, 15, 0}, "192.168.15.0/24"},
        {{24, 192, 168, 16, 0}, "192.168.16.0/24"},
        {{31, 192, 168, 14, 0}, "192.168.14.0/31"},
        {{30, 192, 168, 14, 0}, "192.168.14.0/30"},
        {{29, 192, 168, 14, 0}, "192.168.14.0/29"},
        {{16, 192, 168, 0, 0}, "192.168.0.0/16"},
        {{16, 10, 10, 0, 0}, "10.0.0.0/16"},
        {{8, 10, 0, 0, 0}, "10.0.0.0/8"},
        {{0, 0, 0, 0, 0}, "0.0.0.0/0"},
    };

    std::vector<std::pair<lpm_trie_key_t, std::string>> tests{
        {{32, 192, 168, 15, 1}, "192.168.15.0/24"},
        {{32, 192, 168, 16, 25}, "192.168.16.0/24"},
        {{32, 192, 168, 14, 1}, "192.168.14.0/31"},
        {{32, 192, 168, 14, 2}, "192.168.14.0/30"},
        {{32, 192, 168, 14, 4}, "192.168.14.0/29"},
        {{32, 192, 168, 14, 9}, "192.168.0.0/16"},
        {{32, 10, 10, 10, 10}, "10.0.0.0/16"},
        {{32, 10, 11, 10, 10}, "10.0.0.0/8"},
        {{32, 11, 0, 0, 0}, "0.0.0.0/0"},
    };

    for (auto& [key, value] : keys) {
        std::string local_value = value;
        local_value.resize(max_string);
        REQUIRE(
            ebpf_map_update_entry(
                map.get(),
                0,
                reinterpret_cast<const uint8_t*>(&key),
                0,
                reinterpret_cast<const uint8_t*>(local_value.c_str()),
                EBPF_ANY,
                EBPF_MAP_FLAG_HELPER) == EBPF_SUCCESS);
    }

    for (auto& [key, result] : tests) {
        char* value = nullptr;
        REQUIRE(
            ebpf_map_find_entry(
                map.get(),
                0,
                reinterpret_cast<const uint8_t*>(&key),
                0,
                reinterpret_cast<uint8_t*>(&value),
                EBPF_MAP_FLAG_HELPER) == EBPF_SUCCESS);
        REQUIRE(std::string(value) == result);
    }
}

void
generate_prefix(size_t length, uint8_t value, uint8_t prefix[16])
{
    size_t index = 0;
    memset(prefix, 0, sizeof(prefix));
    for (index = 0; index < length / 8; index++) {
        prefix[index] = value;
    }
    prefix[index] = value << (8 - (length % 8));
}

TEST_CASE("map_crud_operations_lpm_trie_128", "[execution_context]")
{
    _ebpf_core_initializer core;

    const size_t max_string = 20;
    typedef struct _lpm_trie_key
    {
        uint32_t prefix_length;
        uint8_t value[16];
    } lpm_trie_key_t;

    ebpf_map_definition_in_memory_t map_definition{BPF_MAP_TYPE_LPM_TRIE, sizeof(lpm_trie_key_t), max_string, 10};
    map_ptr map;
    {
        ebpf_map_t* local_map;
        ebpf_utf8_string_t map_name = {0};
        REQUIRE(
            ebpf_map_create(&map_name, &map_definition, (uintptr_t)ebpf_handle_invalid, &local_map) == EBPF_SUCCESS);
        map.reset(local_map);
    }

    std::vector<std::pair<lpm_trie_key_t, const char*>> keys{
        {{96}, "CC/96"},
        {{96}, "CD/96"},
        {{124}, "DD/124"},
        {{120}, "DD/120"},
        {{116}, "DD/116"},
        {{64}, "AA/64"},
        {{64}, "BB/64"},
        {{32}, "BB/32"},
        {{0}, "/0"},
    };
    {
        std::vector<uint8_t> values{
            0xCC,
            0xCD,
            0xDD,
            0xDD,
            0xDD,
            0xAA,
            0xBB,
            0xBB,
        };
        for (size_t index = 0; index < values.size(); index++) {
            generate_prefix(keys[index].first.prefix_length, values[index], keys[index].first.value);
        }
    }
    std::vector<std::pair<lpm_trie_key_t, std::string>> tests{
        {{96}, "CC/96"},
        {{96}, "CD/96"},
        {{124}, "DD/124"},
        {{120}, "DD/120"},
        {{116}, "DD/116"},
        {{64}, "AA/64"},
        {{64}, "BB/64"},
        {{32}, "BB/32"},
        {{128}, "/0"},
    };
    {
        std::vector<uint8_t> values{
            0xCC,
            0xCD,
            0xDD,
            0xDD,
            0xDD,
            0xAA,
            0xBB,
            0xBB,
            0xFF,
        };
        for (size_t index = 0; index < values.size(); index++) {
            generate_prefix(tests[index].first.prefix_length, values[index], tests[index].first.value);
        }
    }

    for (auto& [key, value] : keys) {
        std::string local_value = value;
        local_value.resize(max_string);
        REQUIRE(
            ebpf_map_update_entry(
                map.get(),
                0,
                reinterpret_cast<const uint8_t*>(&key),
                0,
                reinterpret_cast<const uint8_t*>(local_value.c_str()),
                EBPF_ANY,
                EBPF_MAP_FLAG_HELPER) == EBPF_SUCCESS);
    }

    for (auto& [key, result] : tests) {
        char* value = nullptr;
        REQUIRE(
            ebpf_map_find_entry(
                map.get(),
                0,
                reinterpret_cast<const uint8_t*>(&key),
                0,
                reinterpret_cast<uint8_t*>(&value),
                EBPF_MAP_FLAG_HELPER) == EBPF_SUCCESS);
        REQUIRE(std::string(value) == result);
    }
}

TEST_CASE("map_crud_operations_queue", "[execution_context]")
{
    _ebpf_core_initializer core;
    ebpf_map_definition_in_memory_t map_definition{BPF_MAP_TYPE_QUEUE, 0, sizeof(uint32_t), 10};
    map_ptr map;
    {
        ebpf_map_t* local_map;
        ebpf_utf8_string_t map_name = {0};
        REQUIRE(
            ebpf_map_create(&map_name, &map_definition, (uintptr_t)ebpf_handle_invalid, &local_map) == EBPF_SUCCESS);
        map.reset(local_map);
    }
    uint32_t return_value = MAXUINT32;

    // Should be empty.
    REQUIRE(
        ebpf_map_pop_entry(map.get(), sizeof(return_value), reinterpret_cast<uint8_t*>(&return_value), 0) ==
        EBPF_OBJECT_NOT_FOUND);

    for (uint32_t value = 0; value < 10; value++) {
        REQUIRE(ebpf_map_push_entry(map.get(), sizeof(value), reinterpret_cast<uint8_t*>(&value), 0) == EBPF_SUCCESS);
    }
    uint32_t extra_value = 10;
    REQUIRE(
        ebpf_map_push_entry(map.get(), sizeof(extra_value), reinterpret_cast<uint8_t*>(&extra_value), 0) ==
        EBPF_OUT_OF_SPACE);

    // Replace the oldest entry.
    REQUIRE(
        ebpf_map_push_entry(map.get(), sizeof(extra_value), reinterpret_cast<uint8_t*>(&extra_value), BPF_EXIST) ==
        EBPF_SUCCESS);

    // Peek at first element.
    REQUIRE(
        ebpf_map_peek_entry(map.get(), sizeof(return_value), reinterpret_cast<uint8_t*>(&return_value), 0) ==
        EBPF_SUCCESS);

    REQUIRE(return_value == 1);

    for (uint32_t value = 1; value < 11; value++) {
        REQUIRE(
            ebpf_map_pop_entry(map.get(), sizeof(return_value), reinterpret_cast<uint8_t*>(&return_value), 0) ==
            EBPF_SUCCESS);
        REQUIRE(return_value == value);
    }

    REQUIRE(
        ebpf_map_pop_entry(map.get(), sizeof(return_value), reinterpret_cast<uint8_t*>(&return_value), 0) ==
        EBPF_OBJECT_NOT_FOUND);

    // Negative tests.
    REQUIRE(
        ebpf_map_delete_entry(map.get(), sizeof(return_value), reinterpret_cast<uint8_t*>(&return_value), 0) ==
        EBPF_INVALID_ARGUMENT);

    REQUIRE(
        ebpf_map_delete_entry(map.get(), sizeof(return_value) - 1, reinterpret_cast<uint8_t*>(&return_value), 0) ==
        EBPF_INVALID_ARGUMENT);

    REQUIRE(
        ebpf_map_pop_entry(map.get(), sizeof(return_value) - 1, reinterpret_cast<uint8_t*>(&return_value), 0) ==
        EBPF_INVALID_ARGUMENT);

    REQUIRE(
        ebpf_map_push_entry(map.get(), sizeof(return_value) - 1, reinterpret_cast<uint8_t*>(&return_value), 0) ==
        EBPF_INVALID_ARGUMENT);

    REQUIRE(
        ebpf_map_peek_entry(map.get(), sizeof(return_value) - 1, reinterpret_cast<uint8_t*>(&return_value), 0) ==
        EBPF_INVALID_ARGUMENT);

    // Wrong key size.
    REQUIRE(
        ebpf_map_update_entry_with_handle(
            map.get(), sizeof(return_value) - 1, reinterpret_cast<uint8_t*>(&return_value), 0, EBPF_ANY) ==
        EBPF_INVALID_ARGUMENT);

    // Not supported.
    REQUIRE(
        ebpf_map_update_entry_with_handle(
            map.get(), sizeof(return_value), reinterpret_cast<uint8_t*>(&return_value), 0, EBPF_ANY) ==
        EBPF_INVALID_ARGUMENT);
}

TEST_CASE("map_crud_operations_stack", "[execution_context]")
{
    _ebpf_core_initializer core;
    ebpf_map_definition_in_memory_t map_definition{BPF_MAP_TYPE_STACK, 0, sizeof(uint32_t), 10};
    map_ptr map;
    {
        ebpf_map_t* local_map;
        ebpf_utf8_string_t map_name = {0};
        REQUIRE(
            ebpf_map_create(&map_name, &map_definition, (uintptr_t)ebpf_handle_invalid, &local_map) == EBPF_SUCCESS);
        map.reset(local_map);
    }
    uint32_t return_value = MAXUINT32;

    // Should be empty.
    REQUIRE(
        ebpf_map_pop_entry(map.get(), sizeof(return_value), reinterpret_cast<uint8_t*>(&return_value), 0) ==
        EBPF_OBJECT_NOT_FOUND);

    for (uint32_t value = 1; value < 11; value++) {
        REQUIRE(ebpf_map_push_entry(map.get(), sizeof(value), reinterpret_cast<uint8_t*>(&value), 0) == EBPF_SUCCESS);
    }
    uint32_t extra_value = 11;
    REQUIRE(
        ebpf_map_push_entry(map.get(), sizeof(extra_value), reinterpret_cast<uint8_t*>(&extra_value), 0) ==
        EBPF_OUT_OF_SPACE);

    // Replace the oldest entry.
    REQUIRE(
        ebpf_map_push_entry(map.get(), sizeof(extra_value), reinterpret_cast<uint8_t*>(&extra_value), BPF_EXIST) ==
        EBPF_SUCCESS);

    // Peek at first element.
    REQUIRE(
        ebpf_map_peek_entry(map.get(), sizeof(return_value), reinterpret_cast<uint8_t*>(&return_value), 0) ==
        EBPF_SUCCESS);

    REQUIRE(return_value == 11);

    for (uint32_t value = 11; value > 1; value--) {
        REQUIRE(
            ebpf_map_pop_entry(map.get(), sizeof(return_value), reinterpret_cast<uint8_t*>(&return_value), 0) ==
            EBPF_SUCCESS);
        REQUIRE(return_value == value);
    }

    REQUIRE(
        ebpf_map_peek_entry(map.get(), sizeof(return_value), reinterpret_cast<uint8_t*>(&return_value), 0) ==
        EBPF_OBJECT_NOT_FOUND);
}

#define TEST_FUNCTION_RETURN 42
#define TOTAL_HELPER_COUNT 3

uint32_t
test_function()
{
    return TEST_FUNCTION_RETURN;
}

TEST_CASE("program", "[execution_context]")
{
    _ebpf_core_initializer core;
    program_ptr program;
    {
        ebpf_program_t* local_program = nullptr;
        REQUIRE(ebpf_program_create(&local_program) == EBPF_SUCCESS);
        program.reset(local_program);
    }

    ebpf_map_definition_in_memory_t map_definition{BPF_MAP_TYPE_HASH, sizeof(uint32_t), sizeof(uint64_t), 10};
    map_ptr map;
    {
        ebpf_map_t* local_map;
        ebpf_utf8_string_t map_name = {0};
        REQUIRE(
            ebpf_map_create(&map_name, &map_definition, (uintptr_t)ebpf_handle_invalid, &local_map) == EBPF_SUCCESS);
        map.reset(local_map);
    }

    const ebpf_utf8_string_t program_name{(uint8_t*)("foo"), 3};
    const ebpf_utf8_string_t section_name{(uint8_t*)("bar"), 3};
    program_info_provider_t program_info_provider(EBPF_PROGRAM_TYPE_BIND);

    const ebpf_program_parameters_t program_parameters{
        EBPF_PROGRAM_TYPE_BIND, EBPF_ATTACH_TYPE_BIND, program_name, section_name};
    ebpf_program_info_t* program_info;

    REQUIRE(ebpf_program_initialize(program.get(), &program_parameters) == EBPF_SUCCESS);

    const ebpf_program_type_t* returned_program_type = ebpf_program_type_uuid(program.get());
    REQUIRE(
        memcmp(&program_parameters.program_type, returned_program_type, sizeof(program_parameters.program_type)) == 0);

    REQUIRE(ebpf_program_get_program_info(program.get(), &program_info) == EBPF_SUCCESS);
    REQUIRE(program_info != nullptr);
    ebpf_program_free_program_info(program_info);

    ebpf_map_t* maps[] = {map.get()};

    REQUIRE(((ebpf_core_object_t*)map.get())->reference_count == 1);
    REQUIRE(ebpf_program_associate_maps(program.get(), maps, EBPF_COUNT_OF(maps)) == EBPF_SUCCESS);
    REQUIRE(((ebpf_core_object_t*)map.get())->reference_count == 2);

    ebpf_trampoline_table_t* table = NULL;
    ebpf_result_t (*test_function)();
    auto provider_function1 = []() { return (ebpf_result_t)TEST_FUNCTION_RETURN; };
    ebpf_result_t (*function_pointer1)() = provider_function1;
    uint32_t test_function_ids[] = {(EBPF_MAX_GENERAL_HELPER_FUNCTION + 1)};
    const void* helper_functions[] = {(void*)function_pointer1};
    ebpf_helper_function_addresses_t helper_function_addresses = {
        EBPF_COUNT_OF(helper_functions), (uint64_t*)helper_functions};

    REQUIRE(ebpf_allocate_trampoline_table(1, &table) == EBPF_SUCCESS);
    REQUIRE(
        ebpf_update_trampoline_table(
            table, EBPF_COUNT_OF(test_function_ids), test_function_ids, &helper_function_addresses) == EBPF_SUCCESS);
    REQUIRE(ebpf_get_trampoline_function(table, 0, reinterpret_cast<void**>(&test_function)) == EBPF_SUCCESS);

    // Size of the actual function is unknown, but we know the allocation is on page granularity.
    REQUIRE(
        ebpf_program_load_code(
            program.get(), EBPF_CODE_JIT, nullptr, reinterpret_cast<uint8_t*>(test_function), PAGE_SIZE) ==
        EBPF_SUCCESS);
    uint32_t result = 0;
    bind_md_t ctx{0};
    ebpf_program_invoke(program.get(), &ctx, &result);
    REQUIRE(result == TEST_FUNCTION_RETURN);

    uint64_t addresses[TOTAL_HELPER_COUNT] = {};
    uint32_t helper_function_ids[] = {1, 0, 2};
    REQUIRE(
        ebpf_program_set_helper_function_ids(program.get(), EBPF_COUNT_OF(helper_function_ids), helper_function_ids) ==
        EBPF_SUCCESS);
    REQUIRE(
        ebpf_program_get_helper_function_addresses(program.get(), EBPF_COUNT_OF(helper_function_ids), addresses) ==
        EBPF_SUCCESS);
    REQUIRE(addresses[0] != 0);
    REQUIRE(addresses[1] == 0);
    REQUIRE(addresses[2] != 0);
}

TEST_CASE("name size", "[execution_context]")
{
    _ebpf_core_initializer core;
    program_info_provider_t program_info_provider(EBPF_PROGRAM_TYPE_BIND);

    program_ptr program;
    {
        ebpf_program_t* local_program = nullptr;
        REQUIRE(ebpf_program_create(&local_program) == EBPF_SUCCESS);
        program.reset(local_program);
    }
    const ebpf_utf8_string_t oversize_name{
        (uint8_t*)("a234567890123456789012345678901234567890123456789012345678901234"), 64};
    const ebpf_utf8_string_t section_name{(uint8_t*)("bar"), 3};
    const ebpf_program_parameters_t program_parameters{
        EBPF_PROGRAM_TYPE_BIND, EBPF_ATTACH_TYPE_BIND, oversize_name, section_name};

    REQUIRE(ebpf_program_initialize(program.get(), &program_parameters) == EBPF_INVALID_ARGUMENT);

    ebpf_map_definition_in_memory_t map_definition{BPF_MAP_TYPE_HASH, sizeof(uint32_t), sizeof(uint64_t), 10};
    ebpf_map_t* local_map;
    REQUIRE(
        ebpf_map_create(&oversize_name, &map_definition, (uintptr_t)ebpf_handle_invalid, &local_map) ==
        EBPF_INVALID_ARGUMENT);
}

const uint16_t from_buffer[] = {0x4500, 0x0073, 0x0000, 0x4000, 0x4011, 0x0000, 0x2000, 0x0001, 0x2000, 0x000a};
const uint16_t to_buffer[] = {0x4500, 0x0073, 0x0000, 0x4000, 0x4011, 0x0000, 0xc0a8, 0x0001, 0xc0a8, 0x00c7};

TEST_CASE("test-csum-diff", "[execution_context]")
{
    int csum = ebpf_core_csum_diff(
        from_buffer,
        sizeof(from_buffer),
        to_buffer,
        sizeof(to_buffer),
        ebpf_core_csum_diff(nullptr, 0, from_buffer, sizeof(from_buffer), 0));
    REQUIRE(csum > 0);

    // Fold checksum.
    csum = (csum >> 16) + (csum & 0xFFFF);
    csum = (csum >> 16) + (csum & 0xFFFF);
    csum = (uint16_t)~csum;

    // See: https://en.wikipedia.org/wiki/IPv4_header_checksum#Calculating_the_IPv4_header_checksum
    REQUIRE(csum == 0xb861);
}

TEST_CASE("ring_buffer_async_query", "[execution_context]")
{
    _ebpf_core_initializer core;
    ebpf_map_definition_in_memory_t map_definition{BPF_MAP_TYPE_RINGBUF, 0, 0, 64 * 1024};
    map_ptr map;
    {
        ebpf_map_t* local_map;
        ebpf_utf8_string_t map_name = {0};
        REQUIRE(
            ebpf_map_create(&map_name, &map_definition, (uintptr_t)ebpf_handle_invalid, &local_map) == EBPF_SUCCESS);
        map.reset(local_map);
    }

    struct _completion
    {
        uint8_t* buffer;
        ebpf_ring_buffer_map_async_query_result_t async_query_result = {};
        uint64_t value;
    } completion;

    REQUIRE(ebpf_ring_buffer_map_query_buffer(map.get(), &completion.buffer) == EBPF_SUCCESS);

    REQUIRE(
        ebpf_async_set_completion_callback(
            &completion, [](void* context, size_t output_buffer_length, ebpf_result_t result) {
                UNREFERENCED_PARAMETER(output_buffer_length);
                auto completion = reinterpret_cast<_completion*>(context);
                auto async_query_result = &completion->async_query_result;
                auto record = ebpf_ring_buffer_next_record(
                    completion->buffer, sizeof(uint64_t), async_query_result->consumer, async_query_result->producer);
                completion->value = *(uint64_t*)(record->data);
                REQUIRE(result == EBPF_SUCCESS);
            }) == EBPF_SUCCESS);

    ebpf_result_t result = ebpf_ring_buffer_map_async_query(map.get(), &completion.async_query_result, &completion);
    if (result != EBPF_PENDING) {
        REQUIRE(ebpf_async_reset_completion_callback(&completion) == EBPF_SUCCESS);
    }
    REQUIRE(result == EBPF_PENDING);

    uint64_t value = 1;
    REQUIRE(ebpf_ring_buffer_map_output(map.get(), reinterpret_cast<uint8_t*>(&value), sizeof(value)) == EBPF_SUCCESS);

    REQUIRE(completion.value == value);

    {
        uint32_t key = 0;
        uint32_t value2 = 0;
        REQUIRE(
            ebpf_map_update_entry(map.get(), sizeof(key), reinterpret_cast<uint8_t*>(&key), 0, nullptr, EBPF_ANY, 0) ==
            EBPF_INVALID_ARGUMENT);

        // Negative test cases.
        REQUIRE(
            ebpf_map_update_entry(
                map.get(), 0, nullptr, sizeof(value2), reinterpret_cast<uint8_t*>(&value2), EBPF_ANY, 0) ==
            EBPF_INVALID_ARGUMENT);

        REQUIRE(ebpf_map_update_entry(map.get(), 0, nullptr, 0, nullptr, EBPF_ANY, 0) == EBPF_OPERATION_NOT_SUPPORTED);

        REQUIRE(ebpf_map_get_program_from_entry(map.get(), sizeof(&key), reinterpret_cast<uint8_t*>(&key)) == nullptr);
        REQUIRE(ebpf_map_get_program_from_entry(map.get(), 0, 0) == nullptr);

        REQUIRE(
            ebpf_map_find_entry(map.get(), sizeof(key), reinterpret_cast<uint8_t*>(&key), 0, nullptr, 0) ==
            EBPF_INVALID_ARGUMENT);
        REQUIRE(
            ebpf_map_find_entry(map.get(), 0, nullptr, sizeof(value2), reinterpret_cast<uint8_t*>(&value2), 0) ==
            EBPF_INVALID_ARGUMENT);

        REQUIRE(ebpf_map_find_entry(map.get(), 0, nullptr, 0, nullptr, 0) == EBPF_OPERATION_NOT_SUPPORTED);
        REQUIRE(ebpf_map_delete_entry(map.get(), 0, nullptr, 0) == EBPF_OPERATION_NOT_SUPPORTED);
        REQUIRE(ebpf_map_next_key(map.get(), 0, nullptr, nullptr) == EBPF_OPERATION_NOT_SUPPORTED);
        REQUIRE(ebpf_map_push_entry(map.get(), 0, nullptr, 0) == EBPF_OPERATION_NOT_SUPPORTED);
        REQUIRE(ebpf_map_pop_entry(map.get(), 0, nullptr, 0) == EBPF_OPERATION_NOT_SUPPORTED);
        REQUIRE(ebpf_map_peek_entry(map.get(), 0, nullptr, 0) == EBPF_OPERATION_NOT_SUPPORTED);
    }
}

std::vector<GUID> _program_types = {
    EBPF_PROGRAM_TYPE_XDP,
    EBPF_PROGRAM_TYPE_BIND,
    EBPF_PROGRAM_TYPE_CGROUP_SOCK_ADDR,
    EBPF_PROGRAM_TYPE_SOCK_OPS,
    EBPF_PROGRAM_TYPE_SAMPLE};

std::map<std::string, ebpf_map_definition_in_memory_t> _map_definitions = {
    {
        "BPF_MAP_TYPE_ARRAY",
        {
            BPF_MAP_TYPE_ARRAY,
            4,
            20,
            10,
        },
    },
    {
        "BPF_MAP_TYPE_ARRAY_OF_MAPS",
        {
            BPF_MAP_TYPE_ARRAY_OF_MAPS,
            4,
            4,
            10,
            1,
        },
    },
    {
        "BPF_MAP_TYPE_HASH",
        {
            BPF_MAP_TYPE_HASH,
            4,
            20,
            10,
        },
    },
    {
        "BPF_MAP_TYPE_HASH_OF_MAPS",
        {
            BPF_MAP_TYPE_HASH_OF_MAPS,
            4,
            4,
            10,
            1,
        },
    },
    {
        "BPF_MAP_TYPE_PERCPU_ARRAY",
        {
            BPF_MAP_TYPE_PERCPU_ARRAY,
            4,
            20,
            10,
        },
    },
    {
        "BPF_MAP_TYPE_PERCPU_HASH",
        {
            BPF_MAP_TYPE_PERCPU_HASH,
            4,
            20,
            10,
        },
    },
    {
        "BPF_MAP_TYPE_PROG_ARRAY",
        {
            BPF_MAP_TYPE_PROG_ARRAY,
            4,
            4,
            10,
        },
    },
    {
        "BPF_MAP_TYPE_LPM_TRIE",
        {
            BPF_MAP_TYPE_LPM_TRIE,
            4,
            20,
            10,
        },
    },
    {
        "BPF_MAP_TYPE_LRU_HASH",
        {
            BPF_MAP_TYPE_LRU_HASH,
            4,
            20,
            10,
        },
    },
    {
        "BPF_MAP_TYPE_LRU_PERCPU_HASH",
        {
            BPF_MAP_TYPE_LRU_PERCPU_HASH,
            4,
            20,
            10,
        },
    },
    {
        "BPF_MAP_TYPE_QUEUE",
        {
            BPF_MAP_TYPE_QUEUE,
            0,
            20,
            10,
        },
    },
    {
        "BPF_MAP_TYPE_STACK",
        {
            BPF_MAP_TYPE_STACK,
            0,
            20,
            10,
        },
    },
    {
        "BPF_MAP_TYPE_STACK",
        {
            BPF_MAP_TYPE_PERCPU_ARRAY,
            0,
            20,
            10,
        },
    },
};

void
create_various_objects(std::vector<ebpf_handle_t>& program_handles, std::map<std::string, ebpf_handle_t>& map_handles)
{
    for (const auto& type : _program_types) {
        std::string name = "program name";
        std::string file = "file name";
        std::string section = "section name";
        ebpf_program_parameters_t params{
            type,
            type,
            {reinterpret_cast<uint8_t*>(name.data()), name.size()},
            {reinterpret_cast<uint8_t*>(name.data()), name.size()},
            {reinterpret_cast<uint8_t*>(name.data()), name.size()},
            EBPF_CODE_NONE};
        ebpf_handle_t handle;
        REQUIRE(ebpf_program_create_and_initialize(&params, &handle) == EBPF_SUCCESS);
        program_handles.push_back(handle);
    }
    for (const auto& [name, def] : _map_definitions) {
        ebpf_utf8_string_t utf8_name{reinterpret_cast<uint8_t*>(const_cast<char*>(name.data())), name.size()};
        ebpf_handle_t handle;
        ebpf_handle_t inner_handle = ebpf_handle_invalid;
        if (def.inner_map_id != 0) {
            inner_handle = map_handles.begin()->second;
        }
        REQUIRE(ebpf_core_create_map(&utf8_name, &def, inner_handle, &handle) == EBPF_SUCCESS);
        map_handles.insert({name, handle});
    }
}

typedef struct empty_reply
{
} empty_reply_t;

static empty_reply_t _empty_reply;
typedef std::vector<uint8_t> ebpf_protocol_buffer_t;

template <typename request_t, typename reply_t = empty_reply_t>
_Must_inspect_result_ ebpf_result_t
invoke_protocol(
    ebpf_operation_id_t operation_id,
    request_t& request,
    reply_t& reply = _empty_reply,
    _Inout_opt_ void* async = nullptr)
{
    uint32_t request_size;
    void* request_ptr;
    uint32_t reply_size;
    void* reply_ptr;
    bool variable_reply_size = false;

    if constexpr (std::is_same<request_t, nullptr_t>::value) {
        request_size = 0;
        request_ptr = nullptr;
    } else if constexpr (std::is_same<request_t, ebpf_protocol_buffer_t>::value) {
        request_size = static_cast<uint32_t>(request.size());
        request_ptr = request.data();
    } else {
        request_size = sizeof(request);
        request_ptr = &request;
    }

    if constexpr (std::is_same<reply_t, nullptr_t>::value) {
        reply_size = 0;
        reply_ptr = nullptr;
    } else if constexpr (std::is_same<reply_t, ebpf_protocol_buffer_t>::value) {
        reply_size = static_cast<uint32_t>(reply.size());
        reply_ptr = reply.data();
        variable_reply_size = true;
    } else if constexpr (std::is_same<reply_t, empty_reply>::value) {
        reply_size = 0;
        reply_ptr = nullptr;
    } else {
        reply_size = static_cast<uint32_t>(sizeof(reply));
        reply_ptr = &reply;
    }
    auto header = reinterpret_cast<ebpf_operation_header_t*>(request_ptr);
    header->id = operation_id;
    header->length = static_cast<uint16_t>(request_size);

    auto completion = [](void*, size_t, ebpf_result_t) {};

    return ebpf_core_invoke_protocol_handler(
        operation_id,
        request_ptr,
        static_cast<uint16_t>(request_size),
        reply_ptr,
        static_cast<uint16_t>(reply_size),
        async,
        completion);
}

extern bool _ebpf_platform_code_integrity_enabled;

#define NEGATIVE_TEST_PROLOG()                                                            \
    _ebpf_core_initializer core;                                                          \
    std::vector<std::unique_ptr<_program_info_provider>> program_info_providers;          \
    for (const auto& type : _program_types) {                                             \
        program_info_providers.push_back(std::make_unique<_program_info_provider>(type)); \
    }                                                                                     \
    std::vector<ebpf_handle_t> program_handles;                                           \
    std::map<std::string, ebpf_handle_t> map_handles;                                     \
    create_various_objects(program_handles, map_handles);

// These tests exist to verify ebpf_core's parsing of messages.
// See libbpf_test.cpp for invalid parameter but correctly formed message cases.
TEST_CASE("EBPF_OPERATION_RESOLVE_HELPER", "[execution_context][negative]")
{
    NEGATIVE_TEST_PROLOG();

    std::vector<uint8_t> request(EBPF_OFFSET_OF(ebpf_operation_resolve_helper_request_t, helper_id) + sizeof(uint32_t));
    std::vector<uint8_t> reply(EBPF_OFFSET_OF(ebpf_operation_resolve_helper_reply_t, address) + sizeof(uintptr_t));
    auto resolve_helper_request = reinterpret_cast<ebpf_operation_resolve_helper_request_t*>(request.data());

    // Invalid handle.
    resolve_helper_request->program_handle = ebpf_handle_invalid;
    REQUIRE(invoke_protocol(EBPF_OPERATION_RESOLVE_HELPER, request, reply) == EBPF_INVALID_OBJECT);

    // Invalid helper id.
    resolve_helper_request->program_handle = program_handles[0];
    resolve_helper_request->helper_id[0] = UINT32_MAX;
    REQUIRE(invoke_protocol(EBPF_OPERATION_RESOLVE_HELPER, request, reply) == EBPF_INVALID_ARGUMENT);

    reply.resize(EBPF_OFFSET_OF(ebpf_operation_resolve_helper_reply_t, address));
    // Reply too small.
    REQUIRE(invoke_protocol(EBPF_OPERATION_RESOLVE_HELPER, request, reply) == EBPF_INVALID_ARGUMENT);

    // Set no helper functions.
    request.resize(EBPF_OFFSET_OF(ebpf_operation_resolve_helper_request_t, helper_id));
    resolve_helper_request = reinterpret_cast<ebpf_operation_resolve_helper_request_t*>(request.data());
    REQUIRE(invoke_protocol(EBPF_OPERATION_RESOLVE_HELPER, request, reply) == EBPF_SUCCESS);

    // Set helper function multiple times.
    request.resize(EBPF_OFFSET_OF(ebpf_operation_resolve_helper_request_t, helper_id) + sizeof(uint32_t));
    reply.resize(EBPF_OFFSET_OF(ebpf_operation_resolve_helper_reply_t, address) + sizeof(uintptr_t));
    resolve_helper_request = reinterpret_cast<ebpf_operation_resolve_helper_request_t*>(request.data());
    resolve_helper_request->program_handle = program_handles[0];
    resolve_helper_request->helper_id[0] = 1;
    REQUIRE(invoke_protocol(EBPF_OPERATION_RESOLVE_HELPER, request, reply) == EBPF_INVALID_ARGUMENT);
}

TEST_CASE("EBPF_OPERATION_RESOLVE_MAP", "[execution_context][negative]")
{
    NEGATIVE_TEST_PROLOG();

    std::vector<uint8_t> request(
        EBPF_OFFSET_OF(ebpf_operation_resolve_map_request_t, map_handle) + sizeof(ebpf_handle_t) * 2);
    std::vector<uint8_t> reply(EBPF_OFFSET_OF(ebpf_operation_resolve_helper_reply_t, address) + sizeof(uintptr_t) * 2);
    auto resolve_map_request = reinterpret_cast<ebpf_operation_resolve_map_request_t*>(request.data());

    // Invalid handle.
    resolve_map_request->program_handle = ebpf_handle_invalid;
    REQUIRE(invoke_protocol(EBPF_OPERATION_RESOLVE_MAP, request, reply) == EBPF_INVALID_OBJECT);

    // 1 invalid map.
    resolve_map_request->program_handle = program_handles[0];
    resolve_map_request->map_handle[0] = ebpf_handle_invalid;
    REQUIRE(invoke_protocol(EBPF_OPERATION_RESOLVE_MAP, request, reply) == EBPF_INVALID_OBJECT);

    resolve_map_request->program_handle = program_handles[0];
    resolve_map_request->map_handle[0] = map_handles["BPF_MAP_TYPE_HASH"];
    resolve_map_request->map_handle[1] = ebpf_handle_invalid;
    REQUIRE(invoke_protocol(EBPF_OPERATION_RESOLVE_MAP, request, reply) == EBPF_INVALID_OBJECT);

    // Reply too small.
    reply.resize(EBPF_OFFSET_OF(ebpf_operation_resolve_helper_reply_t, address) + sizeof(uintptr_t));
    REQUIRE(invoke_protocol(EBPF_OPERATION_RESOLVE_MAP, request, reply) == EBPF_INVALID_ARGUMENT);

    // 0 maps.
    request.resize(EBPF_OFFSET_OF(ebpf_operation_resolve_map_request_t, map_handle));
    resolve_map_request = reinterpret_cast<ebpf_operation_resolve_map_request_t*>(request.data());
    resolve_map_request->program_handle = program_handles[0];
    REQUIRE(invoke_protocol(EBPF_OPERATION_RESOLVE_MAP, request, reply) == EBPF_INVALID_ARGUMENT);
}

TEST_CASE("EBPF_OPERATION_CREATE_PROGRAM", "[execution_context][negative]")
{
    NEGATIVE_TEST_PROLOG();

    std::vector<uint8_t> request(EBPF_OFFSET_OF(ebpf_operation_create_program_request_t, data));
    std::vector<uint8_t> reply(sizeof(ebpf_operation_create_program_reply_t));
    auto create_program_request = reinterpret_cast<ebpf_operation_create_program_request_t*>(request.data());
    create_program_request->program_type = _program_types[0];
    create_program_request->section_name_offset = EBPF_OFFSET_OF(ebpf_operation_create_program_request_t, data);
    create_program_request->program_name_offset = EBPF_OFFSET_OF(ebpf_operation_create_program_request_t, data);
    // No name, no section offset, no filename - Should be permitted.
    REQUIRE(invoke_protocol(EBPF_OPERATION_CREATE_PROGRAM, request, reply) == EBPF_SUCCESS);

    request.resize(request.size() + 10);
    create_program_request = reinterpret_cast<ebpf_operation_create_program_request_t*>(request.data());

    // Section name before start of valid region.
    create_program_request->section_name_offset = EBPF_OFFSET_OF(ebpf_operation_create_program_request_t, data) - 1;
    create_program_request->program_name_offset = EBPF_OFFSET_OF(ebpf_operation_create_program_request_t, data);
    REQUIRE(invoke_protocol(EBPF_OPERATION_CREATE_PROGRAM, request, reply) == EBPF_INVALID_ARGUMENT);

    // Program name before start of valid region.
    create_program_request->section_name_offset = EBPF_OFFSET_OF(ebpf_operation_create_program_request_t, data);
    create_program_request->program_name_offset = EBPF_OFFSET_OF(ebpf_operation_create_program_request_t, data) - 1;
    REQUIRE(invoke_protocol(EBPF_OPERATION_CREATE_PROGRAM, request, reply) == EBPF_INVALID_ARGUMENT);

    // Section name past end of valid region.
    create_program_request->section_name_offset = create_program_request->header.length + 1;
    create_program_request->program_name_offset = EBPF_OFFSET_OF(ebpf_operation_create_program_request_t, data);
    REQUIRE(invoke_protocol(EBPF_OPERATION_CREATE_PROGRAM, request, reply) == EBPF_INVALID_ARGUMENT);

    // Section name past end of valid region.
    create_program_request->section_name_offset = EBPF_OFFSET_OF(ebpf_operation_create_program_request_t, data);
    create_program_request->program_name_offset = create_program_request->header.length + 1;
    REQUIRE(invoke_protocol(EBPF_OPERATION_CREATE_PROGRAM, request, reply) == EBPF_INVALID_ARGUMENT);

    request.resize(request.size() + 1024);
    create_program_request = reinterpret_cast<ebpf_operation_create_program_request_t*>(request.data());

    // Large file name.
    create_program_request->section_name_offset = create_program_request->header.length;
    create_program_request->program_name_offset = create_program_request->header.length;
    REQUIRE(invoke_protocol(EBPF_OPERATION_CREATE_PROGRAM, request, reply) == EBPF_INVALID_ARGUMENT);

    // Large section name - Permitted.
    create_program_request->section_name_offset = EBPF_OFFSET_OF(ebpf_operation_create_program_request_t, data);
    create_program_request->program_name_offset = create_program_request->header.length;
    REQUIRE(invoke_protocol(EBPF_OPERATION_CREATE_PROGRAM, request, reply) == EBPF_SUCCESS);

    // Large program name.
    create_program_request->section_name_offset = EBPF_OFFSET_OF(ebpf_operation_create_program_request_t, data);
    create_program_request->program_name_offset = EBPF_OFFSET_OF(ebpf_operation_create_program_request_t, data);
    REQUIRE(invoke_protocol(EBPF_OPERATION_CREATE_PROGRAM, request, reply) == EBPF_INVALID_ARGUMENT);
}

TEST_CASE("EBPF_OPERATION_CREATE_MAP", "[execution_context][negative]")
{
    NEGATIVE_TEST_PROLOG();
    std::vector<uint8_t> request(EBPF_OFFSET_OF(ebpf_operation_create_map_request_t, data));
    std::vector<uint8_t> reply(sizeof(ebpf_operation_create_map_reply_t));
    auto create_map_request = reinterpret_cast<ebpf_operation_create_map_request_t*>(request.data());

    // Non-object map with object.
    create_map_request->ebpf_map_definition = _map_definitions["BPF_MAP_TYPE_ARRAY"];
    create_map_request->inner_map_handle = map_handles["BPF_MAP_TYPE_HASH"];
    REQUIRE(invoke_protocol(EBPF_OPERATION_CREATE_MAP, request, reply) == EBPF_INVALID_ARGUMENT);

    // Object map with no object.
    create_map_request->ebpf_map_definition = _map_definitions["BPF_MAP_TYPE_HASH_OF_MAPS"];
    create_map_request->inner_map_handle = ebpf_handle_invalid;
    REQUIRE(invoke_protocol(EBPF_OPERATION_CREATE_MAP, request, reply) == EBPF_INVALID_FD);

    // Object map with bad handle.
    create_map_request->ebpf_map_definition = _map_definitions["BPF_MAP_TYPE_HASH_OF_MAPS"];
    create_map_request->inner_map_handle = ebpf_handle_invalid - 1;
    REQUIRE(invoke_protocol(EBPF_OPERATION_CREATE_MAP, request, reply) == EBPF_INVALID_OBJECT);

    // Object map with wrong handle type.
    create_map_request->ebpf_map_definition = _map_definitions["BPF_MAP_TYPE_HASH_OF_MAPS"];
    create_map_request->inner_map_handle = program_handles[0];
    REQUIRE(invoke_protocol(EBPF_OPERATION_CREATE_MAP, request, reply) == EBPF_INVALID_OBJECT);

    // Array of maps with incorrect value size.
    create_map_request->ebpf_map_definition = _map_definitions["BPF_MAP_TYPE_ARRAY_OF_MAPS"];
    create_map_request->ebpf_map_definition.value_size = 1;
    create_map_request->inner_map_handle = map_handles["BPF_MAP_TYPE_HASH"];
    REQUIRE(invoke_protocol(EBPF_OPERATION_CREATE_MAP, request, reply) == EBPF_INVALID_ARGUMENT);

    // Hash of maps with incorrect key size.
    create_map_request->ebpf_map_definition = _map_definitions["BPF_MAP_TYPE_HASH_OF_MAPS"];
    create_map_request->ebpf_map_definition.value_size = 1;
    create_map_request->inner_map_handle = map_handles["BPF_MAP_TYPE_HASH"];
    REQUIRE(invoke_protocol(EBPF_OPERATION_CREATE_MAP, request, reply) == EBPF_INVALID_ARGUMENT);

    // Array of programs with incorrect key size.
    create_map_request->ebpf_map_definition = _map_definitions["BPF_MAP_TYPE_PROG_ARRAY"];
    create_map_request->ebpf_map_definition.value_size = 1;
    create_map_request->inner_map_handle = program_handles[0];
    REQUIRE(invoke_protocol(EBPF_OPERATION_CREATE_MAP, request, reply) == EBPF_INVALID_ARGUMENT);
}

TEST_CASE("EBPF_OPERATION_LOAD_CODE", "[execution_context][negative]")
{

    // Test with type jit.
    {
        NEGATIVE_TEST_PROLOG();

        ebpf_operation_load_code_request_t load_code_request{
            {sizeof(ebpf_operation_load_code_request_t), EBPF_OPERATION_LOAD_CODE},
            program_handles[0],
            EBPF_CODE_JIT,
            static_cast<uint8_t>('0xcc')};

        // Invalid handle.
        load_code_request.program_handle = ebpf_handle_invalid;
        REQUIRE(invoke_protocol(EBPF_OPERATION_LOAD_CODE, load_code_request) == EBPF_INVALID_OBJECT);
        load_code_request.program_handle = program_handles[0];

        load_code_request.code_type = EBPF_CODE_NATIVE;
        REQUIRE(invoke_protocol(EBPF_OPERATION_LOAD_CODE, load_code_request) == EBPF_INVALID_ARGUMENT);
        load_code_request.code_type = EBPF_CODE_JIT;

        load_code_request.code_type = static_cast<ebpf_code_type_t>(-1);
        REQUIRE(invoke_protocol(EBPF_OPERATION_LOAD_CODE, load_code_request) == EBPF_INVALID_ARGUMENT);
        load_code_request.code_type = EBPF_CODE_JIT;
    }

    // HVCI can only be changed at init time.
    _ebpf_platform_code_integrity_enabled = true;
    {
        NEGATIVE_TEST_PROLOG();

        ebpf_operation_load_code_request_t load_code_request{
            {sizeof(ebpf_operation_load_code_request_t), EBPF_OPERATION_LOAD_CODE},
            program_handles[0],
            EBPF_CODE_JIT,
            static_cast<uint8_t>('0xcc')};

        // HVCI on.
        REQUIRE(invoke_protocol(EBPF_OPERATION_LOAD_CODE, load_code_request) == EBPF_BLOCKED_BY_POLICY);
    }
    _ebpf_platform_code_integrity_enabled = false;
}

TEST_CASE("EBPF_OPERATION_LOAD_NATIVE_MODULE", "[execution_context][negative]")
{
    NEGATIVE_TEST_PROLOG();
    std::vector<uint8_t> request(EBPF_OFFSET_OF(ebpf_operation_load_native_module_request_t, data) + 2);
    std::vector<uint8_t> reply(sizeof(ebpf_operation_load_native_module_reply_t));
    auto load_native_module_request = reinterpret_cast<ebpf_operation_load_native_module_request_t*>(request.data());
    load_native_module_request->module_id = {};

    // Invalid module id.
    REQUIRE(invoke_protocol(EBPF_OPERATION_LOAD_NATIVE_MODULE, request, reply) == EBPF_OBJECT_NOT_FOUND);

    request.resize(request.size() + 1);
    REQUIRE(invoke_protocol(EBPF_OPERATION_LOAD_NATIVE_MODULE, request, reply) == EBPF_INVALID_ARGUMENT);
}

TEST_CASE("EBPF_OPERATION_MAP_FIND_ELEMENT", "[execution_context][negative]")
{
    NEGATIVE_TEST_PROLOG();
    std::vector<uint8_t> request(EBPF_OFFSET_OF(ebpf_operation_map_find_element_request_t, key));
    std::vector<uint8_t> reply(EBPF_OFFSET_OF(ebpf_operation_map_find_element_reply_t, value));
    auto map_find_element_request = reinterpret_cast<ebpf_operation_map_find_element_request_t*>(request.data());
    map_find_element_request->handle = program_handles[0];

    // Invalid handle.
    REQUIRE(invoke_protocol(EBPF_OPERATION_MAP_FIND_ELEMENT, request, reply) == EBPF_INVALID_OBJECT);

    map_find_element_request->handle = map_handles["BPF_MAP_TYPE_HASH"];

    // Invalid key_size.
    REQUIRE(invoke_protocol(EBPF_OPERATION_MAP_FIND_ELEMENT, request, reply) == EBPF_INVALID_ARGUMENT);

    request.resize(request.size() + 4);
    // Invalid value_size.
    REQUIRE(invoke_protocol(EBPF_OPERATION_MAP_FIND_ELEMENT, request, reply) == EBPF_INVALID_ARGUMENT);
}

TEST_CASE("EBPF_OPERATION_MAP_UPDATE_ELEMENT", "[execution_context][negative]")
{
    NEGATIVE_TEST_PROLOG();
    std::vector<uint8_t> request(EBPF_OFFSET_OF(ebpf_operation_map_update_element_request_t, data));
    auto map_update_element_request = reinterpret_cast<ebpf_operation_map_update_element_request_t*>(request.data());
    map_update_element_request->handle = program_handles[0];

    // Invalid handle.
    REQUIRE(invoke_protocol(EBPF_OPERATION_MAP_UPDATE_ELEMENT, request) == EBPF_INVALID_OBJECT);

    map_update_element_request->handle = map_handles["BPF_MAP_TYPE_HASH"];

    // Invalid key_size.
    REQUIRE(invoke_protocol(EBPF_OPERATION_MAP_UPDATE_ELEMENT, request) == EBPF_ARITHMETIC_OVERFLOW);

    request.resize(request.size() + 4);

    // Invalid value_size.
    REQUIRE(invoke_protocol(EBPF_OPERATION_MAP_UPDATE_ELEMENT, request) == EBPF_INVALID_ARGUMENT);
}

TEST_CASE("EBPF_OPERATION_MAP_UPDATE_ELEMENT_WITH_HANDLE", "[execution_context][negative]")
{
    NEGATIVE_TEST_PROLOG();
    std::vector<uint8_t> request(EBPF_OFFSET_OF(ebpf_operation_map_update_element_with_handle_request_t, key));
    auto map_update_element_with_handle_request =
        reinterpret_cast<ebpf_operation_map_update_element_with_handle_request_t*>(request.data());
    map_update_element_with_handle_request->map_handle = program_handles[0];

    // Invalid handle.
    REQUIRE(invoke_protocol(EBPF_OPERATION_MAP_UPDATE_ELEMENT_WITH_HANDLE, request) == EBPF_INVALID_OBJECT);

    map_update_element_with_handle_request->map_handle = map_handles["BPF_MAP_TYPE_HASH_OF_MAPS"];

    // Invalid key_size.
    REQUIRE(invoke_protocol(EBPF_OPERATION_MAP_UPDATE_ELEMENT_WITH_HANDLE, request) == EBPF_INVALID_ARGUMENT);

    request.resize(request.size() + 4);
    map_update_element_with_handle_request =
        reinterpret_cast<ebpf_operation_map_update_element_with_handle_request_t*>(request.data());
    map_update_element_with_handle_request->value_handle = program_handles[0];

    // Invalid value handle.
    REQUIRE(invoke_protocol(EBPF_OPERATION_MAP_UPDATE_ELEMENT_WITH_HANDLE, request) == EBPF_INVALID_OBJECT);
}

TEST_CASE("EBPF_OPERATION_MAP_DELETE_ELEMENT", "[execution_context][negative]")
{
    NEGATIVE_TEST_PROLOG();
    std::vector<uint8_t> request(EBPF_OFFSET_OF(ebpf_operation_map_delete_element_request_t, key));
    auto map_delete_element_request = reinterpret_cast<ebpf_operation_map_delete_element_request_t*>(request.data());
    map_delete_element_request->handle = program_handles[0];

    // Invalid handle.
    REQUIRE(invoke_protocol(EBPF_OPERATION_MAP_DELETE_ELEMENT, request) == EBPF_INVALID_OBJECT);

    map_delete_element_request->handle = map_handles["BPF_MAP_TYPE_HASH"];

    // Invalid key_size.
    REQUIRE(invoke_protocol(EBPF_OPERATION_MAP_DELETE_ELEMENT, request) == EBPF_INVALID_ARGUMENT);
}

TEST_CASE("EBPF_OPERATION_MAP_GET_NEXT_KEY", "[execution_context][negative]")
{
    NEGATIVE_TEST_PROLOG();
    std::vector<uint8_t> request(EBPF_OFFSET_OF(ebpf_operation_map_get_next_key_request_t, previous_key));
    std::vector<uint8_t> reply(EBPF_OFFSET_OF(ebpf_operation_map_get_next_key_reply_t, next_key));
    auto map_get_next_key_request = reinterpret_cast<ebpf_operation_map_get_next_key_request_t*>(request.data());
    map_get_next_key_request->handle = program_handles[0];

    // Invalid handle.
    REQUIRE(invoke_protocol(EBPF_OPERATION_MAP_GET_NEXT_KEY, request, reply) == EBPF_INVALID_OBJECT);

    map_get_next_key_request->handle = map_handles["BPF_MAP_TYPE_HASH"];

    request.resize(request.size() + 3);

    // Invalid previous_key.
    REQUIRE(invoke_protocol(EBPF_OPERATION_MAP_GET_NEXT_KEY, request, reply) == EBPF_INVALID_ARGUMENT);

    request.resize(EBPF_OFFSET_OF(ebpf_operation_map_get_next_key_request_t, previous_key) + 4);

    // Invalid next_key.
    REQUIRE(invoke_protocol(EBPF_OPERATION_MAP_GET_NEXT_KEY, request, reply) == EBPF_INVALID_ARGUMENT);
}

TEST_CASE("EBPF_OPERATION_QUERY_PROGRAM_INFO", "[execution_context][negative]")
{
    NEGATIVE_TEST_PROLOG();
    std::vector<uint8_t> reply(EBPF_OFFSET_OF(_ebpf_operation_query_program_info_reply, data));
    ebpf_operation_query_program_info_request_t query_program_info_request;

    query_program_info_request.handle = map_handles.begin()->second;

    // Invalid handle.
    REQUIRE(
        invoke_protocol(EBPF_OPERATION_QUERY_PROGRAM_INFO, query_program_info_request, reply) == EBPF_INVALID_OBJECT);

    query_program_info_request.handle = program_handles[0];

    // Reply too small.
    REQUIRE(
        invoke_protocol(EBPF_OPERATION_QUERY_PROGRAM_INFO, query_program_info_request, reply) == EBPF_INVALID_ARGUMENT);
}

TEST_CASE("EBPF_OPERATION_UPDATE_PINNING", "[execution_context][negative]")
{
    NEGATIVE_TEST_PROLOG();
    std::vector<uint8_t> request(EBPF_OFFSET_OF(ebpf_operation_update_pinning_request_t, path));
    auto update_pinning_request = reinterpret_cast<ebpf_operation_update_pinning_request_t*>(request.data());
    update_pinning_request->handle = ebpf_handle_invalid;

    // Zero length path.
    REQUIRE(invoke_protocol(EBPF_OPERATION_UPDATE_PINNING, request) == EBPF_INVALID_ARGUMENT);

    request.resize(request.size() + 4);

    // Invalid handle.
    update_pinning_request = reinterpret_cast<ebpf_operation_update_pinning_request_t*>(request.data());
    update_pinning_request->handle = ebpf_handle_invalid - 1;
    REQUIRE(invoke_protocol(EBPF_OPERATION_UPDATE_PINNING, request) == EBPF_INVALID_OBJECT);
}

TEST_CASE("EBPF_OPERATION_GET_PINNED_OBJECT", "[execution_context][negative]")
{
    NEGATIVE_TEST_PROLOG();
    std::vector<uint8_t> request(EBPF_OFFSET_OF(ebpf_operation_get_pinned_object_request_t, path));
    std::vector<uint8_t> reply(sizeof(ebpf_operation_get_pinned_object_reply_t));

    // Zero length path.
    REQUIRE(invoke_protocol(EBPF_OPERATION_GET_PINNED_OBJECT, request, reply) == EBPF_INVALID_ARGUMENT);
}

TEST_CASE("EBPF_OPERATION_GET_PINNED_OBJECT short header", "[execution_context][negative]")
{
    _ebpf_core_initializer core;

    std::vector<uint8_t> request(EBPF_OFFSET_OF(ebpf_operation_get_pinned_object_request_t, path));
    std::vector<uint8_t> reply(sizeof(ebpf_operation_get_pinned_object_reply_t));

    uint32_t request_size;
    void* request_ptr;
    uint32_t reply_size;
    void* reply_ptr;
    bool variable_reply_size = false;

    request_size = static_cast<uint32_t>(request.size());
    request_ptr = request.data();

    reply_size = static_cast<uint32_t>(reply.size());
    reply_ptr = reply.data();
    variable_reply_size = true;
    auto header = reinterpret_cast<ebpf_operation_header_t*>(request_ptr);
    header->id = EBPF_OPERATION_GET_PINNED_OBJECT;
    header->length = 4; // Less than sizeof(ebpf_operation_header_t).

    auto completion = [](void*, size_t, ebpf_result_t) {};

<<<<<<< HEAD
    ebpf_result_t result = ebpf_core_invoke_protocol_handler(
        EBPF_OPERATION_GET_PINNED_OBJECT,
        request_ptr,
        static_cast<uint16_t>(request_size),
        reply_ptr,
        static_cast<uint16_t>(reply_size),
        nullptr,
        completion);
    REQUIRE(result == EBPF_INVALID_ARGUMENT);
=======
    REQUIRE(
        ebpf_core_invoke_protocol_handler(
            EBPF_OPERATION_GET_PINNED_OBJECT,
            request_ptr,
            static_cast<uint16_t>(request_size),
            reply_ptr,
            static_cast<uint16_t>(reply_size),
            nullptr,
            completion) == EBPF_INVALID_ARGUMENT);
>>>>>>> 9ff77bad
}

TEST_CASE("EBPF_OPERATION_LINK_PROGRAM", "[execution_context][negative]")
{
    NEGATIVE_TEST_PROLOG();
    std::vector<uint8_t> request(EBPF_OFFSET_OF(ebpf_operation_link_program_request_t, data));
    auto link_program_request = reinterpret_cast<ebpf_operation_link_program_request_t*>(request.data());
    ebpf_operation_link_program_reply_t reply;

    link_program_request->program_handle = map_handles.begin()->second;
    // Wrong handle type.
    REQUIRE(invoke_protocol(EBPF_OPERATION_LINK_PROGRAM, request, reply) == EBPF_INVALID_OBJECT);

    // No provider.
    link_program_request->program_handle = program_handles[0];
    REQUIRE(invoke_protocol(EBPF_OPERATION_LINK_PROGRAM, request, reply) == EBPF_EXTENSION_FAILED_TO_LOAD);
}

TEST_CASE("EBPF_OPERATION_GET_EC_FUNCTION", "[execution_context][negative]")
{
    NEGATIVE_TEST_PROLOG();
    ebpf_operation_get_ec_function_request_t request;
    ebpf_operation_get_ec_function_reply_t reply;

    request.function = static_cast<ebpf_ec_function_t>(EBPF_EC_FUNCTION_LOG + 1);
    // Wrong EC function.
    REQUIRE(invoke_protocol(EBPF_OPERATION_GET_EC_FUNCTION, request, reply) == EBPF_INVALID_ARGUMENT);
}

TEST_CASE("EBPF_OPERATION_GET_PROGRAM_INFO", "[execution_context][negative]")
{
    NEGATIVE_TEST_PROLOG();
    ebpf_operation_get_program_info_request_t request;
    std::vector<uint8_t> reply(EBPF_OFFSET_OF(ebpf_operation_get_program_info_reply_t, data));

    request.program_handle = map_handles.begin()->second;
    // Invalid object type.
    REQUIRE(invoke_protocol(EBPF_OPERATION_GET_PROGRAM_INFO, request, reply) == EBPF_INVALID_OBJECT);

    // Invalid program handle and type.
    request.program_handle = ebpf_handle_invalid;
    request.program_type = {0};
    REQUIRE(invoke_protocol(EBPF_OPERATION_GET_PROGRAM_INFO, request, reply) == EBPF_EXTENSION_FAILED_TO_LOAD);

    // Reply too small.
    request.program_handle = program_handles[0];
    REQUIRE(invoke_protocol(EBPF_OPERATION_GET_PROGRAM_INFO, request, reply) == EBPF_INSUFFICIENT_BUFFER);
}

TEST_CASE("EBPF_OPERATION_GET_PINNED_MAP_INFO", "[execution_context][negative]")
{
    NEGATIVE_TEST_PROLOG();
    ebpf_operation_get_pinned_map_info_request_t request;
    std::vector<uint8_t> reply(EBPF_OFFSET_OF(ebpf_operation_get_pinned_map_info_reply_t, data));

    // No pinned maps.
    REQUIRE(invoke_protocol(EBPF_OPERATION_GET_PINNED_MAP_INFO, request, reply) == EBPF_SUCCESS);
}

TEST_CASE("EBPF_OPERATION_GET_OBJECT_INFO", "[execution_context][negative]")
{
    NEGATIVE_TEST_PROLOG();
    ebpf_operation_get_object_info_request_t request;
    std::vector<uint8_t> reply(EBPF_OFFSET_OF(ebpf_operation_get_object_info_reply_t, info));

    request.handle = ebpf_handle_invalid - 1;
    REQUIRE(invoke_protocol(EBPF_OPERATION_GET_OBJECT_INFO, request, reply) == EBPF_INVALID_OBJECT);
}

TEST_CASE("EBPF_OPERATION_RING_BUFFER_MAP_QUERY_BUFFER", "[execution_context][negative]")
{
    NEGATIVE_TEST_PROLOG();
    ebpf_operation_ring_buffer_map_query_buffer_request_t request;
    ebpf_operation_ring_buffer_map_query_buffer_reply_t reply;

    request.map_handle = ebpf_handle_invalid - 1;
    REQUIRE(invoke_protocol(EBPF_OPERATION_RING_BUFFER_MAP_QUERY_BUFFER, request, reply) == EBPF_INVALID_OBJECT);

    request.map_handle = map_handles.begin()->second;
    REQUIRE(invoke_protocol(EBPF_OPERATION_RING_BUFFER_MAP_QUERY_BUFFER, request, reply) == EBPF_INVALID_ARGUMENT);
}

TEST_CASE("EBPF_OPERATION_RING_BUFFER_MAP_ASYNC_QUERY", "[execution_context][negative]")
{
    NEGATIVE_TEST_PROLOG();
    ebpf_operation_ring_buffer_map_async_query_request_t request;
    ebpf_operation_ring_buffer_map_async_query_reply_t reply;
    int async = 1;

    request.map_handle = ebpf_handle_invalid - 1;
    REQUIRE(invoke_protocol(EBPF_OPERATION_RING_BUFFER_MAP_ASYNC_QUERY, request, reply, &async) == EBPF_INVALID_OBJECT);

    request.map_handle = map_handles["BPF_MAP_TYPE_HASH"];
    REQUIRE(
        invoke_protocol(EBPF_OPERATION_RING_BUFFER_MAP_ASYNC_QUERY, request, reply, &async) == EBPF_INVALID_ARGUMENT);
}

TEST_CASE("EBPF_OPERATION_LOAD_NATIVE_MODULE short header", "[execution_context][negative]")
{
    _ebpf_core_initializer core;

    std::vector<uint8_t> request(EBPF_OFFSET_OF(ebpf_operation_load_native_module_request_t, data));
    std::vector<uint8_t> reply(sizeof(ebpf_operation_load_native_module_reply_t));

    uint32_t request_size;
    void* request_ptr;
    uint32_t reply_size;
    void* reply_ptr;
    bool variable_reply_size = false;

    request_size = static_cast<uint32_t>(request.size());
    request_ptr = request.data();

    reply_size = static_cast<uint32_t>(reply.size());
    reply_ptr = reply.data();
    variable_reply_size = true;
    auto header = reinterpret_cast<ebpf_operation_header_t*>(request_ptr);
    header->id = EBPF_OPERATION_LOAD_NATIVE_MODULE;
    header->length = 12; // Less than sizeof(ebpf_operation_load_native_module_request_t).

    auto completion = [](void*, size_t, ebpf_result_t) {};

<<<<<<< HEAD
    ebpf_result_t result = ebpf_core_invoke_protocol_handler(
        EBPF_OPERATION_LOAD_NATIVE_MODULE,
        request_ptr,
        static_cast<uint16_t>(request_size),
        reply_ptr,
        static_cast<uint16_t>(reply_size),
        nullptr,
        completion);
    REQUIRE(result == EBPF_ARITHMETIC_OVERFLOW);
=======
    REQUIRE(
        ebpf_core_invoke_protocol_handler(
            EBPF_OPERATION_LOAD_NATIVE_MODULE,
            request_ptr,
            static_cast<uint16_t>(request_size),
            reply_ptr,
            static_cast<uint16_t>(reply_size),
            nullptr,
            completion) == EBPF_ARITHMETIC_OVERFLOW);
>>>>>>> 9ff77bad
}

// TODO: Add more native module loading IOCTL negative tests.
// https://github.com/microsoft/ebpf-for-windows/issues/1139
// EBPF_OPERATION_LOAD_NATIVE_MODULE
// EBPF_OPERATION_LOAD_NATIVE_PROGRAMS<|MERGE_RESOLUTION|>--- conflicted
+++ resolved
@@ -1426,17 +1426,6 @@
 
     auto completion = [](void*, size_t, ebpf_result_t) {};
 
-<<<<<<< HEAD
-    ebpf_result_t result = ebpf_core_invoke_protocol_handler(
-        EBPF_OPERATION_GET_PINNED_OBJECT,
-        request_ptr,
-        static_cast<uint16_t>(request_size),
-        reply_ptr,
-        static_cast<uint16_t>(reply_size),
-        nullptr,
-        completion);
-    REQUIRE(result == EBPF_INVALID_ARGUMENT);
-=======
     REQUIRE(
         ebpf_core_invoke_protocol_handler(
             EBPF_OPERATION_GET_PINNED_OBJECT,
@@ -1446,7 +1435,6 @@
             static_cast<uint16_t>(reply_size),
             nullptr,
             completion) == EBPF_INVALID_ARGUMENT);
->>>>>>> 9ff77bad
 }
 
 TEST_CASE("EBPF_OPERATION_LINK_PROGRAM", "[execution_context][negative]")
@@ -1569,17 +1557,6 @@
 
     auto completion = [](void*, size_t, ebpf_result_t) {};
 
-<<<<<<< HEAD
-    ebpf_result_t result = ebpf_core_invoke_protocol_handler(
-        EBPF_OPERATION_LOAD_NATIVE_MODULE,
-        request_ptr,
-        static_cast<uint16_t>(request_size),
-        reply_ptr,
-        static_cast<uint16_t>(reply_size),
-        nullptr,
-        completion);
-    REQUIRE(result == EBPF_ARITHMETIC_OVERFLOW);
-=======
     REQUIRE(
         ebpf_core_invoke_protocol_handler(
             EBPF_OPERATION_LOAD_NATIVE_MODULE,
@@ -1589,7 +1566,6 @@
             static_cast<uint16_t>(reply_size),
             nullptr,
             completion) == EBPF_ARITHMETIC_OVERFLOW);
->>>>>>> 9ff77bad
 }
 
 // TODO: Add more native module loading IOCTL negative tests.
