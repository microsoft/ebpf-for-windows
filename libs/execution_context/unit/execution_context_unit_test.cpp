--- conflicted
+++ resolved
@@ -655,7 +655,6 @@
         CAPTURE(key_string);
         key_string.resize(max_string);
         ebpf_result_t status = ebpf_map_update_entry(
-<<<<<<< HEAD
             map.get(),
             0,
             reinterpret_cast<const uint8_t*>(&key),
@@ -694,8 +693,6 @@
         CAPTURE(key_string);
         key_string.resize(max_string);
         ebpf_result_t status = ebpf_map_update_entry(
-=======
->>>>>>> 25d7ea15
             map.get(),
             0,
             reinterpret_cast<const uint8_t*>(&key),
@@ -703,47 +700,6 @@
             reinterpret_cast<const uint8_t*>(key_string.c_str()),
             EBPF_ANY,
             EBPF_MAP_FLAG_HELPER);
-<<<<<<< HEAD
-=======
-        REQUIRE(status == EBPF_INVALID_ARGUMENT);
-    }
-
-    // Looking up invalid keys should return EBPF_INVALID_ARGUMENT
-    for (const auto& [key, key_string] : invalid_keys) {
-        CAPTURE(key_string);
-        char* return_value = nullptr;
-        ebpf_result_t status = ebpf_map_find_entry(
-            map.get(),
-            0,
-            reinterpret_cast<const uint8_t*>(&key),
-            0,
-            reinterpret_cast<uint8_t*>(&return_value),
-            EBPF_MAP_FLAG_HELPER);
-        REQUIRE(status == EBPF_INVALID_ARGUMENT);
-        REQUIRE(return_value == nullptr);
-    }
-
-    // Deleting invalid keys should return EBPF_INVALID_ARGUMENT
-    for (const auto& [key, key_string] : invalid_keys) {
-        CAPTURE(key_string);
-        ebpf_result_t status =
-            ebpf_map_delete_entry(map.get(), 0, reinterpret_cast<const uint8_t*>(&key), EBPF_MAP_FLAG_HELPER);
-        REQUIRE(status == EBPF_INVALID_ARGUMENT);
-    }
-
-    // Now insert some valid keys for testing.
-    for (auto [key, key_string] : keys) {
-        CAPTURE(key_string);
-        key_string.resize(max_string);
-        ebpf_result_t status = ebpf_map_update_entry(
-            map.get(),
-            0,
-            reinterpret_cast<const uint8_t*>(&key),
-            0,
-            reinterpret_cast<const uint8_t*>(key_string.c_str()),
-            EBPF_ANY,
-            EBPF_MAP_FLAG_HELPER);
->>>>>>> 25d7ea15
         REQUIRE(status == EBPF_SUCCESS);
     }
 
