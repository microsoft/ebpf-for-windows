// Copyright (c) Microsoft Corporation
// SPDX-License-Identifier: MIT

#define _SILENCE_CXX17_CODECVT_HEADER_DEPRECATION_WARNING
#include "pch.h"

#include <codecvt>
#include <fcntl.h>
#include <io.h>
#include <mutex>

#include "api_internal.h"
#include "bpf.h"
#include "bpf2c.h"
#include "device_helper.hpp"
#include "ebpf_api.h"
#include "ebpf_platform.h"
#include "ebpf_protocol.h"
#include "ebpf_ring_buffer.h"
#include "ebpf_serialize.h"
#pragma warning(push)
#pragma warning(disable : 4200) // Zero-sized array in struct/union
#include "libbpf.h"
#pragma warning(pop)
#include "map_descriptors.hpp"
#define _PEPARSE_WINDOWS_CONFLICTS
#include "pe-parse/parse.h"

#include "rpc_client.h"
extern "C"
{
#include "ubpf.h"
}
#include "utilities.hpp"
#include "Verifier.h"
#include "windows_platform_common.hpp"

using namespace peparse;
using namespace Platform;

#ifndef GUID_NULL
const GUID GUID_NULL = {0, 0, 0, {0, 0, 0, 0, 0, 0, 0, 0}};
#endif

#define MAX_CODE_SIZE (32 * 1024) // 32 KB

static std::map<ebpf_handle_t, ebpf_program_t*> _ebpf_programs;
static std::map<ebpf_handle_t, ebpf_map_t*> _ebpf_maps;
static std::vector<ebpf_object_t*> _ebpf_objects;

#define DEFAULT_PIN_ROOT_PATH "/ebpf/global"

#define SERVICE_PATH_PREFIX L"\\Registry\\Machine\\System\\CurrentControlSet\\Services\\"
#define PARAMETERS_PATH_PREFIX L"System\\CurrentControlSet\\Services\\"
#define SERVICE_PARAMETERS L"Parameters"
#define NPI_MODULE_ID L"NpiModuleId"

static void
_clean_up_ebpf_objects() noexcept;

static ebpf_result_t
_ebpf_program_load_native(
    _In_z_ const char* file_name,
    _In_opt_ const ebpf_program_type_t* program_type,
    _In_opt_ const ebpf_attach_type_t* attach_type,
    ebpf_execution_type_t execution_type,
    _Inout_ struct bpf_object* object,
    _Out_ fd_t* program_fd) noexcept;

static _Ret_z_ const char*
_ebpf_get_section_string(
    _In_ const struct _ebpf_pe_context* pe_context,
    uintptr_t address,
    _In_ const image_section_header& section_header,
    _In_ const bounded_buffer* buffer) noexcept;

static fd_t
_create_file_descriptor_for_handle(ebpf_handle_t handle) noexcept
{
    return Platform::_open_osfhandle(handle, 0);
}

inline static ebpf_handle_t
_get_handle_from_file_descriptor(fd_t fd) noexcept
{
    return Platform::_get_osfhandle(fd);
}

inline static int
_ebpf_create_registry_key(HKEY root_key, _In_z_ const wchar_t* path) noexcept
{
    return Platform::_create_registry_key(root_key, path);
}

inline static int
_ebpf_update_registry_value(
    HKEY root_key,
    _In_z_ const wchar_t* sub_key,
    DWORD type,
    _In_z_ const wchar_t* value_name,
    _In_reads_bytes_(value_size) const void* value,
    uint32_t value_size) noexcept
{
    return Platform::_update_registry_value(root_key, sub_key, type, value_name, value, value_size);
}

static std::wstring
_get_wstring_from_string(std::string& text) noexcept(false)
{
    std::wstring_convert<std::codecvt_utf8_utf16<wchar_t>> converter;
    std::wstring wide = converter.from_bytes(text);

    return wide;
}

inline static ebpf_map_t*
_get_ebpf_map_from_handle(ebpf_handle_t map_handle) noexcept
{
    EBPF_LOG_ENTRY();

    ebpf_assert(map_handle != ebpf_handle_invalid);

    ebpf_map_t* map = nullptr;
    std::map<ebpf_handle_t, ebpf_map_t*>::iterator it = _ebpf_maps.find(map_handle);
    if (it != _ebpf_maps.end()) {
        map = it->second;
    }

    EBPF_RETURN_POINTER(ebpf_map_t*, map);
}

inline static ebpf_program_t*
_get_ebpf_program_from_handle(ebpf_handle_t program_handle) noexcept
{
    EBPF_LOG_ENTRY();
    ebpf_assert(program_handle != ebpf_handle_invalid);

    ebpf_program_t* program = nullptr;
    std::map<ebpf_handle_t, ebpf_program_t*>::iterator it = _ebpf_programs.find(program_handle);
    if (it != _ebpf_programs.end()) {
        program = it->second;
    }

    EBPF_RETURN_POINTER(ebpf_program_t*, program);
}

uint32_t
ebpf_api_initiate() noexcept
{
    EBPF_LOG_ENTRY();

    ebpf_result_t result = ebpf_trace_initiate();
    if (result != EBPF_SUCCESS) {
        return ERROR_OUTOFMEMORY;
    }

    // This is best effort. If device handle does not initialize,
    // it will be re-attempted before an IOCTL call is made.
    (void)initialize_device_handle();

    RPC_STATUS status = initialize_rpc_binding();

    if (status != RPC_S_OK) {
        clean_up_device_handle();
        clean_up_rpc_binding();
        EBPF_RETURN_RESULT(win32_error_code_to_ebpf_result(status));
    }

    // Load provider data from ebpf store. This is best effort
    // as there may be no data present in the store.
    (void)load_ebpf_provider_data();

    EBPF_RETURN_RESULT(EBPF_SUCCESS);
}

void
ebpf_api_terminate() noexcept
{
    clear_ebpf_provider_data();
    _clean_up_ebpf_objects();
    clean_up_device_handle();
    clean_up_rpc_binding();
    ebpf_trace_terminate();
}

static ebpf_result_t
_create_map(
    _In_opt_z_ const char* name,
    _In_ const ebpf_map_definition_in_memory_t* map_definition,
    ebpf_handle_t inner_map_handle,
    _Out_ ebpf_handle_t* map_handle) noexcept(false)
{
    EBPF_LOG_ENTRY();

    ebpf_result_t result = EBPF_SUCCESS;
    uint32_t return_value = ERROR_SUCCESS;
    ebpf_protocol_buffer_t request_buffer;
    _ebpf_operation_create_map_request* request;
    ebpf_operation_create_map_reply_t reply;
    std::string map_name;
    size_t map_name_size;

    ebpf_assert(map_definition);
    ebpf_assert(map_handle);

    if (name != nullptr) {
        map_name = std::string(name);
    }
    *map_handle = ebpf_handle_invalid;
    map_name_size = map_name.size();

    size_t buffer_size = offsetof(ebpf_operation_create_map_request_t, data) + map_name_size;
    request_buffer.resize(buffer_size);

    request = reinterpret_cast<ebpf_operation_create_map_request_t*>(request_buffer.data());
    request->header.id = ebpf_operation_id_t::EBPF_OPERATION_CREATE_MAP;
    request->header.length = static_cast<uint16_t>(request_buffer.size());
    request->ebpf_map_definition = *map_definition;
    request->inner_map_handle = (uint64_t)inner_map_handle;
    std::copy(
        map_name.begin(), map_name.end(), request_buffer.begin() + offsetof(ebpf_operation_create_map_request_t, data));

    return_value = invoke_ioctl(request_buffer, reply);
    if (return_value != ERROR_SUCCESS) {
        result = win32_error_code_to_ebpf_result(return_value);
        goto Exit;
    }
    ebpf_assert(reply.header.id == ebpf_operation_id_t::EBPF_OPERATION_CREATE_MAP);
    *map_handle = reply.handle;

Exit:
    EBPF_RETURN_RESULT(result);
}

_Must_inspect_result_ ebpf_result_t
ebpf_map_create(
    enum bpf_map_type map_type,
    _In_opt_z_ const char* map_name,
    uint32_t key_size,
    uint32_t value_size,
    uint32_t max_entries,
    _In_opt_ const struct bpf_map_create_opts* opts,
    _Out_ fd_t* map_fd) noexcept
{
    EBPF_LOG_ENTRY();
    ebpf_result_t result = EBPF_SUCCESS;
    ebpf_handle_t map_handle = ebpf_handle_invalid;
    ebpf_handle_t inner_map_handle = ebpf_handle_invalid;
    ebpf_map_definition_in_memory_t map_definition = {};

    ebpf_assert(map_fd);

    if (opts && opts->map_flags != 0) {
        result = EBPF_INVALID_ARGUMENT;
        goto Exit;
    }
    *map_fd = ebpf_fd_invalid;

    try {
        map_definition.type = map_type;
        map_definition.key_size = key_size;
        map_definition.value_size = value_size;
        map_definition.max_entries = max_entries;

        // bpf_map_create_opts has inner_map_fd defined as __u32, so it cannot be set to
        // ebpf_fd_invalid (-1). Hence treat inner_map_fd = 0 as ebpf_fd_invalid.
        inner_map_handle = (opts && opts->inner_map_fd != 0) ? _get_handle_from_file_descriptor(opts->inner_map_fd)
                                                             : ebpf_handle_invalid;

        result = _create_map(map_name, &map_definition, inner_map_handle, &map_handle);
        if (result != EBPF_SUCCESS) {
            goto Exit;
        }
        *map_fd = _create_file_descriptor_for_handle(map_handle);
        if (*map_fd == ebpf_fd_invalid) {
            result = EBPF_NO_MEMORY;
            goto Exit;
        }
    } catch (const std::bad_alloc&) {
        result = EBPF_NO_MEMORY;
        goto Exit;
    } catch (...) {
        result = EBPF_FAILED;
        goto Exit;
    }

Exit:
    if (result != EBPF_SUCCESS) {
        if (map_handle != ebpf_handle_invalid) {
            Platform::CloseHandle(map_handle);
        }
    }
    EBPF_RETURN_RESULT(result);
}

static ebpf_result_t
_map_lookup_element(
    ebpf_handle_t handle,
    bool find_and_delete,
    uint32_t key_size,
    _In_reads_opt_(key_size) const uint8_t* key,
    uint32_t value_size,
    _Out_ uint8_t* value) noexcept
{
    EBPF_LOG_ENTRY();
    ebpf_result_t result = EBPF_SUCCESS;
    ebpf_assert(value);
    try {
        ebpf_protocol_buffer_t request_buffer(
            EBPF_OFFSET_OF(ebpf_operation_map_find_element_request_t, key) + key_size);
        ebpf_protocol_buffer_t reply_buffer(
            EBPF_OFFSET_OF(ebpf_operation_map_find_element_reply_t, value) + value_size);
        auto request = reinterpret_cast<ebpf_operation_map_find_element_request_t*>(request_buffer.data());
        auto reply = reinterpret_cast<ebpf_operation_map_find_element_reply_t*>(reply_buffer.data());

        request->header.length = static_cast<uint16_t>(request_buffer.size());
        request->header.id = ebpf_operation_id_t::EBPF_OPERATION_MAP_FIND_ELEMENT;
        request->find_and_delete = find_and_delete;
        request->handle = handle;
        if (key_size > 0) {
            std::copy(key, key + key_size, request->key);
        }

        result = win32_error_code_to_ebpf_result(invoke_ioctl(request_buffer, reply_buffer));
        if (result == EBPF_SUCCESS) {
            ebpf_assert(reply->header.id == ebpf_operation_id_t::EBPF_OPERATION_MAP_FIND_ELEMENT);
            std::copy(reply->value, reply->value + value_size, value);
        }
    } catch (const std::bad_alloc&) {
        result = EBPF_NO_MEMORY;
        goto Exit;
    } catch (...) {
        result = EBPF_FAILED;
        goto Exit;
    }

Exit:
    EBPF_RETURN_RESULT(result);
}

static inline ebpf_result_t
_get_map_descriptor_properties(
    ebpf_handle_t handle,
    _Out_ uint32_t* type,
    _Out_ uint32_t* key_size,
    _Out_ uint32_t* value_size,
    _Out_ uint32_t* max_entries) noexcept
{
    EBPF_LOG_ENTRY();
    ebpf_result_t result = EBPF_SUCCESS;
    ebpf_map_t* map;

    ebpf_assert(type);
    ebpf_assert(key_size);
    ebpf_assert(value_size);
    ebpf_assert(max_entries);

    *type = BPF_MAP_TYPE_UNSPEC;
    *key_size = 0;
    *value_size = 0;
    *max_entries = 0;

    // First check if the map is present in the cache.
    map = _get_ebpf_map_from_handle(handle);
    if (map == nullptr) {
        // Map is not present in the local cache. Query map descriptor from EC.
        ebpf_id_t inner_map_id;
        result = query_map_definition(handle, type, key_size, value_size, max_entries, &inner_map_id);
        if (result != EBPF_SUCCESS) {
            result = EBPF_INVALID_ARGUMENT;
            goto Exit;
        }
    } else {
        *type = map->map_definition.type;
        *key_size = map->map_definition.key_size;
        *value_size = map->map_definition.value_size;
        *max_entries = map->map_definition.max_entries;
    }

Exit:
    EBPF_RETURN_RESULT(result);
}

static ebpf_result_t
_ebpf_map_lookup_element_helper(fd_t map_fd, bool find_and_delete, _In_opt_ const void* key, _Out_ void* value) noexcept
{
    EBPF_LOG_ENTRY();
    ebpf_result_t result = EBPF_SUCCESS;
    ebpf_handle_t map_handle;
    uint32_t key_size = 0;
    uint32_t value_size = 0;
    uint32_t max_entries = 0;
    uint32_t type;

    ebpf_assert(value);
    if (map_fd <= 0) {
        result = EBPF_INVALID_ARGUMENT;
        goto Exit;
    }
    *((uint8_t*)value) = 0;

    map_handle = _get_handle_from_file_descriptor(map_fd);
    if (map_handle == ebpf_handle_invalid) {
        result = EBPF_INVALID_FD;
        goto Exit;
    }

    // Get map properties, either from local cache or from EC.
    result = _get_map_descriptor_properties(map_handle, &type, &key_size, &value_size, &max_entries);
    if (result != EBPF_SUCCESS) {
        goto Exit;
    }
    if ((key == nullptr) != (key_size == 0)) {
        result = EBPF_INVALID_ARGUMENT;
        goto Exit;
    }
    assert(value_size != 0);
    if (BPF_MAP_TYPE_PER_CPU(type)) {
        value_size = EBPF_PAD_8(value_size) * libbpf_num_possible_cpus();
    }

    result = _map_lookup_element(map_handle, find_and_delete, key_size, (uint8_t*)key, value_size, (uint8_t*)value);
    if (result != EBPF_SUCCESS) {
        goto Exit;
    }

Exit:
    EBPF_RETURN_RESULT(result);
}

_Must_inspect_result_ ebpf_result_t
ebpf_map_lookup_element(fd_t map_fd, _In_opt_ const void* key, _Out_ void* value) noexcept
{
    EBPF_LOG_ENTRY();
    ebpf_assert(value);
    auto result = _ebpf_map_lookup_element_helper(map_fd, false, key, value);
    EBPF_RETURN_RESULT(result);
}

_Must_inspect_result_ ebpf_result_t
ebpf_map_lookup_and_delete_element(fd_t map_fd, _In_opt_ const void* key, _Out_ void* value) noexcept
{
    EBPF_LOG_ENTRY();
    auto result = _ebpf_map_lookup_element_helper(map_fd, true, key, value);
    EBPF_RETURN_RESULT(result);
}

static ebpf_result_t
_update_map_element(
    ebpf_handle_t map_handle,
    _In_opt_ const void* key,
    uint32_t key_size,
    _In_ const void* value,
    uint32_t value_size,
    uint64_t flags) noexcept
{
    EBPF_LOG_ENTRY();
    ebpf_result_t result;
    ebpf_protocol_buffer_t request_buffer;
    ebpf_operation_map_update_element_request_t* request;
    ebpf_assert(value);
    ebpf_assert(key || !key_size);

    try {
        request_buffer.resize(
            EBPF_OFFSET_OF(ebpf_operation_map_update_element_request_t, data) + key_size + value_size);
        request = reinterpret_cast<_ebpf_operation_map_update_element_request*>(request_buffer.data());

        request->header.length = static_cast<uint16_t>(request_buffer.size());
        request->header.id = ebpf_operation_id_t::EBPF_OPERATION_MAP_UPDATE_ELEMENT;
        request->handle = (uint64_t)map_handle;
        request->option = static_cast<ebpf_map_option_t>(flags);
        if (key_size > 0) {
            std::copy((uint8_t*)key, (uint8_t*)key + key_size, request->data);
        }
        std::copy((uint8_t*)value, (uint8_t*)value + value_size, request->data + key_size);

        result = win32_error_code_to_ebpf_result(invoke_ioctl(request_buffer));
    } catch (const std::bad_alloc&) {
        result = EBPF_NO_MEMORY;
        goto Exit;
    } catch (...) {
        result = EBPF_FAILED;
        goto Exit;
    }

Exit:
    EBPF_RETURN_RESULT(result);
}

static ebpf_result_t
_update_map_element_with_handle(
    ebpf_handle_t map_handle,
    uint32_t key_size,
    _In_ const uint8_t* key,
    ebpf_handle_t value_handle,
    uint64_t flags) noexcept
{
    EBPF_LOG_ENTRY();
    ebpf_assert(key);
    ebpf_protocol_buffer_t request_buffer(
        EBPF_OFFSET_OF(ebpf_operation_map_update_element_with_handle_request_t, key) + key_size);
    auto request = reinterpret_cast<ebpf_operation_map_update_element_with_handle_request_t*>(request_buffer.data());

    request->header.length = static_cast<uint16_t>(request_buffer.size());
    request->header.id = ebpf_operation_id_t::EBPF_OPERATION_MAP_UPDATE_ELEMENT_WITH_HANDLE;
    request->map_handle = (uintptr_t)map_handle;
    request->value_handle = (uintptr_t)value_handle;
    request->option = static_cast<ebpf_map_option_t>(flags);
    std::copy(key, key + key_size, request->key);

    EBPF_RETURN_RESULT(win32_error_code_to_ebpf_result(invoke_ioctl(request_buffer)));
}

_Must_inspect_result_ ebpf_result_t
ebpf_map_update_element(fd_t map_fd, _In_opt_ const void* key, _In_ const void* value, uint64_t flags) noexcept
{
    EBPF_LOG_ENTRY();
    ebpf_result_t result = EBPF_SUCCESS;
    ebpf_handle_t map_handle;
    uint32_t key_size = 0;
    uint32_t value_size = 0;
    uint32_t max_entries = 0;
    uint32_t type;

    ebpf_assert(value);
    if (map_fd <= 0) {
        EBPF_RETURN_RESULT(EBPF_INVALID_ARGUMENT);
    }

    switch (flags) {
    case EBPF_ANY:
    case EBPF_NOEXIST:
    case EBPF_EXIST:
        break;
    default:
        EBPF_RETURN_RESULT(EBPF_INVALID_ARGUMENT);
    }

    map_handle = _get_handle_from_file_descriptor(map_fd);
    if (map_handle == ebpf_handle_invalid) {
        EBPF_RETURN_RESULT(EBPF_INVALID_FD);
    }

    // Get map properties, either from local cache or from EC.
    result = _get_map_descriptor_properties(map_handle, &type, &key_size, &value_size, &max_entries);
    if (result != EBPF_SUCCESS) {
        EBPF_RETURN_RESULT(result);
    }
    if ((key == nullptr) != (key_size == 0)) {
        EBPF_RETURN_RESULT(EBPF_INVALID_ARGUMENT);
    }
    assert(value_size != 0);
    assert(type != 0);

    if (BPF_MAP_TYPE_PER_CPU(type)) {
        value_size = EBPF_PAD_8(value_size) * libbpf_num_possible_cpus();
    }

    if ((type == BPF_MAP_TYPE_PROG_ARRAY) || (type == BPF_MAP_TYPE_HASH_OF_MAPS) ||
        (type == BPF_MAP_TYPE_ARRAY_OF_MAPS)) {
        fd_t fd = *(fd_t*)value;
        ebpf_handle_t handle = ebpf_handle_invalid;
        // If the fd is valid, resolve it to a handle, else pass ebpf_handle_invalid to the IOCTL.
        if (fd != ebpf_fd_invalid) {
            handle = _get_handle_from_file_descriptor(fd);
            if (handle == ebpf_handle_invalid) {
                EBPF_RETURN_RESULT(EBPF_INVALID_FD);
            }
        }

        assert(key_size != 0);
        __analysis_assume(key_size != 0);
        EBPF_RETURN_RESULT(_update_map_element_with_handle(map_handle, key_size, (const uint8_t*)key, handle, flags));
    } else {
        EBPF_RETURN_RESULT(_update_map_element(map_handle, key, key_size, value, value_size, flags));
    }
}

_Must_inspect_result_ ebpf_result_t
ebpf_map_delete_element(fd_t map_fd, _In_ const void* key) noexcept
{
    EBPF_LOG_ENTRY();
    ebpf_result_t result = EBPF_SUCCESS;
    ebpf_handle_t map_handle;
    uint32_t key_size = 0;
    uint32_t value_size = 0;
    uint32_t max_entries = 0;
    uint32_t type;
    ebpf_protocol_buffer_t request_buffer;
    ebpf_operation_map_delete_element_request_t* request;

    ebpf_assert(key);
    if (map_fd <= 0) {
        result = EBPF_INVALID_ARGUMENT;
        goto Exit;
    }

    map_handle = _get_handle_from_file_descriptor(map_fd);
    if (map_handle == ebpf_handle_invalid) {
        result = EBPF_INVALID_FD;
        goto Exit;
    }

    // Get map properties, either from local cache or from EC.
    result = _get_map_descriptor_properties(map_handle, &type, &key_size, &value_size, &max_entries);
    if (result != EBPF_SUCCESS) {
        goto Exit;
    }
    if (key_size == 0) {
        result = EBPF_INVALID_ARGUMENT;
        goto Exit;
    }
    assert(value_size != 0);

    try {
        request_buffer.resize(EBPF_OFFSET_OF(ebpf_operation_map_delete_element_request_t, key) + key_size);
        request = reinterpret_cast<ebpf_operation_map_delete_element_request_t*>(request_buffer.data());

        request->header.length = static_cast<uint16_t>(request_buffer.size());
        request->header.id = ebpf_operation_id_t::EBPF_OPERATION_MAP_DELETE_ELEMENT;
        request->handle = (uint64_t)map_handle;
        std::copy((uint8_t*)key, (uint8_t*)key + key_size, request->key);

        result = win32_error_code_to_ebpf_result(invoke_ioctl(request_buffer));
        if (result == EBPF_INVALID_OBJECT) {
            result = EBPF_INVALID_FD;
        }
    } catch (const std::bad_alloc&) {
        result = EBPF_NO_MEMORY;
        goto Exit;
    } catch (...) {
        result = EBPF_FAILED;
        goto Exit;
    }

Exit:
    EBPF_RETURN_RESULT(result);
}

_Must_inspect_result_ ebpf_result_t
ebpf_map_get_next_key(fd_t map_fd, _In_opt_ const void* previous_key, _Out_ void* next_key) noexcept
{
    EBPF_LOG_ENTRY();
    ebpf_result_t result = EBPF_SUCCESS;
    ebpf_protocol_buffer_t request_buffer;
    ebpf_protocol_buffer_t reply_buffer;
    ebpf_operation_map_get_next_key_request_t* request;
    ebpf_operation_map_get_next_key_reply_t* reply;
    uint32_t key_size = 0;
    uint32_t value_size = 0;
    uint32_t max_entries = 0;
    uint32_t type;
    ebpf_handle_t map_handle = ebpf_handle_invalid;

    ebpf_assert(next_key);

    if (map_fd <= 0) {
        result = EBPF_INVALID_ARGUMENT;
        goto Exit;
    }

    map_handle = _get_handle_from_file_descriptor(map_fd);
    if (map_handle == ebpf_handle_invalid) {
        result = EBPF_INVALID_FD;
        goto Exit;
    }

    // Get map properties, either from local cache or from EC.
    result = _get_map_descriptor_properties(map_handle, &type, &key_size, &value_size, &max_entries);
    if (result != EBPF_SUCCESS) {
        goto Exit;
    }
    if (key_size == 0) {
        result = EBPF_OPERATION_NOT_SUPPORTED;
        goto Exit;
    }
    assert(value_size != 0);

    try {
        request_buffer.resize((offsetof(ebpf_operation_map_get_next_key_request_t, previous_key) + key_size));
        reply_buffer.resize((offsetof(ebpf_operation_map_get_next_key_reply_t, next_key) + key_size));
        request = reinterpret_cast<ebpf_operation_map_get_next_key_request_t*>(request_buffer.data());
        reply = reinterpret_cast<ebpf_operation_map_get_next_key_reply_t*>(reply_buffer.data());

        request->header.length = static_cast<uint16_t>(request_buffer.size());
        request->header.id = ebpf_operation_id_t::EBPF_OPERATION_MAP_GET_NEXT_KEY;
        request->handle = map_handle;
        if (previous_key) {
            uint8_t* end = (uint8_t*)previous_key + key_size;
            std::copy((uint8_t*)previous_key, end, request->previous_key);
        } else {
            request->header.length = offsetof(ebpf_operation_map_get_next_key_request_t, previous_key);
        }

        result = win32_error_code_to_ebpf_result(invoke_ioctl(request_buffer, reply_buffer));

        if (result == EBPF_SUCCESS) {
            ebpf_assert(reply->header.id == ebpf_operation_id_t::EBPF_OPERATION_MAP_GET_NEXT_KEY);
            std::copy(reply->next_key, reply->next_key + key_size, (uint8_t*)next_key);
        }
    } catch (const std::bad_alloc&) {
        result = EBPF_NO_MEMORY;
        goto Exit;
    } catch (...) {
        result = EBPF_FAILED;
        goto Exit;
    }

Exit:
    EBPF_RETURN_RESULT(result);
}

static ebpf_result_t
_create_program(
    ebpf_program_type_t program_type,
    _In_ const std::string& file_name,
    _In_ const std::string& section_name,
    _In_ const std::string& program_name,
    _Out_ ebpf_handle_t* program_handle) noexcept(false)
{
    EBPF_LOG_ENTRY();
    ebpf_protocol_buffer_t request_buffer;
    ebpf_operation_create_program_request_t* request;
    ebpf_operation_create_program_reply_t reply;
    ebpf_assert(program_handle);
    *program_handle = ebpf_handle_invalid;

    request_buffer.resize(
        offsetof(ebpf_operation_create_program_request_t, data) + file_name.size() + section_name.size() +
        program_name.size());

    request = reinterpret_cast<ebpf_operation_create_program_request_t*>(request_buffer.data());
    request->header.id = ebpf_operation_id_t::EBPF_OPERATION_CREATE_PROGRAM;
    request->header.length = static_cast<uint16_t>(request_buffer.size());
    request->program_type = program_type;
    request->section_name_offset =
        static_cast<uint16_t>(offsetof(ebpf_operation_create_program_request_t, data) + file_name.size());
    request->program_name_offset = static_cast<uint16_t>(request->section_name_offset + section_name.size());
    std::copy(
        file_name.begin(),
        file_name.end(),
        request_buffer.begin() + offsetof(ebpf_operation_create_program_request_t, data));

    std::copy(section_name.begin(), section_name.end(), request_buffer.begin() + request->section_name_offset);
    std::copy(program_name.begin(), program_name.end(), request_buffer.begin() + request->program_name_offset);

    uint32_t error = invoke_ioctl(request_buffer, reply);
    if (error != ERROR_SUCCESS) {
        goto Exit;
    }
    ebpf_assert(reply.header.id == ebpf_operation_id_t::EBPF_OPERATION_CREATE_PROGRAM);
    *program_handle = reply.program_handle;

Exit:
    EBPF_RETURN_RESULT(win32_error_code_to_ebpf_result(error));
}

void
ebpf_free_string(_In_opt_ _Post_invalid_ const char* error_message)
{
    EBPF_LOG_ENTRY();
    ebpf_free(const_cast<char*>(error_message));
    EBPF_LOG_EXIT();
}

_Must_inspect_result_ ebpf_result_t
ebpf_object_pin(fd_t fd, _In_z_ const char* path) noexcept
{
    EBPF_LOG_ENTRY();
    ebpf_result_t result = EBPF_SUCCESS;
    ebpf_handle_t handle;

    ebpf_assert(path);
    if (fd <= 0) {
        EBPF_RETURN_RESULT(EBPF_INVALID_ARGUMENT);
    }

    handle = _get_handle_from_file_descriptor(fd);
    if (handle == ebpf_handle_invalid) {
        EBPF_RETURN_RESULT(EBPF_INVALID_FD);
    }

    auto path_length = strlen(path);
    ebpf_protocol_buffer_t request_buffer(offsetof(ebpf_operation_update_pinning_request_t, path) + path_length);
    auto request = reinterpret_cast<ebpf_operation_update_pinning_request_t*>(request_buffer.data());

    request->header.id = ebpf_operation_id_t::EBPF_OPERATION_UPDATE_PINNING;
    request->header.length = static_cast<uint16_t>(request_buffer.size());
    request->handle = handle;
    std::copy(path, path + path_length, request->path);
    result = win32_error_code_to_ebpf_result(invoke_ioctl(request_buffer));

    EBPF_RETURN_RESULT(result);
}

_Must_inspect_result_ ebpf_result_t
ebpf_object_unpin(_In_z_ const char* path)
{
    EBPF_LOG_ENTRY();
    ebpf_assert(path);
    auto path_length = strlen(path);
    ebpf_protocol_buffer_t request_buffer(offsetof(ebpf_operation_update_pinning_request_t, path) + path_length);
    auto request = reinterpret_cast<ebpf_operation_update_pinning_request_t*>(request_buffer.data());

    request->header.id = ebpf_operation_id_t::EBPF_OPERATION_UPDATE_PINNING;
    request->header.length = static_cast<uint16_t>(request_buffer.size());
    request->handle = UINT64_MAX;
    std::copy(path, path + path_length, request->path);
    EBPF_RETURN_RESULT(win32_error_code_to_ebpf_result(invoke_ioctl(request_buffer)));
}

_Must_inspect_result_ ebpf_result_t
ebpf_map_pin(_In_ struct bpf_map* map, _In_opt_z_ const char* path) noexcept
{
    EBPF_LOG_ENTRY();
    ebpf_assert(map);
    if (map->pin_path == nullptr && path == nullptr) {
        EBPF_RETURN_RESULT(EBPF_INVALID_ARGUMENT);
    }
    if (map->pinned) {
        EBPF_RETURN_RESULT(
            (map->pin_path != nullptr && path != nullptr && strcmp(path, map->pin_path) == 0)
                ? EBPF_OBJECT_ALREADY_EXISTS
                : EBPF_ALREADY_PINNED);
    }
    if (path != nullptr) {
        // If pin path is already set, the pin path provided now should be same
        // as the one previously set.
        if (map->pin_path != nullptr && strcmp(path, map->pin_path) != 0) {
            EBPF_RETURN_RESULT(EBPF_INVALID_ARGUMENT);
        }
        ebpf_free(map->pin_path);
        map->pin_path = _strdup(path);
        if (map->pin_path == nullptr) {
            EBPF_RETURN_RESULT(EBPF_NO_MEMORY);
        }
    }
    assert(map->map_handle != ebpf_handle_invalid);
    assert(map->map_fd > 0);
    ebpf_result_t result = ebpf_object_pin(map->map_fd, map->pin_path);
    if (result == EBPF_SUCCESS) {
        map->pinned = true;
    }

    EBPF_RETURN_RESULT(result);
}

_Must_inspect_result_ ebpf_result_t
ebpf_map_set_pin_path(_In_ struct bpf_map* map, _In_opt_z_ const char* path) noexcept
{
    EBPF_LOG_ENTRY();
    ebpf_assert(map);
    char* old_path = map->pin_path;
    if (path != nullptr) {
        path = _strdup(path);
        if (path == nullptr) {
            EBPF_RETURN_RESULT(EBPF_NO_MEMORY);
        }
    }
    map->pin_path = const_cast<char*>(path);
    ebpf_free(old_path);

    EBPF_RETURN_RESULT(EBPF_SUCCESS);
}

_Must_inspect_result_ ebpf_result_t
ebpf_map_unpin(_In_ struct bpf_map* map, _In_opt_z_ const char* path) noexcept
{
    EBPF_LOG_ENTRY();
    ebpf_assert(map);
    if (map->pin_path != nullptr) {
        // If pin path is already set, the pin path provided now should be same
        // as the one previously set.
        if (path != nullptr && strcmp(path, map->pin_path) != 0) {
            EBPF_RETURN_RESULT(EBPF_INVALID_ARGUMENT);
        }
        path = map->pin_path;
    } else if (path == nullptr) {
        EBPF_RETURN_RESULT(EBPF_INVALID_ARGUMENT);
    }
    assert(map->map_handle != ebpf_handle_invalid);
    assert(map->map_fd > 0);

    ebpf_result_t result = ebpf_object_unpin(path);
    if (result == EBPF_SUCCESS) {
        map->pinned = false;
    }

    EBPF_RETURN_RESULT(result);
}

fd_t
ebpf_object_get(_In_z_ const char* path) noexcept
{
    EBPF_LOG_ENTRY();
    size_t path_length = strlen(path);
    ebpf_protocol_buffer_t request_buffer(offsetof(ebpf_operation_get_pinned_object_request_t, path) + path_length);
    auto request = reinterpret_cast<ebpf_operation_get_pinned_object_request_t*>(request_buffer.data());
    ebpf_operation_get_pinned_object_reply_t reply;
    ebpf_assert(path);

    request->header.id = ebpf_operation_id_t::EBPF_OPERATION_GET_PINNED_OBJECT;
    request->header.length = static_cast<uint16_t>(request_buffer.size());
    std::copy(path, path + path_length, request->path);
    auto result = invoke_ioctl(request_buffer, reply);
    if (result != ERROR_SUCCESS) {
        EBPF_RETURN_FD(ebpf_fd_invalid);
    }

    ebpf_assert(reply.header.id == ebpf_operation_id_t::EBPF_OPERATION_GET_PINNED_OBJECT);

    ebpf_handle_t handle = reply.handle;
    fd_t fd = _create_file_descriptor_for_handle(handle);
    if (fd == ebpf_fd_invalid) {
        Platform::CloseHandle(handle);
    }
    EBPF_RETURN_FD(fd);
}

_Must_inspect_result_ ebpf_result_t
ebpf_program_query_info(
    fd_t fd,
    _Out_ ebpf_execution_type_t* execution_type,
    _Outptr_result_z_ const char** file_name,
    _Outptr_result_z_ const char** section_name)
{
    EBPF_LOG_ENTRY();
    ebpf_result_t result;
    ebpf_handle_t handle = _get_handle_from_file_descriptor(fd);
    if (handle == ebpf_handle_invalid) {
        EBPF_RETURN_RESULT(EBPF_INVALID_FD);
    }

    ebpf_assert(execution_type);
    ebpf_assert(file_name);
    ebpf_assert(section_name);

    ebpf_protocol_buffer_t reply_buffer(1024);
    ebpf_operation_query_program_info_request_t request{
        sizeof(request), ebpf_operation_id_t::EBPF_OPERATION_QUERY_PROGRAM_INFO, handle};

    auto reply = reinterpret_cast<ebpf_operation_query_program_info_reply_t*>(reply_buffer.data());

    uint32_t retval = invoke_ioctl(request, reply_buffer);
    if (retval != ERROR_SUCCESS) {
        result = win32_error_code_to_ebpf_result(retval);
        __analysis_assume(result != EBPF_SUCCESS);
        EBPF_RETURN_RESULT(result);
    }
    ebpf_assert(reply->header.id == ebpf_operation_id_t::EBPF_OPERATION_QUERY_PROGRAM_INFO);

    size_t file_name_length = reply->section_name_offset - reply->file_name_offset;
    size_t section_name_length = reply->header.length - reply->section_name_offset;
    char* local_file_name = reinterpret_cast<char*>(ebpf_allocate(file_name_length + 1));
    char* local_section_name = reinterpret_cast<char*>(ebpf_allocate(section_name_length + 1));

    if (!local_file_name || !local_section_name) {
        ebpf_free(local_file_name);
        ebpf_free(local_section_name);
        EBPF_RETURN_RESULT(EBPF_NO_MEMORY);
    }

    memcpy(local_file_name, reply_buffer.data() + reply->file_name_offset, file_name_length);
    memcpy(local_section_name, reply_buffer.data() + reply->section_name_offset, section_name_length);

    local_file_name[file_name_length] = '\0';
    local_section_name[section_name_length] = '\0';

    *execution_type = (ebpf_execution_type_t)reply->code_type;
    *file_name = local_file_name;
    *section_name = local_section_name;

    EBPF_RETURN_RESULT(win32_error_code_to_ebpf_result(retval));
}

static ebpf_result_t
_link_ebpf_program(
    ebpf_handle_t program_handle,
    _In_ const ebpf_attach_type_t* attach_type,
    _Out_ ebpf_link_t** link,
    _In_reads_bytes_opt_(attach_parameter_size) uint8_t* attach_parameter,
    size_t attach_parameter_size) noexcept
{
    EBPF_LOG_ENTRY();
    ebpf_protocol_buffer_t request_buffer;
    ebpf_operation_link_program_request_t* request;
    ebpf_operation_link_program_reply_t reply;
    ebpf_result_t result = EBPF_SUCCESS;
    bool attached = false;

    ebpf_assert(attach_type);
    ebpf_assert(link);
    ebpf_assert(attach_parameter || !attach_parameter_size);

    *link = nullptr;
    ebpf_link_t* new_link = (ebpf_link_t*)ebpf_allocate(sizeof(ebpf_link_t));
    if (new_link == nullptr) {
        EBPF_RETURN_RESULT(EBPF_NO_MEMORY);
    }
    new_link->handle = ebpf_handle_invalid;

    try {
        size_t buffer_size = offsetof(ebpf_operation_link_program_request_t, data) + attach_parameter_size;
        request_buffer.resize(buffer_size);
        request = reinterpret_cast<ebpf_operation_link_program_request_t*>(request_buffer.data());
        request->header.id = ebpf_operation_id_t::EBPF_OPERATION_LINK_PROGRAM;
        request->header.length = static_cast<uint16_t>(request_buffer.size());
        request->program_handle = program_handle;
        request->attach_type = *attach_type;

        if (attach_parameter_size > 0) {
            memcpy_s(request->data, attach_parameter_size, attach_parameter, attach_parameter_size);
        }

        result = win32_error_code_to_ebpf_result(invoke_ioctl(request_buffer, reply));
        if (result != EBPF_SUCCESS) {
            goto Exit;
        }
        ebpf_assert(reply.header.id == ebpf_operation_id_t::EBPF_OPERATION_LINK_PROGRAM);
        attached = true;

        new_link->handle = reply.link_handle;
        new_link->fd = _create_file_descriptor_for_handle(new_link->handle);
        if (new_link->fd == ebpf_fd_invalid) {
            result = EBPF_NO_MEMORY;
        } else {
            *link = new_link;
            new_link = nullptr;
        }
    } catch (const std::bad_alloc&) {
        result = EBPF_NO_MEMORY;
        goto Exit;
    } catch (...) {
        result = EBPF_FAILED;
        goto Exit;
    }

Exit:
    if (new_link != nullptr) {
        if (attached)
            ebpf_assert_success(ebpf_link_detach(new_link));
        ebpf_link_close(new_link);
    }
    EBPF_RETURN_RESULT(result);
}

static void
_clean_up_ebpf_link(_Frees_ptr_opt_ ebpf_link_t* link) noexcept
{
    EBPF_LOG_ENTRY();
    if (link == nullptr) {
        EBPF_RETURN_VOID();
    }

    // Suppress warning 6001: Using uninitialized memory '*link'.
    // This is a false positive.  The memory is initialized in ebpf_link_create
    // and ebpf_link_attach.
#pragma warning(push)
#pragma warning(disable : 6001)
    if (link->fd != ebpf_fd_invalid) {
        Platform::_close(link->fd);
    }
<<<<<<< HEAD
    ebpf_free(link->pin_path);

    ebpf_free(link);
=======

    free(link->pin_path);

    free(link);
#pragma warning(pop)
>>>>>>> a7753cb1
    EBPF_RETURN_VOID();
}

static ebpf_result_t
_detach_link_by_handle(ebpf_handle_t link_handle) noexcept
{
    EBPF_LOG_ENTRY();
    ebpf_operation_unlink_program_request_t request = {0};
    request.header.length = sizeof(request);
    request.header.id = ebpf_operation_id_t::EBPF_OPERATION_UNLINK_PROGRAM;
    request.link_handle = link_handle;

    EBPF_RETURN_RESULT(win32_error_code_to_ebpf_result(invoke_ioctl(request)));
}

_Must_inspect_result_ ebpf_result_t
ebpf_detach_link_by_fd(fd_t fd) noexcept
{
    EBPF_LOG_ENTRY();
    ebpf_handle_t link_handle = _get_handle_from_file_descriptor(fd);
    if (link_handle == ebpf_handle_invalid) {
        EBPF_RETURN_RESULT(EBPF_INVALID_FD);
    }

    EBPF_RETURN_RESULT(_detach_link_by_handle(link_handle));
}

_Must_inspect_result_ ebpf_result_t
ebpf_program_attach(
    _In_ const struct bpf_program* program,
    _In_opt_ const ebpf_attach_type_t* attach_type,
    _In_reads_bytes_opt_(attach_params_size) void* attach_parameters,
    _In_ size_t attach_params_size,
    _Outptr_ struct bpf_link** link)
{
    EBPF_LOG_ENTRY();
    ebpf_result_t result = EBPF_SUCCESS;
    const ebpf_attach_type_t* program_attach_type;

    ebpf_assert(program);
    ebpf_assert(link);
    ebpf_assert(attach_parameters || !attach_params_size);
    if (IsEqualGUID(program->attach_type, GUID_NULL)) {
        if (attach_type == nullptr) {
            result = EBPF_INVALID_ARGUMENT;
            goto Exit;
        } else {
            program_attach_type = attach_type;
        }
    } else {
        program_attach_type = &program->attach_type;
    }
    if (program->handle == ebpf_handle_invalid) {
        result = EBPF_INVALID_ARGUMENT;
        goto Exit;
    }

    result =
        _link_ebpf_program(program->handle, program_attach_type, link, (uint8_t*)attach_parameters, attach_params_size);

Exit:
    EBPF_RETURN_RESULT(result);
}

_Must_inspect_result_ ebpf_result_t
ebpf_program_attach_by_fd(
    fd_t program_fd,
    _In_opt_ const ebpf_attach_type_t* attach_type,
    _In_reads_bytes_opt_(attach_parameters_size) void* attach_parameters,
    _In_ size_t attach_parameters_size,
    _Outptr_ struct bpf_link** link)
{
    EBPF_LOG_ENTRY();
    ebpf_assert(attach_parameters || !attach_parameters_size);
    ebpf_assert(link);
    *link = nullptr;

    ebpf_handle_t program_handle = _get_handle_from_file_descriptor(program_fd);
    if (program_handle == ebpf_handle_invalid) {
        EBPF_RETURN_RESULT(EBPF_INVALID_FD);
    }

    if (attach_type == nullptr) {
        // Unspecified attach_type is allowed only if we can find an ebpf_program_t.
        ebpf_program_t* program = _get_ebpf_program_from_handle(program_handle);
        if (program == nullptr) {
            EBPF_RETURN_RESULT(EBPF_INVALID_ARGUMENT);
        }

        EBPF_RETURN_RESULT(ebpf_program_attach(program, attach_type, attach_parameters, attach_parameters_size, link));
    }

    EBPF_RETURN_RESULT(
        _link_ebpf_program(program_handle, attach_type, link, (uint8_t*)attach_parameters, attach_parameters_size));
}

_Must_inspect_result_ ebpf_result_t
ebpf_api_unlink_program(ebpf_handle_t link_handle)
{
    EBPF_LOG_ENTRY();
    ebpf_operation_unlink_program_request_t request = {0};
    request.header.length = sizeof(request);
    request.header.id = ebpf_operation_id_t::EBPF_OPERATION_UNLINK_PROGRAM;
    request.link_handle = link_handle;

    EBPF_RETURN_RESULT(win32_error_code_to_ebpf_result(invoke_ioctl(request)));
}

_Must_inspect_result_ ebpf_result_t
ebpf_link_detach(_In_ struct bpf_link* link)
{
    EBPF_LOG_ENTRY();
    ebpf_assert(link);
    EBPF_RETURN_RESULT(_detach_link_by_handle(link->handle));
}

_Must_inspect_result_ ebpf_result_t
ebpf_program_detach(
    fd_t program_fd,
    _In_ const ebpf_attach_type_t* attach_type,
    _In_reads_bytes_(attach_parameter_size) void* attach_parameter,
    size_t attach_parameter_size) noexcept
{
    ebpf_result_t result = EBPF_SUCCESS;
    ebpf_protocol_buffer_t request_buffer;
    ebpf_operation_unlink_program_request_t* request;
    size_t buffer_size = offsetof(ebpf_operation_unlink_program_request_t, data) + attach_parameter_size;

    EBPF_LOG_ENTRY();

    try {
        request_buffer.resize(buffer_size);
    } catch (const std::bad_alloc&) {
        result = EBPF_NO_MEMORY;
        goto Exit;
    }
    request = reinterpret_cast<ebpf_operation_unlink_program_request_t*>(request_buffer.data());
    request->header.id = ebpf_operation_id_t::EBPF_OPERATION_UNLINK_PROGRAM;
    request->header.length = static_cast<uint16_t>(request_buffer.size());
    request->link_handle = ebpf_handle_invalid;
    request->program_handle =
        (program_fd != ebpf_fd_invalid) ? _get_handle_from_file_descriptor(program_fd) : ebpf_handle_invalid;
    request->attach_type = *attach_type;

    if (attach_parameter_size > 0) {
        request->attach_data_present = true;
        memcpy_s(request->data, attach_parameter_size, attach_parameter, attach_parameter_size);
    }

    result = win32_error_code_to_ebpf_result(invoke_ioctl(request_buffer));
    if (result != EBPF_SUCCESS) {
        goto Exit;
    }

Exit:
    EBPF_RETURN_RESULT(result);
}

void
ebpf_link_close(_Frees_ptr_ struct bpf_link* link)
{
    EBPF_LOG_ENTRY();
    ebpf_assert(link);
    _clean_up_ebpf_link(link);
    EBPF_LOG_EXIT();
}

_Must_inspect_result_ ebpf_result_t
ebpf_api_close_handle(ebpf_handle_t handle)
{
    EBPF_LOG_ENTRY();
    ebpf_operation_close_handle_request_t request = {
        sizeof(request), ebpf_operation_id_t::EBPF_OPERATION_CLOSE_HANDLE, handle};

    EBPF_RETURN_RESULT(win32_error_code_to_ebpf_result(invoke_ioctl(request)));
}

_Must_inspect_result_ ebpf_result_t
ebpf_api_get_pinned_map_info(
    _Out_ uint16_t* map_count, _Outptr_result_buffer_maybenull_(*map_count) ebpf_map_info_t** map_info)
{
    EBPF_LOG_ENTRY();
    ebpf_result_t result = EBPF_SUCCESS;
    ebpf_operation_get_pinned_map_info_request_t request = {
        sizeof(request), ebpf_operation_id_t::EBPF_OPERATION_GET_PINNED_MAP_INFO};
    ebpf_protocol_buffer_t reply_buffer;
    ebpf_operation_get_pinned_map_info_reply_t* reply = nullptr;
    size_t min_expected_buffer_length = 0;
    size_t serialized_buffer_length = 0;
    uint16_t local_map_count = 0;
    ebpf_map_info_t* local_map_info = nullptr;
    size_t output_buffer_length = 4 * 1024;
    uint8_t attempt_count = 0;

    ebpf_assert(map_count);
    ebpf_assert(map_info);

    while (attempt_count < IOCTL_MAX_ATTEMPTS) {
        size_t reply_length;
        result = ebpf_safe_size_t_add(
            EBPF_OFFSET_OF(ebpf_operation_get_pinned_map_info_reply_t, data), output_buffer_length, &reply_length);
        if (result != EBPF_SUCCESS)
            goto Exit;

        try {
            reply_buffer.resize(reply_length);
        } catch (const std::bad_alloc&) {
            result = EBPF_NO_MEMORY;
            goto Exit;
        } catch (...) {
            result = EBPF_FAILED;
            goto Exit;
        }

        // Invoke IOCTL.
        result = win32_error_code_to_ebpf_result(invoke_ioctl(request, reply_buffer));

        if ((result != EBPF_SUCCESS) && (result != EBPF_INSUFFICIENT_BUFFER))
            goto Exit;

        reply = reinterpret_cast<ebpf_operation_get_pinned_map_info_reply_t*>(reply_buffer.data());
        ebpf_assert(reply->header.id == ebpf_operation_id_t::EBPF_OPERATION_GET_PINNED_MAP_INFO);

        if (result == EBPF_INSUFFICIENT_BUFFER) {
            output_buffer_length = reply->size;
            attempt_count++;
            continue;
        } else
            // Success.
            break;
    }

    if (attempt_count == IOCTL_MAX_ATTEMPTS)
        goto Exit;

    local_map_count = reply->map_count;
    serialized_buffer_length = reply->size;

    if (local_map_count == 0)
        // No pinned maps present.
        goto Exit;

    // Check if the data buffer in IOCTL reply is at least as long as the
    // minimum expected length needed to hold the array of ebpf map info objects.
    result = ebpf_safe_size_t_multiply(
        EBPF_OFFSET_OF(ebpf_serialized_map_info_t, pin_path), (size_t)local_map_count, &min_expected_buffer_length);
    if (result != EBPF_SUCCESS)
        goto Exit;

    ebpf_assert(serialized_buffer_length >= min_expected_buffer_length);
    if (serialized_buffer_length < min_expected_buffer_length) {
        result = EBPF_INVALID_ARGUMENT;
        goto Exit;
    }

    // Deserialize reply buffer.
    result = ebpf_deserialize_map_info_array(serialized_buffer_length, reply->data, local_map_count, &local_map_info);
    if (result != EBPF_SUCCESS)
        goto Exit;

Exit:
    if (result != EBPF_SUCCESS) {
        ebpf_api_map_info_free(local_map_count, local_map_info);
        local_map_count = 0;
        local_map_info = nullptr;
    }

    *map_count = local_map_count;
    *map_info = local_map_info;

    EBPF_RETURN_RESULT(result);
}

void
ebpf_api_map_info_free(
    const uint16_t map_count, _In_opt_count_(map_count) _Post_ptr_invalid_ const ebpf_map_info_t* map_info)
{
    EBPF_LOG_ENTRY();
    ebpf_map_info_array_free(map_count, const_cast<ebpf_map_info_t*>(map_info));
}

void
clean_up_ebpf_program(_In_ _Post_invalid_ ebpf_program_t* program) noexcept
{
    EBPF_LOG_ENTRY();
    ebpf_assert(program);
    ebpf_assert_success(ebpf_program_unload(program));

    ebpf_free(program->instructions);
    ebpf_free(program->program_name);
    ebpf_free(program->section_name);
    ebpf_free((void*)program->log_buffer);

    ebpf_free(program);
}

void
clean_up_ebpf_programs(_Inout_ std::vector<ebpf_program_t*>& programs) noexcept
{
    EBPF_LOG_ENTRY();
    for (auto& program : programs) {
        clean_up_ebpf_program(program);
    }
    programs.resize(0);
}

void
clean_up_ebpf_map(_In_ _Post_invalid_ ebpf_map_t* map) noexcept
{
    EBPF_LOG_ENTRY();
    ebpf_assert(map);
    if (map->map_fd > 0) {
        Platform::_close(map->map_fd);
    }
    if (map->map_handle != ebpf_handle_invalid) {
        _ebpf_maps.erase(map->map_handle);
    }
    ebpf_free(map->name);
    ebpf_free(map->pin_path);

    ebpf_free(map);
}

void
clean_up_ebpf_maps(_Inout_ std::vector<ebpf_map_t*>& maps) noexcept
{
    EBPF_LOG_ENTRY();
    for (auto& map : maps) {
        clean_up_ebpf_map(map);
    }
    maps.resize(0);
}

static void
_clean_up_ebpf_object(_In_opt_ ebpf_object_t* object) noexcept
{
    EBPF_LOG_ENTRY();
    if (object != nullptr) {
        clean_up_ebpf_programs(object->programs);
        clean_up_ebpf_maps(object->maps);

        ebpf_free(object->object_name);
        ebpf_free(object->file_name);
    }
}

static void
_delete_ebpf_object(_In_opt_ _Post_invalid_ ebpf_object_t* object) noexcept
{
    EBPF_LOG_ENTRY();
    if (object != nullptr) {
        _clean_up_ebpf_object(object);

        delete object;
    }
}

static void
_remove_ebpf_object_from_globals(_In_ const ebpf_object_t* object) noexcept
{
    EBPF_LOG_ENTRY();
    ebpf_assert(object);
    auto it = std::find(_ebpf_objects.begin(), _ebpf_objects.end(), object);
    ebpf_assert(it != _ebpf_objects.end());
    _ebpf_objects.erase(it);
}

static void
_clean_up_ebpf_objects() noexcept
{
    EBPF_LOG_ENTRY();
    for (auto& object : _ebpf_objects) {
        _delete_ebpf_object(object);
    }

    _ebpf_objects.resize(0);

    ebpf_assert(_ebpf_programs.size() == 0);
    ebpf_assert(_ebpf_maps.size() == 0);
}

void
initialize_map(_Out_ ebpf_map_t* map, _In_ const map_cache_t& map_cache) noexcept
{
    EBPF_LOG_ENTRY();
    ebpf_assert(map);

    // Initialize handle to ebpf_handle_invalid.
    map->map_handle = ebpf_handle_invalid;
    map->original_fd = map_cache.verifier_map_descriptor.original_fd;
    map->map_definition.type = (ebpf_map_type_t)map_cache.verifier_map_descriptor.type;
    map->map_definition.key_size = map_cache.verifier_map_descriptor.key_size;
    map->map_definition.value_size = map_cache.verifier_map_descriptor.value_size;
    map->map_definition.max_entries = map_cache.verifier_map_descriptor.max_entries;
    map->map_definition.pinning = map_cache.pinning;

    // Set the inner map ID if we have a real inner map fd.
    map->map_definition.inner_map_id = EBPF_ID_NONE;
    if (map_cache.verifier_map_descriptor.inner_map_fd != ebpf_fd_invalid) {
        struct bpf_map_info info = {0};
        uint32_t info_size = (uint32_t)sizeof(info);
        if (ebpf_object_get_info_by_fd(map_cache.verifier_map_descriptor.inner_map_fd, &info, &info_size) ==
            EBPF_SUCCESS) {
            map->map_definition.inner_map_id = info.id;
        }
    }

    map->inner_map_original_fd = map_cache.verifier_map_descriptor.inner_map_fd;

    map->pinned = false;
    map->reused = false;
    map->pin_path = nullptr;
}

static ebpf_result_t
_initialize_ebpf_maps_native(
    size_t count_of_maps,
    _In_reads_(count_of_maps) ebpf_handle_t* map_handles,
    _Inout_ std::vector<ebpf_map_t*>& maps) noexcept
{
    EBPF_LOG_ENTRY();
    ebpf_assert(map_handles);
    ebpf_result_t result = EBPF_SUCCESS;
    ebpf_map_t* map = nullptr;

    for (int i = 0; i < count_of_maps; i++) {
        if (map_handles[i] == ebpf_handle_invalid) {
            result = EBPF_INVALID_ARGUMENT;
            goto Exit;
        }
        struct bpf_map_info info = {0};
        uint32_t info_size = (uint32_t)sizeof(info);
        result = ebpf_object_get_info(map_handles[i], &info, &info_size);
        if (result != EBPF_SUCCESS) {
            goto Exit;
        }

        map = maps[i];

        // Note that the map name need not match, if the map was reused
        // based on a pin path.  Other fields ought to match however.
        ebpf_assert(map->map_definition.type == info.type);
        ebpf_assert(map->map_definition.key_size == info.key_size);
        ebpf_assert(map->map_definition.value_size == info.value_size);
        ebpf_assert(map->map_definition.max_entries == info.max_entries);

        map->map_definition.inner_map_id = info.inner_map_id;
        map->map_fd = _create_file_descriptor_for_handle(map_handles[i]);
        if (map->map_fd == ebpf_fd_invalid) {
            result = EBPF_NO_MEMORY;
            goto Exit;
        }
        map->map_handle = map_handles[i];
        map_handles[i] = ebpf_handle_invalid;
    }

Exit:
    if (result != EBPF_SUCCESS) {
        if (map != nullptr) {
            clean_up_ebpf_map(map);
            map = nullptr;
        }

        clean_up_ebpf_maps(maps);
    }
    EBPF_RETURN_RESULT(result);
}

static ebpf_result_t
_initialize_ebpf_programs_native(
    size_t count_of_programs,
    _In_reads_(count_of_programs) ebpf_handle_t* program_handles,
    _Inout_ std::vector<ebpf_program_t*>& programs) noexcept
{
    EBPF_LOG_ENTRY();
    ebpf_assert(program_handles);
    ebpf_result_t result = EBPF_SUCCESS;

    for (int i = 0; i < count_of_programs; i++) {
        if (program_handles[i] == ebpf_handle_invalid) {
            result = EBPF_INVALID_ARGUMENT;
            goto Exit;
        }
        struct bpf_prog_info info = {};
        uint32_t info_size = (uint32_t)sizeof(info);
        result = ebpf_object_get_info(program_handles[i], &info, &info_size);
        if (result != EBPF_SUCCESS) {
            goto Exit;
        }

        ebpf_program_t* program = programs[i];
        program->fd = _create_file_descriptor_for_handle(program_handles[i]);
        if (program->fd == ebpf_fd_invalid) {
            result = EBPF_NO_MEMORY;
            goto Exit;
        }
        program->handle = program_handles[i];
        program_handles[i] = ebpf_handle_invalid;
        program->program_type = info.type_uuid;
        program->attach_type = info.attach_type_uuid;
    }

Exit:
    if (result != EBPF_SUCCESS) {
        clean_up_ebpf_programs(programs);
    }
    EBPF_RETURN_RESULT(result);
}

static ebpf_result_t
_initialize_ebpf_object_native(
    size_t count_of_maps,
    _In_reads_(count_of_maps) ebpf_handle_t* map_handles,
    size_t count_of_programs,
    _In_reads_(count_of_programs) ebpf_handle_t* program_handles,
    _Out_ ebpf_object_t& object) noexcept
{
    EBPF_LOG_ENTRY();
    ebpf_result_t result = EBPF_SUCCESS;
    ebpf_assert(map_handles);
    ebpf_assert(program_handles);

    result = _initialize_ebpf_programs_native(count_of_programs, program_handles, object.programs);
    if (result != EBPF_SUCCESS) {
        goto Exit;
    }

    result = _initialize_ebpf_maps_native(count_of_maps, map_handles, object.maps);
    if (result != EBPF_SUCCESS) {
        goto Exit;
    }

    // The following should have already been populated by
    // _ebpf_enumerate_native_sections when opening the object.
    ebpf_assert(object.file_name != nullptr);
    ebpf_assert(object.object_name != nullptr);

    for (auto& map : object.maps) {
        map->object = &object;
    }
    object.loaded = true;

Exit:
    if (result != EBPF_SUCCESS) {
        _clean_up_ebpf_object(&object);
    }
    EBPF_RETURN_RESULT(result);
}

static ebpf_result_t
_ebpf_enumerate_native_sections(
    _In_z_ const char* file,
    _Inout_opt_ ebpf_object_t* object,
    _In_opt_z_ const char* pin_root_path,
    _Outptr_result_maybenull_ ebpf_section_info_t** infos,
    _Outptr_result_maybenull_z_ const char** error_message) noexcept;

static ebpf_result_t
_initialize_ebpf_object_from_native_file(
    _In_z_ const char* file_name,
    _In_opt_z_ const char* pin_root_path,
    _Inout_ ebpf_object_t& object,
    _Outptr_result_maybenull_z_ const char** error_message) noexcept
{
    ebpf_program_t* program = nullptr;

    EBPF_LOG_ENTRY();
    ebpf_assert(file_name);
    ebpf_assert(error_message);

    ebpf_section_info_t* infos = nullptr;
    ebpf_result_t result = _ebpf_enumerate_native_sections(file_name, &object, pin_root_path, &infos, error_message);
    if (result != EBPF_SUCCESS) {
        goto Exit;
    }

    object.execution_type = EBPF_EXECUTION_NATIVE;

    for (ebpf_section_info_t* info = infos; info; info = info->next) {
        program = (ebpf_program_t*)ebpf_allocate(sizeof(ebpf_program_t));
        if (program == nullptr) {
            result = EBPF_NO_MEMORY;
            goto Exit;
        }

        program->handle = ebpf_handle_invalid;
        program->program_type = info->program_type;
        program->attach_type = info->expected_attach_type;

        program->section_name = _strdup(info->section_name);
        if (program->section_name == nullptr) {
            result = EBPF_NO_MEMORY;
            goto Exit;
        }

        program->program_name = _strdup(info->program_name);
        if (program->program_name == nullptr) {
            result = EBPF_NO_MEMORY;
            goto Exit;
        }

        // Update attach type for the program.
        if (get_global_program_type() != nullptr) {
            const ebpf_attach_type_t* attach_type = get_global_attach_type();
            if (attach_type != nullptr) {
                program->attach_type = *attach_type;
            }
        }

        object.programs.emplace_back(program);
        program = nullptr;
    }

Exit:
    ebpf_free(program);
    if (result != EBPF_SUCCESS) {
        clean_up_ebpf_programs(object.programs);
        clean_up_ebpf_maps(object.maps);
    }
    ebpf_free_sections(infos);
    EBPF_RETURN_RESULT(result);
}

static ebpf_result_t
_initialize_ebpf_object_from_elf(
    _In_z_ const char* file_name,
    _In_opt_z_ const char* pin_root_path,
    _Inout_ ebpf_object_t& object,
    _Outptr_result_maybenull_z_ const char** error_message) noexcept
{
    EBPF_LOG_ENTRY();
    ebpf_assert(file_name);
    ebpf_assert(error_message);

    ebpf_result_t result = EBPF_SUCCESS;

    ebpf_verifier_options_t verifier_options{false, false, false, false, false};
    result = load_byte_code(
        file_name,
        nullptr,
        &verifier_options,
        pin_root_path ? pin_root_path : DEFAULT_PIN_ROOT_PATH,
        object.programs,
        object.maps,
        error_message);
    if (result != EBPF_SUCCESS) {
        goto Exit;
    }

Exit:
    if (result != EBPF_SUCCESS) {
        clean_up_ebpf_programs(object.programs);
        clean_up_ebpf_maps(object.maps);
    }
    EBPF_RETURN_RESULT(result);
}

static ebpf_result_t
_initialize_ebpf_object_from_file(
    _In_z_ const char* path,
    _In_opt_z_ const char* object_name,
    _In_opt_z_ const char* pin_root_path,
    _Out_ ebpf_object_t* new_object,
    _Outptr_result_maybenull_z_ const char** error_message) noexcept
{
    ebpf_result_t result = EBPF_SUCCESS;

    new_object->file_name = _strdup(path);
    if (new_object->file_name == nullptr) {
        result = EBPF_NO_MEMORY;
        goto Done;
    }

    new_object->object_name = _strdup(object_name ? object_name : path);
    if (new_object->object_name == nullptr) {
        result = EBPF_NO_MEMORY;
        goto Done;
    }

    if (Platform::_is_native_program(path)) {
        result = _initialize_ebpf_object_from_native_file(path, pin_root_path, *new_object, error_message);
    } else {
        result = _initialize_ebpf_object_from_elf(path, pin_root_path, *new_object, error_message);
    }
    if (result != EBPF_SUCCESS) {
        goto Done;
    }

    for (auto& program : new_object->programs) {
        program->fd = ebpf_fd_invalid;
        program->object = new_object;
    }
    for (auto& map : new_object->maps) {
        map->map_fd = ebpf_fd_invalid;
        map->object = new_object;
    }
Done:
    return result;
}

// Find a map that needs to be created and doesn't depend on
// creating another map first.  That is, we want to create an
// inner map template before creating an outer map that depends
// on the inner map template.
static ebpf_map_t*
_get_next_map_to_create(std::vector<ebpf_map_t*>& maps) noexcept
{
    EBPF_LOG_ENTRY();
    for (auto& map : maps) {
        if (map->map_handle != ebpf_handle_invalid) {
            // Already created.
            continue;
        }
        if (map->map_definition.type != BPF_MAP_TYPE_ARRAY_OF_MAPS &&
            map->map_definition.type != BPF_MAP_TYPE_HASH_OF_MAPS) {
            EBPF_RETURN_POINTER(ebpf_map_t*, map);
        }
        if (map->inner_map == nullptr) {
            // This map requires an inner map template, look up which one.
            for (auto& inner_map : maps) {
                if (!inner_map) {
                    continue;
                }
                if (inner_map->original_fd == map->inner_map_original_fd) {
                    map->inner_map = inner_map;
                    break;
                }
            }
            if (map->inner_map == nullptr) {
                // We can't create this map because there is no inner template.
                continue;
            }
        }
        if (map->inner_map->map_handle == ebpf_handle_invalid) {
            // We need to create the inner map template first.
            continue;
        }

        // The inner map has been created so we can now
        // go ahead and create this outer map with the real
        // inner_map_id instead of the mock one.
        map->map_definition.inner_map_id = map->inner_map->map_id;
        EBPF_RETURN_POINTER(ebpf_map_t*, map);
    }

    // There are no maps left that we can create.
    EBPF_RETURN_POINTER(ebpf_map_t*, nullptr);
}

static void
_ebpf_free_section_info(_In_ _Frees_ptr_ ebpf_section_info_t* info) noexcept
{
    EBPF_LOG_ENTRY();
    while (info->stats != nullptr) {
        ebpf_stat_t* stat = info->stats;
#pragma warning(push)
#pragma warning(disable : 6001)
        // MSVC incorrectly reports this as using uninitialized memory.
        info->stats = stat->next;
        ebpf_free((void*)stat->key);
#pragma warning(pop)
        ebpf_free(stat);
    }
    ebpf_free((void*)info->program_name);
    ebpf_free((void*)info->section_name);
    ebpf_free((void*)info->program_type_name);
    ebpf_free(info->raw_data);
    ebpf_free(info);
    EBPF_LOG_EXIT();
}

void
ebpf_free_sections(_In_opt_ ebpf_section_info_t* infos)
{
    EBPF_LOG_ENTRY();
    while (infos != nullptr) {
        ebpf_section_info_t* info = infos;
        infos = info->next;
        _ebpf_free_section_info(info);
    }
    EBPF_LOG_EXIT();
}

typedef struct _ebpf_pe_context
{
    ebpf_result_t result;
    ebpf_object_t* object;
    const char* pin_root_path;
    uintptr_t image_base;
    ebpf_section_info_t* infos;
    std::map<std::string, std::string> section_names;
    std::map<std::string, std::string> program_names;
    std::map<std::string, GUID> section_program_types;
    std::map<std::string, GUID> section_attach_types;
    uintptr_t rdata_base;
    size_t rdata_size;
    const bounded_buffer* rdata_buffer;
    uintptr_t data_base;
    size_t data_size;
    const bounded_buffer* data_buffer;
} ebpf_pe_context_t;

static int // Returns 0 on success, 1 on error.
_ebpf_pe_get_map_definitions(
    _Inout_ void* context,
    _In_ const VA& va,
    _In_ const std::string& section_name,
    _In_ const image_section_header& section_header,
    _In_ const bounded_buffer* buffer) noexcept
{
    EBPF_LOG_ENTRY();
    UNREFERENCED_PARAMETER(va);
    UNREFERENCED_PARAMETER(buffer);

    ebpf_map_t* map = nullptr;
    ebpf_pe_context_t* pe_context = (ebpf_pe_context_t*)context;
    if (section_name == "maps") {
        // bpf2c generates a section that has map names shorter than sizeof(map_entry_t)
        // at the start of the section.  Skip over them looking for the map_entry_t
        // which starts with an 8-byte-aligned NULL pointer where the previous
        // byte (if any) is also 00, and the following 8 bytes are non-NULL.
        uint32_t map_offset = 0;
        uint64_t zero = 0;
        while (map_offset + 16 < section_header.Misc.VirtualSize &&
               (memcmp(buffer->buf + map_offset, &zero, sizeof(zero)) != 0 ||
                (map_offset > 0 && buffer->buf[map_offset - 1] != 0) ||
                memcmp(buffer->buf + map_offset + 8, &zero, sizeof(zero)) == 0)) {
            map_offset += 8;
        }
        if (pe_context->object != nullptr) {
            for (int map_index = 0; map_offset + sizeof(map_entry_t) <= section_header.Misc.VirtualSize;
                 map_offset += sizeof(map_entry_t), map_index++) {
                map_entry_t* entry = (map_entry_t*)(buffer->buf + map_offset);
                if (entry->address != nullptr) {
                    // bpf2c generates a section that has map names longer than sizeof(map_entry_t)
                    // at the end of the section.  This entry seems to be a map name string, so we've
                    // reached the end of the maps.
                    break;
                }

                map = (ebpf_map_t*)ebpf_allocate(sizeof(ebpf_map_t));
                if (map == nullptr) {
                    goto Error;
                }

                map->map_handle = ebpf_handle_invalid;
                map->original_fd = (fd_t)map_index;
                map->map_definition.type = entry->definition.type;
                map->map_definition.key_size = entry->definition.key_size;
                map->map_definition.value_size = entry->definition.value_size;
                map->map_definition.max_entries = entry->definition.max_entries;
                map->map_definition.pinning = entry->definition.pinning;
                map->map_definition.inner_map_id = entry->definition.inner_id;
                map->inner_map_original_fd = entry->definition.inner_map_idx;
                map->pinned = false;
                map->reused = false;
                map->pin_path = nullptr;

                const char* map_name =
                    _ebpf_get_section_string(pe_context, (uintptr_t)entry->name, section_header, buffer);
                map->name = _strdup(map_name);
                if (map->name == nullptr) {
                    pe_context->result = EBPF_NO_MEMORY;
                    goto Error;
                }
                if (map->map_definition.pinning == PIN_GLOBAL_NS) {
                    char pin_path_buffer[EBPF_MAX_PIN_PATH_LENGTH];
                    int len = snprintf(
                        pin_path_buffer,
                        EBPF_MAX_PIN_PATH_LENGTH,
                        "%s/%s",
                        pe_context->pin_root_path ? pe_context->pin_root_path : DEFAULT_PIN_ROOT_PATH,
                        map->name);
                    if (len < 0 || len >= EBPF_MAX_PIN_PATH_LENGTH) {
                        pe_context->result = EBPF_INVALID_ARGUMENT;
                        goto Error;
                    }
                    map->pin_path = _strdup(pin_path_buffer);
                    if (map->pin_path == nullptr) {
                        pe_context->result = EBPF_NO_MEMORY;
                        goto Error;
                    }
                }
                pe_context->object->maps.emplace_back(map);
                map = nullptr;
            }
        }
    } else if (section_name == ".rdata") {
        pe_context->rdata_base = pe_context->image_base + section_header.VirtualAddress;
        pe_context->rdata_size = section_header.Misc.VirtualSize;
        pe_context->rdata_buffer = buffer;
    } else if (section_name == ".data") {
        pe_context->data_base = pe_context->image_base + section_header.VirtualAddress;
        pe_context->data_size = section_header.Misc.VirtualSize;
        pe_context->data_buffer = buffer;
    }

    EBPF_LOG_FUNCTION_SUCCESS();
    return 0;

Error:
    if (map) {
        clean_up_ebpf_map(map);
    }
    EBPF_LOG_FUNCTION_ERROR(pe_context->result);
    return 1;
}

static _Ret_z_ const char*
_ebpf_get_section_string(
    _In_ const ebpf_pe_context_t* pe_context,
    uintptr_t address,
    _In_ const image_section_header& section_header,
    _In_ const bounded_buffer* buffer) noexcept
{
    EBPF_LOG_ENTRY();
    if (address >= pe_context->rdata_base && address < pe_context->rdata_base + pe_context->rdata_size) {
        // String is in rdata section (.sys files do this).
        uintptr_t offset = address - pe_context->rdata_base;
        EBPF_RETURN_POINTER(const char*, (const char*)(pe_context->rdata_buffer->buf + offset));
    } else {
        // String is in programs section (.dll files do this).
        uintptr_t base = pe_context->image_base + section_header.VirtualAddress;
        ebpf_assert(address >= base && address < base + section_header.Misc.VirtualSize);
        uintptr_t offset = address - base;
        EBPF_RETURN_POINTER(const char*, (const char*)(buffer->buf + offset));
    }
}

static int
_ebpf_pe_get_section_names(
    _Inout_ void* context,
    _In_ const VA& va,
    _In_ const std::string& section_name,
    _In_ const image_section_header& section_header,
    _In_ const bounded_buffer* buffer) noexcept
{
    EBPF_LOG_ENTRY();
    UNREFERENCED_PARAMETER(va);

    ebpf_pe_context_t* pe_context = (ebpf_pe_context_t*)context;
    if (section_name == "programs") {
        // bpf2c generates a section that has ELF section names as strings at the
        // start of the section.  Skip over them looking for the program_entry_t
        // which starts with a 16-byte-aligned NULL pointer where the previous
        // byte (if any) is also 00.
        uint32_t program_offset = 0;
        uint64_t zero = 0;
        while (program_offset + sizeof(zero) <= section_header.Misc.VirtualSize &&
               (memcmp(buffer->buf + program_offset, &zero, sizeof(zero)) != 0 ||
                (program_offset > 0 && buffer->buf[program_offset - 1] != 0))) {
            program_offset += 16;
        }
        int program_count = (section_header.Misc.VirtualSize - program_offset) / sizeof(program_entry_t);
        for (int i = 0; i < program_count; i++) {
            program_entry_t* program = (program_entry_t*)(buffer->buf + program_offset + i * sizeof(program_entry_t));
            const char* pe_section_name =
                _ebpf_get_section_string(pe_context, (uintptr_t)program->pe_section_name, section_header, buffer);
            const char* elf_section_name =
                _ebpf_get_section_string(pe_context, (uintptr_t)program->section_name, section_header, buffer);
            pe_context->section_names[pe_section_name] = elf_section_name;

            const char* program_name =
                _ebpf_get_section_string(pe_context, (uintptr_t)program->program_name, section_header, buffer);
            pe_context->program_names[pe_section_name] = program_name;

            uintptr_t program_type_guid_address = (uintptr_t)program->program_type;
            ebpf_assert(
                program_type_guid_address >= pe_context->data_base &&
                program_type_guid_address < pe_context->data_base + pe_context->data_size);
            uintptr_t offset = program_type_guid_address - pe_context->data_base;
            pe_context->section_program_types[pe_section_name] = *(GUID*)(pe_context->data_buffer->buf + offset);

            uintptr_t attach_type_guid_address = (uintptr_t)program->expected_attach_type;
            ebpf_assert(
                attach_type_guid_address >= pe_context->data_base &&
                attach_type_guid_address < pe_context->data_base + pe_context->data_size);
            offset = attach_type_guid_address - pe_context->data_base;
            pe_context->section_attach_types[pe_section_name] = *(GUID*)(pe_context->data_buffer->buf + offset);
        }
    }

    EBPF_LOG_EXIT();
    return 0;
}

static int
_ebpf_pe_add_section(
    void* context,
    const VA& va,
    const std::string& pe_section_name,
    const image_section_header& section_header,
    const bounded_buffer* buffer) noexcept
{
    EBPF_LOG_ENTRY();
    UNREFERENCED_PARAMETER(va);
    UNREFERENCED_PARAMETER(buffer);

    if (!(section_header.Characteristics & IMAGE_SCN_CNT_CODE)) {
        // Not a code section.
        return 0;
    }
    ebpf_pe_context_t* pe_context = (ebpf_pe_context_t*)context;

    // Get ELF section name.
    if (!pe_context->section_names.contains(pe_section_name)) {
        // Not an eBPF program section.
        EBPF_LOG_EXIT();
        return 0;
    }
    std::string elf_section_name = pe_context->section_names[pe_section_name];
    std::string program_name = pe_context->program_names[pe_section_name];

    ebpf_section_info_t* info = (ebpf_section_info_t*)ebpf_allocate(sizeof(*info));
    if (info == nullptr) {
        pe_context->result = EBPF_NO_MEMORY;
        EBPF_LOG_EXIT();
        return 1;
    }

    memset(info, 0, sizeof(*info));
    info->section_name = _strdup(elf_section_name.c_str());
    info->program_name = _strdup(program_name.c_str());
    info->program_type = pe_context->section_program_types[pe_section_name];
    info->expected_attach_type = pe_context->section_attach_types[pe_section_name];
    info->program_type_name = ebpf_get_program_type_name(&pe_context->section_program_types[pe_section_name]);
    if (info->program_type_name == nullptr) {
        pe_context->result = EBPF_NO_MEMORY;
        EBPF_LOG_EXIT();
        return 1;
    }
    info->program_type_name = _strdup(info->program_type_name);
    info->raw_data_size = section_header.Misc.VirtualSize;
    info->raw_data = (char*)ebpf_allocate(section_header.Misc.VirtualSize);
    if (info->raw_data == nullptr || info->program_type_name == nullptr || info->section_name == nullptr) {
        _ebpf_free_section_info(info);
        EBPF_LOG_EXIT();
        return 1;
    }
    memcpy(info->raw_data, buffer->buf, section_header.Misc.VirtualSize);

    // Append to existing list.
    ebpf_section_info_t** pnext = &pe_context->infos;
    while (*pnext) {
        pnext = &(*pnext)->next;
    }
    *pnext = info;

    EBPF_LOG_EXIT();
    return 0;
}

static ebpf_result_t
_ebpf_enumerate_native_sections(
    _In_z_ const char* file,
    _Inout_opt_ ebpf_object_t* object,
    _In_opt_z_ const char* pin_root_path,
    _Outptr_result_maybenull_ ebpf_section_info_t** infos,
    _Outptr_result_maybenull_z_ const char** error_message) noexcept
{
    EBPF_LOG_ENTRY();
    *infos = nullptr;
    *error_message = nullptr;

    parsed_pe* pe = ParsePEFromFile(file);
    if (pe == nullptr) {
        EBPF_RETURN_RESULT(EBPF_FILE_NOT_FOUND);
    }

    ebpf_pe_context_t context = {
        .result = EBPF_SUCCESS,
        .object = object,
        .pin_root_path = pin_root_path,
        .image_base = pe->peHeader.nt.OptionalHeader64.ImageBase};
    IterSec(pe, _ebpf_pe_get_map_definitions, &context);
    IterSec(pe, _ebpf_pe_get_section_names, &context);
    IterSec(pe, _ebpf_pe_add_section, &context);

    DestructParsedPE(pe);

    if (context.result != EBPF_SUCCESS) {
        *error_message = _strdup("Failed to parse PE file.");
        while (context.infos) {
            ebpf_section_info_t* next = context.infos->next;
            _ebpf_free_section_info(context.infos);
            context.infos = next;
        }
    } else {
        *infos = context.infos;
    }
    EBPF_RETURN_RESULT(context.result);
}

_Must_inspect_result_ ebpf_result_t
ebpf_enumerate_sections(
    _In_z_ const char* file,
    bool verbose,
    _Outptr_result_maybenull_ ebpf_section_info_t** infos,
    _Outptr_result_maybenull_z_ const char** error_message)
{
    EBPF_LOG_ENTRY();
    std::string file_name_string(file);
    std::string file_extension = file_name_string.substr(file_name_string.find_last_of(".") + 1);
    if (file_extension == "dll" || file_extension == "sys") {
        // Verbose is currently unused.
        EBPF_RETURN_RESULT(_ebpf_enumerate_native_sections(file, nullptr, nullptr, infos, error_message));
    } else {
        EBPF_RETURN_RESULT(
            ebpf_api_elf_enumerate_sections(file, nullptr, verbose, infos, error_message) ? EBPF_FAILED : EBPF_SUCCESS);
    }
}

_Must_inspect_result_ ebpf_result_t
ebpf_object_open(
    _In_z_ const char* path,
    _In_opt_z_ const char* object_name,
    _In_opt_z_ const char* pin_root_path,
    _In_opt_ const ebpf_program_type_t* program_type,
    _In_opt_ const ebpf_attach_type_t* attach_type,
    _Outptr_ struct bpf_object** object,
    _Outptr_result_maybenull_z_ const char** error_message) noexcept
{
    EBPF_LOG_ENTRY();
    ebpf_assert(path);
    ebpf_assert(object);
    ebpf_assert(error_message);
    *error_message = nullptr;

    ebpf_object_t* new_object = new (std::nothrow) ebpf_object_t();
    if (new_object == nullptr) {
        EBPF_RETURN_RESULT(EBPF_NO_MEMORY);
    }

    set_global_program_and_attach_type(program_type, attach_type);

    ebpf_result_t result =
        _initialize_ebpf_object_from_file(path, object_name, pin_root_path, new_object, error_message);
    if (result != EBPF_SUCCESS) {
        goto Done;
    }

    *object = new_object;
    _ebpf_objects.emplace_back(*object);

Done:
    clear_map_descriptors();
    if (result != EBPF_SUCCESS) {
        _clean_up_ebpf_object(new_object);
    }
    EBPF_RETURN_RESULT(result);
}

static inline bool
_ebpf_is_map_in_map(ebpf_map_t* map) noexcept
{
    EBPF_LOG_ENTRY();
    ebpf_assert(map);
    if (map->map_definition.type == BPF_MAP_TYPE_HASH_OF_MAPS ||
        map->map_definition.type == BPF_MAP_TYPE_ARRAY_OF_MAPS) {
        EBPF_RETURN_BOOL(true);
    }

    EBPF_RETURN_BOOL(false);
}

_Must_inspect_result_ ebpf_result_t
ebpf_object_set_execution_type(_In_ struct bpf_object* object, ebpf_execution_type_t execution_type)
{
    if (Platform::_is_native_program(object->file_name)) {
        if (execution_type == EBPF_EXECUTION_INTERPRET || execution_type == EBPF_EXECUTION_JIT) {
            return EBPF_INVALID_ARGUMENT;
        }

        object->execution_type = EBPF_EXECUTION_NATIVE;
    } else {
        if (execution_type == EBPF_EXECUTION_NATIVE) {
            return EBPF_INVALID_ARGUMENT;
        }

        // Set the default execution type to JIT if execution_type is EBPF_EXECUTION_ANY.
        // This will eventually be decided by a system-wide policy.
        // TODO(Issue #288): Configure system-wide execution type.
        object->execution_type = (execution_type == EBPF_EXECUTION_ANY) ? EBPF_EXECUTION_JIT : execution_type;
    }
    return EBPF_SUCCESS;
}

ebpf_execution_type_t
ebpf_object_get_execution_type(_In_ struct bpf_object* object)
{
    return object->execution_type;
}

static ebpf_result_t
_ebpf_validate_map(_In_ ebpf_map_t* map, fd_t original_map_fd) noexcept
{
    EBPF_LOG_ENTRY();
    ebpf_assert(map);
    // Validate that the existing map definition matches with this new map.
    struct bpf_map_info info = {0};
    fd_t inner_map_info_fd = ebpf_fd_invalid;
    uint32_t info_size = (uint32_t)sizeof(info);
    ebpf_result_t result = ebpf_object_get_info_by_fd(original_map_fd, &info, &info_size);
    if (result != EBPF_SUCCESS) {
        result = EBPF_INVALID_ARGUMENT;
        goto Exit;
    }

    if (info.type != map->map_definition.type || info.key_size != map->map_definition.key_size ||
        info.value_size != map->map_definition.value_size || info.max_entries != map->map_definition.max_entries) {
        result = EBPF_INVALID_ARGUMENT;
        goto Exit;
    }

    // Extra checks for map-in-map.
    if (_ebpf_is_map_in_map(map)) {
        ebpf_map_t* inner_map = map->inner_map;
        ebpf_assert(inner_map);

        if (info.inner_map_id == EBPF_ID_NONE) {
            // The original map is pinned but its template is not initialized yet.
            result = EBPF_INVALID_ARGUMENT;
            goto Exit;
        }

        // For map-in-map, validate the inner map template also.
        result = ebpf_get_map_fd_by_id(info.inner_map_id, &inner_map_info_fd);
        if (result != EBPF_SUCCESS) {
            result = EBPF_INVALID_ARGUMENT;
            goto Exit;
        }

        result = _ebpf_validate_map(inner_map, inner_map_info_fd);
    }

Exit:
    Platform::_close(inner_map_info_fd);
    EBPF_RETURN_RESULT(result);
}

static ebpf_result_t
_ebpf_object_reuse_map(_In_ ebpf_map_t* map) noexcept
{
    EBPF_LOG_ENTRY();
    ebpf_result_t result = EBPF_SUCCESS;

    ebpf_assert(map);

    // Check if a map is already present with this pin path.
    fd_t map_fd = ebpf_object_get(map->pin_path);
    if (map_fd == ebpf_fd_invalid) {
        EBPF_RETURN_RESULT(EBPF_SUCCESS);
    }

    // Recursively validate that the map definition matches with the existing
    // map.
    result = _ebpf_validate_map(map, map_fd);
    if (result != EBPF_SUCCESS) {
        goto Exit;
    }

    // The map can be reused. Populate map handle and fd.
    map->map_fd = map_fd;
    map->map_handle = _get_handle_from_file_descriptor(map_fd);
    map->reused = true;
    map->pinned = true;

Exit:
    if (result != EBPF_SUCCESS) {
        Platform::_close(map_fd);
    }
    EBPF_RETURN_RESULT(result);
}

static ebpf_result_t
_ebpf_object_create_maps(_Inout_ ebpf_object_t* object) noexcept(false)
{
    EBPF_LOG_ENTRY();
    ebpf_assert(object);

    ebpf_result_t result = EBPF_SUCCESS;

    clear_map_descriptors();

    // TODO: update ebpf_map_definition_t structure so that it contains flag and pinning information.
    for (int count = 0; count < object->maps.size(); count++) {
        ebpf_map_t* map = _get_next_map_to_create(object->maps);
        if (map == nullptr) {
            // Any remaining maps cannot be created.
            result = EBPF_INVALID_OBJECT;
            break;
        }

        if (map->map_definition.pinning == PIN_GLOBAL_NS) {
            result = _ebpf_object_reuse_map(map);
            if (result != EBPF_SUCCESS) {
                break;
            }
            if (map->reused) {
                continue;
            }
        }

        ebpf_handle_t inner_map_handle = (map->inner_map) ? map->inner_map->map_handle : ebpf_handle_invalid;
        result = _create_map(map->name, &map->map_definition, inner_map_handle, &map->map_handle);
        if (result != EBPF_SUCCESS) {
            break;
        }
        map->map_fd = _create_file_descriptor_for_handle(map->map_handle);

        // If pin_path is set and the map is not yet pinned, pin it now.
        if (map->pin_path && !map->pinned) {
            result = ebpf_map_pin(map, nullptr);
            if (result != EBPF_SUCCESS) {
                break;
            }
        }
    }

    try {
        if (result == EBPF_SUCCESS) {
            for (auto& map : object->maps) {
                _ebpf_maps.insert(std::pair<ebpf_handle_t, ebpf_map_t*>(map->map_handle, map));
            }
        }
    } catch (const std::bad_alloc&) {
        result = EBPF_NO_MEMORY;
    } catch (...) {
        result = EBPF_FAILED;
    }

    if (result != EBPF_SUCCESS) {
        // Unpin all the maps which have been auto-pinned above.
        for (auto& map : object->maps) {
            if (map->pin_path && map->pinned && !map->reused) {
                ebpf_assert_success(ebpf_map_unpin(map, nullptr));
            }
        }
        clean_up_ebpf_maps(object->maps);
    }

    clear_map_descriptors();
    EBPF_RETURN_RESULT(result);
}

_Must_inspect_result_ ebpf_result_t
ebpf_program_load_bytes(
    _In_ const ebpf_program_type_t* program_type,
    _In_opt_z_ const char* program_name,
    ebpf_execution_type_t execution_type,
    _In_reads_(instruction_count) const ebpf_inst* instructions,
    uint32_t instruction_count,
    _Out_writes_opt_(log_buffer_size) char* log_buffer,
    size_t log_buffer_size,
    _Out_ fd_t* program_fd) noexcept
{
    EBPF_LOG_ENTRY();
    ebpf_assert(program_type);
    ebpf_assert(instructions);
    ebpf_assert(program_fd);
    ebpf_assert(log_buffer || !log_buffer_size);

    if ((log_buffer != nullptr) != (log_buffer_size > 0)) {
        EBPF_RETURN_RESULT(EBPF_INVALID_ARGUMENT);
    }

    char unique_name[80];
    if (program_name == nullptr) {
        // Create a unique object/section/program name.
        srand(static_cast<unsigned int>(time(nullptr)));
        sprintf_s(unique_name, sizeof(unique_name), "raw#%u", rand());
        program_name = unique_name;
    }

    ebpf_handle_t program_handle;
    ebpf_result_t result = _create_program(*program_type, program_name, program_name, program_name, &program_handle);
    if (result != EBPF_SUCCESS) {
        EBPF_RETURN_RESULT(result);
    }

    // Populate load_info.
    ebpf_program_load_info load_info = {0};
    load_info.object_name = const_cast<char*>(program_name);
    load_info.section_name = const_cast<char*>(program_name);
    load_info.program_name = const_cast<char*>(program_name);
    load_info.program_type = *program_type;
    load_info.program_handle = reinterpret_cast<file_handle_t>(program_handle);
    load_info.execution_type = execution_type;
    load_info.instructions = (ebpf_instruction_t*)instructions;
    load_info.instruction_count = instruction_count;
    load_info.execution_context = execution_context_kernel_mode;

    // Resolve map handles in byte code.
    std::vector<original_fd_handle_map_t> handle_map;
    for (size_t index = 0; index < instruction_count; index++) {
        const ebpf_inst& first_instruction = instructions[index];
        if (first_instruction.opcode != INST_OP_LDDW_IMM) {
            continue;
        }
        if (index + 1 >= instruction_count) {
            result = EBPF_INVALID_ARGUMENT;
            break;
        }
        index++;

        // Check for LD_MAP flag.
        if (first_instruction.src != 1) {
            continue;
        }

        // Get the real map_fd value and handle.
        int map_fd = static_cast<int>(first_instruction.imm);
        ebpf_handle_t handle = Platform::_get_osfhandle(map_fd);

        // Look up inner map id.
        uint32_t type;
        uint32_t key_size;
        uint32_t value_size;
        uint32_t max_entries;
        ebpf_id_t inner_map_id;
        result = query_map_definition(handle, &type, &key_size, &value_size, &max_entries, &inner_map_id);
        if (result != EBPF_SUCCESS) {
            break;
        }

        // Get a file descriptor for the inner map, if any.
        int inner_map_fd = ebpf_fd_invalid;
        if (inner_map_id != EBPF_ID_NONE) {
            result = ebpf_get_map_fd_by_id(inner_map_id, &inner_map_fd);
            if (result != EBPF_SUCCESS) {
                break;
            }
        }

        handle_map.emplace_back((uint32_t)map_fd, (uint32_t)inner_map_fd, (file_handle_t)handle);
    }

    const char* log_buffer_output = nullptr;
    if (result == EBPF_SUCCESS) {
        load_info.map_count = (uint32_t)handle_map.size();
        load_info.handle_map = handle_map.data();

        uint32_t error_message_size = 0;
        result = ebpf_rpc_load_program(&load_info, &log_buffer_output, &error_message_size);
    }

    // Close any inner map fds.
    for (original_fd_handle_map_t& entry : handle_map) {
        if (entry.inner_map_original_fd != ebpf_fd_invalid) {
            Platform::_close(entry.inner_map_original_fd);
        }
    }

    if (log_buffer_size > 0) {
        log_buffer[0] = 0;
        if (log_buffer_output) {
            strcpy_s(log_buffer, log_buffer_size, log_buffer_output);
        }
    }
    ebpf_free_string(log_buffer_output);

    *program_fd = (result == EBPF_SUCCESS) ? _create_file_descriptor_for_handle(program_handle) : ebpf_fd_invalid;
    if (*program_fd == ebpf_fd_invalid) {
        CloseHandle(program_handle);
    }

    EBPF_RETURN_RESULT(result);
}

static ebpf_result_t
_ebpf_object_load_programs(_Inout_ struct bpf_object* object) noexcept(false)
{
    EBPF_LOG_ENTRY();
    ebpf_assert(object);
    ebpf_result_t result = EBPF_SUCCESS;
    std::vector<original_fd_handle_map_t> handle_map;

    for (auto& program : object->programs) {
        result = _create_program(
            program->program_type, object->object_name, program->section_name, program->program_name, &program->handle);
        if (result != EBPF_SUCCESS) {
            break;
        }

        program->fd = _create_file_descriptor_for_handle(program->handle);

        // Populate load_info.
        ebpf_program_load_info load_info = {0};
        load_info.object_name = const_cast<char*>(object->object_name);
        load_info.section_name = const_cast<char*>(program->section_name);
        load_info.program_name = const_cast<char*>(program->program_name);
        load_info.program_type = program->program_type;
        load_info.program_handle = reinterpret_cast<file_handle_t>(program->handle);
        load_info.execution_type = object->execution_type;
        load_info.instructions = reinterpret_cast<ebpf_instruction_t*>(program->instructions);
        load_info.instruction_count = program->instruction_count;
        load_info.execution_context = execution_context_kernel_mode;
        load_info.map_count = (uint32_t)object->maps.size();

        if (load_info.map_count > 0) {
            for (auto& map : object->maps) {
                fd_t inner_map_original_fd = (map->inner_map) ? map->inner_map->original_fd : ebpf_fd_invalid;
                handle_map.emplace_back(
                    map->original_fd, inner_map_original_fd, reinterpret_cast<file_handle_t>(map->map_handle));
            }

            load_info.handle_map = handle_map.data();
        }

        result = ebpf_rpc_load_program(&load_info, &program->log_buffer, &program->log_buffer_size);
        if (result != EBPF_SUCCESS) {
            break;
        }
    }

    if (result == EBPF_SUCCESS) {
        for (auto& program : object->programs) {
            _ebpf_programs.insert(std::pair<ebpf_handle_t, ebpf_program_t*>(program->handle, program));
        }
    }
    EBPF_RETURN_RESULT(result);
}

// This logic is intended to be similar to libbpf's bpf_object__load_xattr().
_Must_inspect_result_ ebpf_result_t
ebpf_object_load(_Inout_ struct bpf_object* object) noexcept
{
    ebpf_result_t result;
    EBPF_LOG_ENTRY();
    ebpf_assert(object);
    if (object->loaded) {
        EBPF_RETURN_RESULT(EBPF_INVALID_ARGUMENT);
    }

    if (Platform::_is_native_program(object->file_name)) {
        struct bpf_program* program = bpf_object__next_program(object, nullptr);
        if (program == nullptr) {
            EBPF_RETURN_RESULT(EBPF_INVALID_ARGUMENT);
        }
        fd_t program_fd;
        return _ebpf_program_load_native(
            object->file_name,
            &program->program_type,
            &program->attach_type,
            object->execution_type,
            object,
            &program_fd);
    }

    try {
        result = _ebpf_object_create_maps(object);
        if (result != EBPF_SUCCESS) {
            goto Done;
        }

        result = _ebpf_object_load_programs(object);
    } catch (const std::bad_alloc&) {
        result = EBPF_NO_MEMORY;
        goto Done;
    } catch (...) {
        result = EBPF_FAILED;
        goto Done;
    }

    object->loaded = true; /* doesn't matter if successfully loaded or not */

Done:
    if (result != EBPF_SUCCESS) {
        ebpf_assert_success(ebpf_object_unload(object));
    }
    EBPF_RETURN_RESULT(result);
}

// This function is intended to work like libbpf's bpf_object__unload().
_Must_inspect_result_ ebpf_result_t
ebpf_object_unload(_In_ struct bpf_object* object) noexcept
{
    EBPF_LOG_ENTRY();
    ebpf_assert(object);

    for (auto& map : object->maps) {
        if (map->map_fd > 0) {
            Platform::_close(map->map_fd);
            map->map_fd = ebpf_fd_invalid;
        }
        if (map->map_handle != ebpf_handle_invalid) {
            _ebpf_maps.erase(map->map_handle);
            map->map_handle = ebpf_handle_invalid;
        }
    }

    for (auto& program : object->programs) {
        ebpf_assert_success(ebpf_program_unload(program));
    }

    EBPF_RETURN_RESULT(EBPF_SUCCESS);
}

// This function is intended to work like libbpf's bpf_program__unload().
_Must_inspect_result_ ebpf_result_t
ebpf_program_unload(_In_ struct bpf_program* program) noexcept
{
    EBPF_LOG_ENTRY();
    ebpf_assert(program);

    if (program->fd != ebpf_fd_invalid) {
        Platform::_close(program->fd);
        program->fd = ebpf_fd_invalid;
    }
    if (program->handle != ebpf_handle_invalid) {
        _ebpf_programs.erase(program->handle);
        program->handle = ebpf_handle_invalid;
    }
    EBPF_RETURN_RESULT(EBPF_SUCCESS);
}

/**
 * @brief Load native module for the specified driver service.
 *
 * @param[in] service_path Path to the driver service.
 * @param[in] module_id Module ID corresponding to the native module.
 * @param[out] count_of_maps Count of maps present in the native module.
 * @param[out] count_of_programs Count of programs present in the native module.
 *
 * @retval EBPF_SUCCESS The operation was successful.
 * @retval EBPF_NO_MEMORY Unable to allocate resources for this
 *  operation.
 * @retval EBPF_OBJECT_NOT_FOUND Native module for that module ID not found.
 * @retval EBPF_OBJECT_ALREADY_EXISTS Native module for this module ID is already
 *  initialized.
 */
static ebpf_result_t
_load_native_module(
    _In_ const std::wstring& service_path,
    _In_ const GUID* module_id,
    _Out_ size_t* count_of_maps,
    _Out_ size_t* count_of_programs) noexcept(false)
{
    EBPF_LOG_ENTRY();
    ebpf_assert(module_id);
    ebpf_assert(count_of_maps);
    ebpf_assert(count_of_programs);

    EBPF_LOG_ENTRY();
    ebpf_result_t result = EBPF_SUCCESS;
    uint32_t error = ERROR_SUCCESS;
    ebpf_protocol_buffer_t request_buffer;
    ebpf_operation_load_native_module_request_t* request;
    ebpf_operation_load_native_module_reply_t reply;
    size_t service_path_size = service_path.size() * 2;

    *count_of_maps = 0;
    *count_of_programs = 0;

    size_t buffer_size = offsetof(ebpf_operation_load_native_module_request_t, data) + service_path_size;
    request_buffer.resize(buffer_size);

    request = reinterpret_cast<ebpf_operation_load_native_module_request_t*>(request_buffer.data());
    request->header.id = ebpf_operation_id_t::EBPF_OPERATION_LOAD_NATIVE_MODULE;
    request->header.length = static_cast<uint16_t>(request_buffer.size());
    request->module_id = *module_id;
    memcpy(
        request_buffer.data() + offsetof(ebpf_operation_load_native_module_request_t, data),
        (char*)service_path.c_str(),
        service_path_size);

    error = invoke_ioctl(request_buffer, reply);
    if (error != ERROR_SUCCESS) {
        result = win32_error_code_to_ebpf_result(error);
        EBPF_LOG_WIN32_WSTRING_API_FAILURE(EBPF_TRACELOG_KEYWORD_API, service_path.c_str(), invoke_ioctl);
        goto Done;
    }

    ebpf_assert(reply.header.id == ebpf_operation_id_t::EBPF_OPERATION_LOAD_NATIVE_MODULE);
    *count_of_maps = reply.count_of_maps;
    *count_of_programs = reply.count_of_programs;

Done:
    EBPF_RETURN_RESULT(result);
}

/**
 * @brief Create maps and load programs from a loaded native module.
 *
 * @param[in] module_id Module ID corresponding to the native module.
 * @param[in] program_type Optionally, the program type to use when loading
 *  the eBPF program. If program type is not supplied, it is derived from
 *  the section prefix in the ELF file.
 * @param[in] count_of_maps Count of maps present in the native module.
 * @param[out] map_handles Array of size count_of_maps which contains the map handles.
 * @param[in] count_of_programs Count of programs present in the native module.
 * @param[out] program_handles Array of size count_of_programs which contains the program handles.
 *
 * @retval EBPF_SUCCESS The operation was successful.
 * @retval EBPF_NO_MEMORY Unable to allocate resources for this
 *  operation.
 * @retval EBPF_OBJECT_NOT_FOUND No native module exists with that module ID.
 * @retval EBPF_OBJECT_ALREADY_EXISTS Native module for this module ID is already
 *  loaded.
 * @retval EBPF_ARITHMETIC_OVERFLOW An arithmetic overflow has occurred.
 */
static ebpf_result_t
_load_native_programs(
    _In_ const GUID* module_id,
    _In_opt_ const ebpf_program_type_t* program_type,
    size_t count_of_maps,
    _Out_writes_(count_of_maps) ebpf_handle_t* map_handles,
    size_t count_of_programs,
    _Out_writes_(count_of_programs) ebpf_handle_t* program_handles) noexcept(false)
{
    EBPF_LOG_ENTRY();
    ebpf_assert(module_id);
    ebpf_assert(map_handles);
    ebpf_assert(program_handles);

    EBPF_LOG_ENTRY();
    ebpf_result_t result = EBPF_SUCCESS;
    uint32_t error = ERROR_SUCCESS;
    ebpf_protocol_buffer_t reply_buffer;
    ebpf_operation_load_native_programs_request_t request;
    ebpf_operation_load_native_programs_reply_t* reply;
    size_t map_handles_size = count_of_maps * sizeof(ebpf_handle_t);
    size_t program_handles_size = count_of_programs * sizeof(ebpf_handle_t);
    size_t handles_size = map_handles_size + program_handles_size;

    size_t buffer_size = offsetof(ebpf_operation_load_native_programs_reply_t, data) + handles_size;
    reply_buffer.resize(buffer_size);

    reply = reinterpret_cast<ebpf_operation_load_native_programs_reply_t*>(reply_buffer.data());
    request.header.id = ebpf_operation_id_t::EBPF_OPERATION_LOAD_NATIVE_PROGRAMS;
    request.header.length = sizeof(ebpf_operation_load_native_programs_request_t);
    request.module_id = *module_id;
    request.program_type = program_type ? *program_type : GUID_NULL;

    error = invoke_ioctl(request, reply_buffer);
    if (error != ERROR_SUCCESS) {
        result = win32_error_code_to_ebpf_result(error);
        EBPF_LOG_WIN32_GUID_API_FAILURE(EBPF_TRACELOG_KEYWORD_API, *module_id, invoke_ioctl);
        goto Done;
    }

    ebpf_assert(reply->header.id == ebpf_operation_id_t::EBPF_OPERATION_LOAD_NATIVE_PROGRAMS);
    if (reply->map_handle_count != count_of_maps || reply->program_handle_count != count_of_programs) {
        result = EBPF_FAILED;
        EBPF_LOG_MESSAGE(
            EBPF_TRACELOG_LEVEL_ERROR,
            EBPF_TRACELOG_KEYWORD_API,
            "_load_native_programs: Program or map count does not match the expected count");
        goto Done;
    }

    memcpy(map_handles, reply->data, map_handles_size);
    memcpy(program_handles, reply->data + map_handles_size, program_handles_size);

Done:
    EBPF_RETURN_RESULT(result);
}

static ebpf_result_t
_ebpf_program_load_native(
    _In_z_ const char* file_name,
    _In_opt_ const ebpf_program_type_t* program_type,
    _In_opt_ const ebpf_attach_type_t* attach_type,
    ebpf_execution_type_t execution_type,
    _Inout_ struct bpf_object* object,
    _Out_ fd_t* program_fd) noexcept
{
    EBPF_LOG_ENTRY();
    ebpf_assert(file_name);
    ebpf_assert(object);
    ebpf_assert(program_fd);

    EBPF_LOG_ENTRY();
    ebpf_result_t result = EBPF_SUCCESS;
    uint32_t error;
    GUID service_name_guid;
    GUID provider_module_id;
    std::wstring service_name;
    std::string file_name_string(file_name);
    SC_HANDLE service_handle = nullptr;
    SERVICE_STATUS status = {0};
    std::wstring service_path(SERVICE_PATH_PREFIX);
    std::wstring paramaters_path(PARAMETERS_PATH_PREFIX);
    ebpf_protocol_buffer_t request_buffer;
    size_t count_of_maps = 0;
    size_t count_of_programs = 0;
    ebpf_handle_t* map_handles = nullptr;
    ebpf_handle_t* program_handles = nullptr;

    UNREFERENCED_PARAMETER(attach_type);
    UNREFERENCED_PARAMETER(execution_type);

    if (UuidCreate(&service_name_guid) != RPC_S_OK) {
        EBPF_RETURN_RESULT(EBPF_OPERATION_NOT_SUPPORTED);
    }
    if (UuidCreate(&provider_module_id) != RPC_S_OK) {
        EBPF_RETURN_RESULT(EBPF_OPERATION_NOT_SUPPORTED);
    }

    EBPF_LOG_MESSAGE_GUID_GUID_STRING(
        EBPF_TRACELOG_LEVEL_INFO,
        EBPF_TRACELOG_KEYWORD_API,
        "_ebpf_program_load_native",
        file_name,
        service_name_guid,
        provider_module_id);

    try {
        // Create a driver service with a random name.
        service_name = guid_to_wide_string(&service_name_guid);

        error = Platform::_create_service(
            service_name.c_str(), _get_wstring_from_string(file_name_string).c_str(), &service_handle);
        if (error != ERROR_SUCCESS) {
            result = win32_error_code_to_ebpf_result(error);
            EBPF_LOG_WIN32_STRING_API_FAILURE(EBPF_TRACELOG_KEYWORD_API, file_name, _create_service);
            goto Done;
        }

        // Create registry path and update module ID in the service path.
        paramaters_path = paramaters_path + service_name.c_str() + L"\\" + SERVICE_PARAMETERS;
        error = _ebpf_create_registry_key(HKEY_LOCAL_MACHINE, paramaters_path.c_str());
        if (error != ERROR_SUCCESS) {
            result = win32_error_code_to_ebpf_result(error);
            EBPF_LOG_WIN32_STRING_API_FAILURE(EBPF_TRACELOG_KEYWORD_API, file_name, _ebpf_create_registry_key);
            goto Done;
        }
        error = _ebpf_update_registry_value(
            HKEY_LOCAL_MACHINE, paramaters_path.c_str(), REG_BINARY, NPI_MODULE_ID, &provider_module_id, sizeof(GUID));
        if (error != ERROR_SUCCESS) {
            result = win32_error_code_to_ebpf_result(error);
            EBPF_LOG_WIN32_STRING_API_FAILURE(EBPF_TRACELOG_KEYWORD_API, file_name, _ebpf_update_registry_value);
            goto Done;
        }

        service_path = service_path + service_name.c_str();
        result = _load_native_module(service_path, &provider_module_id, &count_of_maps, &count_of_programs);
        if (result != EBPF_SUCCESS) {
            goto Done;
        }

        if (count_of_programs == 0) {
            result = EBPF_INVALID_OBJECT;
            EBPF_LOG_MESSAGE_STRING(
                EBPF_TRACELOG_LEVEL_ERROR,
                EBPF_TRACELOG_KEYWORD_API,
                "_ebpf_program_load_native: O programs found",
                file_name);
            goto Done;
        }

        // Allocate buffer for program and map handles.
        program_handles = (ebpf_handle_t*)ebpf_allocate(count_of_programs * sizeof(ebpf_handle_t));
        if (program_handles == nullptr) {
            result = EBPF_NO_MEMORY;
            goto Done;
        }

        if (count_of_maps > 0) {
            map_handles = (ebpf_handle_t*)ebpf_allocate(count_of_maps * sizeof(ebpf_handle_t));
            if (map_handles == nullptr) {
                result = EBPF_NO_MEMORY;
                goto Done;
            }
        }

        result = _load_native_programs(
            &provider_module_id, program_type, count_of_maps, map_handles, count_of_programs, program_handles);
        if (result != EBPF_SUCCESS) {
            goto Done;
        }

        result =
            _initialize_ebpf_object_native(count_of_maps, map_handles, count_of_programs, program_handles, *object);
        if (result != EBPF_SUCCESS) {
            goto Done;
        }

        *program_fd = object->programs[0]->fd;
    } catch (const std::bad_alloc&) {
        result = EBPF_NO_MEMORY;
        goto Done;
    } catch (...) {
        result = EBPF_FAILED;
        goto Done;
    }

Done:
    if (result != EBPF_SUCCESS) {
        if (map_handles != nullptr) {
            for (int i = 0; i < count_of_maps; i++) {
                if (map_handles[i] != ebpf_handle_invalid && map_handles[i] != 0) {
                    Platform::CloseHandle(map_handles[i]);
                }
            }
        }

#pragma warning(push)
#pragma warning(disable : 6001) // Using uninitialized memory '*program_handles'
        if (program_handles != nullptr) {
            for (int i = 0; i < count_of_programs; i++) {
                if (program_handles[i] != ebpf_handle_invalid && program_handles[i] != 0) {
                    Platform::CloseHandle(program_handles[i]);
                }
            }
        }
#pragma warning(pop)

        Platform::_stop_service(service_handle);
    }
    ebpf_free(map_handles);
    ebpf_free(program_handles);

    // Workaround: Querying service status hydrates service reference count in SCM.
    // This ensures that when _delete_service() is called, the service is marked
    // pending for delete, and a later call to ZwUnloadDriver() by ebpfcore does not
    // fail. One side effect of this approach still is that the stale service entries
    // in the registry will not be cleaned up till the next reboot.
    Platform::_query_service_status(service_handle, &status);
    EBPF_LOG_MESSAGE_WSTRING(
        EBPF_TRACELOG_LEVEL_INFO,
        EBPF_TRACELOG_KEYWORD_API,
        "_ebpf_program_load_native: Deleting service",
        service_name.c_str());
    Platform::_delete_service(service_handle);
    EBPF_RETURN_RESULT(result);
}

_Ret_maybenull_ struct bpf_object*
ebpf_object_next(_In_opt_ const struct bpf_object* previous) noexcept
{
    EBPF_LOG_ENTRY();
    if (previous == nullptr) {
        // Return first object.
        EBPF_RETURN_POINTER(struct bpf_object*, (!_ebpf_objects.empty()) ? _ebpf_objects[0] : nullptr);
    }
    auto it = std::find(_ebpf_objects.begin(), _ebpf_objects.end(), previous);
    if (it == _ebpf_objects.end()) {
        // Previous object not found.
        EBPF_RETURN_POINTER(struct bpf_object*, nullptr);
    }
    it++;
    if (it == _ebpf_objects.end()) {
        // No more objects.
        EBPF_RETURN_POINTER(struct bpf_object*, nullptr);
    }
    EBPF_RETURN_POINTER(struct bpf_object*, *it);
}

_Ret_maybenull_ struct bpf_program*
ebpf_program_next(_In_opt_ const struct bpf_program* previous, _In_ const struct bpf_object* object) noexcept
{
    EBPF_LOG_ENTRY();
    ebpf_program_t* program = nullptr;
    ebpf_assert(object);
    if (previous != nullptr && previous->object != object) {
        goto Exit;
    }
    if (previous == nullptr) {
        program = (object->programs.size() > 0) ? object->programs[0] : nullptr;
    } else {
        size_t programs_count = object->programs.size();
        for (size_t i = 0; i < programs_count; i++) {
            if (object->programs[i] == previous && i < programs_count - 1) {
                program = object->programs[i + 1];
                break;
            }
        }
    }

Exit:
    EBPF_RETURN_POINTER(bpf_program*, program);
}

_Ret_maybenull_ struct bpf_program*
ebpf_program_previous(_In_opt_ const struct bpf_program* next, _In_ const struct bpf_object* object) noexcept
{
    EBPF_LOG_ENTRY();
    ebpf_program_t* program = nullptr;
    ebpf_assert(object);
    if (next != nullptr && next->object != object) {
        goto Exit;
    }
    if (next == nullptr) {
        program = object->programs[object->programs.size() - 1];
    } else {
        size_t programs_count = object->programs.size();
        for (auto i = programs_count - 1; i > 0; i--) {
            if (object->programs[i] == next) {
                program = object->programs[i - 1];
                break;
            }
        }
    }

Exit:
    EBPF_RETURN_POINTER(bpf_program*, program);
}

_Ret_maybenull_ struct bpf_map*
ebpf_map_next(_In_opt_ const struct bpf_map* previous, _In_ const struct bpf_object* object) noexcept
{
    EBPF_LOG_ENTRY();
    ebpf_map_t* map = nullptr;
    ebpf_assert(object);
    if (previous != nullptr && previous->object != object) {
        goto Exit;
    }
    if (previous == nullptr) {
        map = (object->maps.size() > 0) ? object->maps[0] : nullptr;
    } else {
        size_t maps_count = object->maps.size();
        for (size_t i = 0; i < maps_count; i++) {
            if (object->maps[i] == previous && i < maps_count - 1) {
                map = object->maps[i + 1];
                break;
            }
        }
    }

Exit:
    EBPF_RETURN_POINTER(bpf_map*, map);
}

_Ret_maybenull_ struct bpf_map*
ebpf_map_previous(_In_opt_ const struct bpf_map* next, _In_ const struct bpf_object* object) noexcept
{
    EBPF_LOG_ENTRY();
    ebpf_map_t* map = nullptr;
    ebpf_assert(object);
    if (next != nullptr && next->object != object) {
        goto Exit;
    }
    if (next == nullptr) {
        map = object->maps[object->maps.size() - 1];
    } else {
        size_t maps_count = object->maps.size();
        for (auto i = maps_count - 1; i > 0; i--) {
            if (object->maps[i] == next) {
                map = object->maps[i - 1];
                break;
            }
        }
    }

Exit:
    EBPF_RETURN_POINTER(bpf_map*, map);
}

fd_t
ebpf_program_get_fd(_In_ const struct bpf_program* program) noexcept
{
    EBPF_LOG_ENTRY();
    ebpf_assert(program);
    EBPF_RETURN_FD(program->fd);
}

void
ebpf_object_close(_In_opt_ _Post_invalid_ struct bpf_object* object) noexcept
{
    EBPF_LOG_ENTRY();
    if (object == nullptr) {
        EBPF_RETURN_VOID();
    }

    _remove_ebpf_object_from_globals(object);
    _delete_ebpf_object(object);
    EBPF_RETURN_VOID();
}

static ebpf_result_t
_get_fd_by_id(ebpf_operation_id_t operation, ebpf_id_t id, _Out_ int* fd) noexcept
{
    EBPF_LOG_ENTRY();
    ebpf_assert(fd);
    _ebpf_operation_get_handle_by_id_request request{sizeof(request), operation, id};
    _ebpf_operation_get_handle_by_id_reply reply;

    uint32_t error = invoke_ioctl(request, reply);
    ebpf_result_t result = win32_error_code_to_ebpf_result(error);
    if (result != EBPF_SUCCESS) {
        EBPF_RETURN_RESULT(result);
    }
    ebpf_assert(reply.header.id == operation);

    *fd = _create_file_descriptor_for_handle((ebpf_handle_t)reply.handle);
    EBPF_RETURN_RESULT((*fd == ebpf_fd_invalid) ? EBPF_NO_MEMORY : EBPF_SUCCESS);
}

_Must_inspect_result_ ebpf_result_t
ebpf_get_map_fd_by_id(ebpf_id_t id, _Out_ int* fd) noexcept
{
    EBPF_LOG_ENTRY();
    ebpf_assert(fd);
    EBPF_RETURN_RESULT(_get_fd_by_id(ebpf_operation_id_t::EBPF_OPERATION_GET_MAP_HANDLE_BY_ID, id, fd));
}

_Must_inspect_result_ ebpf_result_t
ebpf_get_program_fd_by_id(ebpf_id_t id, _Out_ int* fd) noexcept
{
    EBPF_LOG_ENTRY();
    ebpf_assert(fd);
    EBPF_RETURN_RESULT(_get_fd_by_id(ebpf_operation_id_t::EBPF_OPERATION_GET_PROGRAM_HANDLE_BY_ID, id, fd));
}

_Must_inspect_result_ ebpf_result_t
ebpf_get_link_fd_by_id(ebpf_id_t id, _Out_ int* fd) noexcept
{
    EBPF_LOG_ENTRY();
    ebpf_assert(fd);
    EBPF_RETURN_RESULT(_get_fd_by_id(ebpf_operation_id_t::EBPF_OPERATION_GET_LINK_HANDLE_BY_ID, id, fd));
}

_Must_inspect_result_ ebpf_result_t
ebpf_get_next_pinned_program_path(
    _In_z_ const char* start_path, _Out_writes_z_(EBPF_MAX_PIN_PATH_LENGTH) char* next_path)
{
    EBPF_LOG_ENTRY();
    ebpf_assert(start_path);
    ebpf_assert(next_path);

    size_t start_path_length = strlen(start_path);

    ebpf_protocol_buffer_t request_buffer(
        EBPF_OFFSET_OF(ebpf_operation_get_next_pinned_program_path_request_t, start_path) + start_path_length);
    ebpf_protocol_buffer_t reply_buffer(
        EBPF_OFFSET_OF(ebpf_operation_get_next_pinned_program_path_reply_t, next_path) + EBPF_MAX_PIN_PATH_LENGTH - 1);
    ebpf_operation_get_next_pinned_program_path_request_t* request =
        reinterpret_cast<ebpf_operation_get_next_pinned_program_path_request_t*>(request_buffer.data());
    ebpf_operation_get_next_pinned_program_path_reply_t* reply =
        reinterpret_cast<ebpf_operation_get_next_pinned_program_path_reply_t*>(reply_buffer.data());

    request->header.id = ebpf_operation_id_t::EBPF_OPERATION_GET_NEXT_PINNED_PROGRAM_PATH;
    request->header.length = static_cast<uint16_t>(request_buffer.size());
    reply->header.length = static_cast<uint16_t>(reply_buffer.size());

    memcpy(request->start_path, start_path, start_path_length);

    uint32_t error = invoke_ioctl(request_buffer, reply_buffer);
    ebpf_result_t result = win32_error_code_to_ebpf_result(error);
    if (result != EBPF_SUCCESS) {
        EBPF_RETURN_RESULT(result);
    }
    ebpf_assert(reply->header.id == ebpf_operation_id_t::EBPF_OPERATION_GET_NEXT_PINNED_PROGRAM_PATH);
    size_t next_path_length =
        reply->header.length - EBPF_OFFSET_OF(ebpf_operation_get_next_pinned_program_path_reply_t, next_path);
    memcpy(next_path, reply->next_path, next_path_length);

    next_path[next_path_length] = '\0';

    EBPF_RETURN_RESULT(EBPF_SUCCESS);
}

static ebpf_result_t
_get_next_id(ebpf_operation_id_t operation, ebpf_id_t start_id, _Out_ ebpf_id_t* next_id) noexcept
{
    EBPF_LOG_ENTRY();
    _ebpf_operation_get_next_id_request request{sizeof(request), operation, start_id};
    _ebpf_operation_get_next_id_reply reply;

    ebpf_assert(next_id);

    uint32_t error = invoke_ioctl(request, reply);
    ebpf_result_t result = win32_error_code_to_ebpf_result(error);
    if (result != EBPF_SUCCESS) {
        EBPF_RETURN_RESULT(result);
    }
    ebpf_assert(reply.header.id == operation);
    *next_id = reply.next_id;
    EBPF_RETURN_RESULT(EBPF_SUCCESS);
}

_Must_inspect_result_ ebpf_result_t
ebpf_get_next_link_id(ebpf_id_t start_id, _Out_ ebpf_id_t* next_id) noexcept
{
    EBPF_LOG_ENTRY();
    ebpf_assert(next_id);
    EBPF_RETURN_RESULT(_get_next_id(ebpf_operation_id_t::EBPF_OPERATION_GET_NEXT_LINK_ID, start_id, next_id));
}

_Must_inspect_result_ ebpf_result_t
ebpf_get_next_map_id(ebpf_id_t start_id, _Out_ ebpf_id_t* next_id) noexcept
{
    EBPF_LOG_ENTRY();
    ebpf_assert(next_id);
    EBPF_RETURN_RESULT(_get_next_id(ebpf_operation_id_t::EBPF_OPERATION_GET_NEXT_MAP_ID, start_id, next_id));
}

_Must_inspect_result_ ebpf_result_t
ebpf_get_next_program_id(ebpf_id_t start_id, _Out_ ebpf_id_t* next_id) noexcept
{
    EBPF_LOG_ENTRY();
    ebpf_assert(next_id);
    EBPF_RETURN_RESULT(_get_next_id(ebpf_operation_id_t::EBPF_OPERATION_GET_NEXT_PROGRAM_ID, start_id, next_id));
}

_Must_inspect_result_ ebpf_result_t
ebpf_object_get_info_by_fd(
    fd_t bpf_fd, _Inout_updates_bytes_to_(*info_size, *info_size) void* info, _Inout_ uint32_t* info_size) noexcept
{
    EBPF_LOG_ENTRY();
    ebpf_assert(info);
    ebpf_assert(info_size);

    ebpf_handle_t handle = _get_handle_from_file_descriptor(bpf_fd);
    if (handle == ebpf_handle_invalid) {
        EBPF_RETURN_RESULT(EBPF_INVALID_FD);
    }

    EBPF_RETURN_RESULT(ebpf_object_get_info(handle, info, info_size));
}

_Must_inspect_result_ ebpf_result_t
ebpf_get_program_type_by_name(
    _In_z_ const char* name, _Out_ ebpf_program_type_t* program_type, _Out_ ebpf_attach_type_t* expected_attach_type)
{
    ebpf_result_t result = EBPF_SUCCESS;
    EBPF_LOG_ENTRY();
    ebpf_assert(name);
    ebpf_assert(program_type);
    ebpf_assert(expected_attach_type);

    result = get_program_and_attach_type(name, program_type, expected_attach_type);

    EBPF_RETURN_RESULT(result);
}

_Must_inspect_result_ ebpf_result_t
ebpf_get_program_info_from_verifier(_Outptr_ const ebpf_program_info_t** program_info)
{
    ebpf_result_t result = EBPF_SUCCESS;
    EBPF_LOG_ENTRY();

    result = get_program_type_info(program_info);

    EBPF_RETURN_RESULT(result);
}

_Ret_maybenull_ const ebpf_program_type_t*
ebpf_get_ebpf_program_type(bpf_prog_type_t bpf_program_type) noexcept
{
    if (bpf_program_type == BPF_PROG_TYPE_UNSPEC) {
        return &EBPF_PROGRAM_TYPE_UNSPECIFIED;
    }

    return get_ebpf_program_type(bpf_program_type);
}

_Ret_maybenull_z_ const char*
ebpf_get_program_type_name(_In_ const ebpf_program_type_t* program_type)
{
    EBPF_LOG_ENTRY();
    ebpf_assert(program_type);

    try {
        const EbpfProgramType& type = get_program_type_windows(*program_type);
        EBPF_RETURN_POINTER(const char*, type.name.c_str());
    } catch (...) {
        return nullptr;
    }
}

_Ret_maybenull_z_ const char*
ebpf_get_attach_type_name(_In_ const ebpf_attach_type_t* attach_type)
{
    EBPF_LOG_ENTRY();
    ebpf_assert(attach_type);
    EBPF_RETURN_POINTER(const char*, get_attach_type_name(attach_type));
}

_Must_inspect_result_ ebpf_result_t
ebpf_program_bind_map(fd_t program_fd, fd_t map_fd) noexcept
{
    EBPF_LOG_ENTRY();
    ebpf_handle_t program_handle = _get_handle_from_file_descriptor(program_fd);
    if (program_handle == ebpf_handle_invalid) {
        EBPF_RETURN_RESULT(EBPF_INVALID_FD);
    }

    ebpf_handle_t map_handle = _get_handle_from_file_descriptor(map_fd);
    if (map_handle == ebpf_handle_invalid) {
        EBPF_RETURN_RESULT(EBPF_INVALID_FD);
    }

    ebpf_operation_bind_map_request_t request;
    request.header.id = ebpf_operation_id_t::EBPF_OPERATION_BIND_MAP;
    request.header.length = sizeof(request);
    request.program_handle = program_handle;
    request.map_handle = map_handle;

    EBPF_RETURN_RESULT(win32_error_code_to_ebpf_result(invoke_ioctl(request)));
}

typedef struct _ebpf_ring_buffer_subscription
{
    _ebpf_ring_buffer_subscription()
        : unsubscribed(false), ring_buffer_map_handle(ebpf_handle_invalid), sample_callback_context(nullptr),
          sample_callback(nullptr), buffer(nullptr), reply({}), async_ioctl_completion(nullptr),
          async_ioctl_failed(false)
    {}
    ~_ebpf_ring_buffer_subscription()
    {
        EBPF_LOG_ENTRY();
        if (async_ioctl_completion != nullptr)
            clean_up_async_ioctl_completion(async_ioctl_completion);
        if (ring_buffer_map_handle != ebpf_handle_invalid)
            Platform::CloseHandle(ring_buffer_map_handle);
    }
    std::mutex lock;
    _Write_guarded_by_(lock) boolean unsubscribed;
    ebpf_handle_t ring_buffer_map_handle;
    void* sample_callback_context;
    ring_buffer_sample_fn sample_callback;
    uint8_t* buffer;
    ebpf_operation_ring_buffer_map_async_query_reply_t reply;
    _Write_guarded_by_(lock) async_ioctl_completion_t* async_ioctl_completion;
    _Write_guarded_by_(lock) bool async_ioctl_failed;
} ebpf_ring_buffer_subscription_t;

typedef std::unique_ptr<ebpf_ring_buffer_subscription_t> ebpf_ring_buffer_subscription_ptr;

static ebpf_result_t
_ebpf_ring_buffer_map_async_query_completion(_Inout_ void* completion_context) noexcept
{
    EBPF_LOG_ENTRY();
    ebpf_assert(completion_context);

    ebpf_ring_buffer_subscription_t* subscription =
        reinterpret_cast<ebpf_ring_buffer_subscription_t*>(completion_context);

    size_t consumer = 0;
    size_t producer = 0;

    ebpf_result_t result = EBPF_SUCCESS;
    // Check the result of the completed async IOCTL call.
    result = get_async_ioctl_result(subscription->async_ioctl_completion);

    if (result != EBPF_SUCCESS) {
        if (result != EBPF_CANCELED) {
            // The async IOCTL was not canceled, but completed with a failure status. Mark the subscription object as
            // such, so that it gets freed when the user eventually unsubscribes.
            std::scoped_lock lock{subscription->lock};
            subscription->async_ioctl_failed = true;
            EBPF_RETURN_RESULT(result);
        } else {
            // User has canceled subscription. Invoke user specified callback for the final time with NULL record. This
            // will let the user app clean up its state.
            TraceLoggingWrite(
                ebpf_tracelog_provider,
                EBPF_TRACELOG_EVENT_GENERIC_MESSAGE,
                TraceLoggingLevel(WINEVENT_LEVEL_INFO),
                TraceLoggingKeyword(EBPF_TRACELOG_KEYWORD_API),
                TraceLoggingString(__FUNCTION__, "ring_buffer map async query completion invoked with EBPF_CANCELED."));

            subscription->sample_callback(subscription->sample_callback_context, nullptr, 0);
        }
    } else {
        // Async IOCTL operation returned with success status. Read the ring buffer records and indicate it to the
        // subscriber.

        size_t ring_buffer_size;
        uint32_t dummy;

        result = _get_map_descriptor_properties(
            subscription->ring_buffer_map_handle,
            &dummy,
            &dummy,
            &dummy,
            reinterpret_cast<uint32_t*>(&ring_buffer_size));
        if (result != EBPF_SUCCESS)
            EBPF_RETURN_RESULT(result);

        ebpf_operation_ring_buffer_map_async_query_reply_t* reply = &subscription->reply;
        ebpf_ring_buffer_map_async_query_result_t* async_query_result = &reply->async_query_result;
        consumer = async_query_result->consumer;
        producer = async_query_result->producer;
        for (;;) {
            auto record = ebpf_ring_buffer_next_record(subscription->buffer, ring_buffer_size, consumer, producer);

            if (record == nullptr)
                // No more records.
                break;

            int callback_result = subscription->sample_callback(
                subscription->sample_callback_context,
                const_cast<void*>(reinterpret_cast<const void*>(record->data)),
                record->header.length - EBPF_OFFSET_OF(ebpf_ring_buffer_record_t, data));
            if (callback_result != 0)
                break;

            consumer += record->header.length;
        }
    }

    bool free_subscription = false;
    {
        std::scoped_lock lock{subscription->lock};

        if (subscription->unsubscribed) {
            //  If the user has unsubscribed, this is the final callback. Mark the
            //  subscription context for deletion.
            result = EBPF_CANCELED;
            free_subscription = true;
        } else {
            // If still subscribed, post the next async IOCTL call while holding the lock. It is safe to do so as the
            // async call is not blocking.

            // First, register wait for the new async IOCTL operation completion.
            result = register_wait_async_ioctl_operation(subscription->async_ioctl_completion);
            if (result != EBPF_SUCCESS)
                EBPF_RETURN_RESULT(result);

            // Then, post the async IOCTL.
            ebpf_operation_ring_buffer_map_async_query_request_t async_query_request{
                sizeof(async_query_request),
                ebpf_operation_id_t::EBPF_OPERATION_RING_BUFFER_MAP_ASYNC_QUERY,
                subscription->ring_buffer_map_handle,
                consumer};
            memset(&subscription->reply, 0, sizeof(ebpf_operation_ring_buffer_map_async_query_reply_t));
            result = win32_error_code_to_ebpf_result(invoke_ioctl(
                async_query_request,
                subscription->reply,
                get_async_ioctl_operation_overlapped(subscription->async_ioctl_completion)));
            if (result == EBPF_PENDING)
                result = EBPF_SUCCESS;
        }
    }
    if (free_subscription)
        delete subscription;

    EBPF_RETURN_RESULT(result);
}

_Must_inspect_result_ ebpf_result_t
ebpf_ring_buffer_map_subscribe(
    fd_t ring_buffer_map_fd,
    _In_opt_ void* sample_callback_context,
    ring_buffer_sample_fn sample_callback,
    _Outptr_ ring_buffer_subscription_t** subscription) noexcept
{
    EBPF_LOG_ENTRY();
    ebpf_assert(sample_callback);
    ebpf_assert(subscription);
    EBPF_LOG_ENTRY();

    ebpf_result_t result = EBPF_SUCCESS;

    *subscription = nullptr;

    ebpf_ring_buffer_subscription_ptr local_subscription = std::make_unique<ebpf_ring_buffer_subscription_t>();

    local_subscription->ring_buffer_map_handle = ebpf_handle_invalid;

    // Get the handle to ring buffer map.
    ebpf_handle_t ring_buffer_map_handle = _get_handle_from_file_descriptor(ring_buffer_map_fd);
    if (ring_buffer_map_handle == ebpf_handle_invalid) {
        result = EBPF_INVALID_FD;
        EBPF_RETURN_RESULT(result);
    }

    if (!Platform::DuplicateHandle(
            reinterpret_cast<ebpf_handle_t>(GetCurrentProcess()),
            ring_buffer_map_handle,
            reinterpret_cast<ebpf_handle_t>(GetCurrentProcess()),
            &local_subscription->ring_buffer_map_handle,
            0,
            FALSE,
            DUPLICATE_SAME_ACCESS)) {
        result = win32_error_code_to_ebpf_result(GetLastError());
        _Analysis_assume_(result != EBPF_SUCCESS);
        EBPF_LOG_WIN32_API_FAILURE(EBPF_TRACELOG_KEYWORD_API, DuplicateHandle);
        EBPF_RETURN_RESULT(result);
    }

    // Get user-mode address to ring buffer shared data.
    ebpf_operation_ring_buffer_map_query_buffer_request_t query_buffer_request{
        sizeof(query_buffer_request),
        ebpf_operation_id_t::EBPF_OPERATION_RING_BUFFER_MAP_QUERY_BUFFER,
        local_subscription->ring_buffer_map_handle};
    ebpf_operation_ring_buffer_map_query_buffer_reply_t query_buffer_reply{};
    result = win32_error_code_to_ebpf_result(invoke_ioctl(query_buffer_request, query_buffer_reply));
    if (result != EBPF_SUCCESS)
        EBPF_RETURN_RESULT(result);
    ebpf_assert(query_buffer_reply.header.id == ebpf_operation_id_t::EBPF_OPERATION_RING_BUFFER_MAP_QUERY_BUFFER);
    local_subscription->buffer = reinterpret_cast<uint8_t*>(static_cast<uintptr_t>(query_buffer_reply.buffer_address));

    // Initialize the async IOCTL operation.
    local_subscription->sample_callback_context = sample_callback_context;
    local_subscription->sample_callback = sample_callback;
    memset(&local_subscription->reply, 0, sizeof(ebpf_operation_ring_buffer_map_async_query_reply_t));
    result = initialize_async_ioctl_operation(
        local_subscription.get(),
        _ebpf_ring_buffer_map_async_query_completion,
        &local_subscription->async_ioctl_completion);
    if (result != EBPF_SUCCESS)
        EBPF_RETURN_RESULT(result);

    // Issue the async query IOCTL.
    ebpf_operation_ring_buffer_map_async_query_request_t async_query_request{
        sizeof(async_query_request),
        ebpf_operation_id_t::EBPF_OPERATION_RING_BUFFER_MAP_ASYNC_QUERY,
        local_subscription->ring_buffer_map_handle};
    result = win32_error_code_to_ebpf_result(invoke_ioctl(
        async_query_request,
        local_subscription->reply,
        get_async_ioctl_operation_overlapped(local_subscription->async_ioctl_completion)));
    if (result == EBPF_PENDING)
        result = EBPF_SUCCESS;

    *subscription = local_subscription.release();

    EBPF_RETURN_RESULT(result);
}

bool
ebpf_ring_buffer_map_unsubscribe(_Inout_ _Post_invalid_ ring_buffer_subscription_t* subscription) noexcept
{
    EBPF_LOG_ENTRY();
    ebpf_assert(subscription);
    boolean cancel_result = true;
    boolean free_subscription = false;
    {
        std::scoped_lock lock{subscription->lock};
        // Set the unsubscribed flag, so that if a completion callback is ongoing, it does not issue another async
        // IOCTL.
        subscription->unsubscribed = true;
        // Check if an earlier async opeeration has failed. In that case a new async operation will not be queued. This
        // is the only case in which the subscription object can be freed in this function.
        if (subscription->async_ioctl_failed)
            free_subscription = true;
        else {
            // Attempt to cancel an ongoing async IOCTL.

            TraceLoggingWrite(
                ebpf_tracelog_provider,
                EBPF_TRACELOG_EVENT_GENERIC_MESSAGE,
                TraceLoggingLevel(WINEVENT_LEVEL_INFO),
                TraceLoggingKeyword(EBPF_TRACELOG_KEYWORD_API),
                TraceLoggingString(__FUNCTION__, "Attempt to cancel async query on ring_buffer map."));

            cancel_result =
                cancel_async_ioctl(get_async_ioctl_operation_overlapped(subscription->async_ioctl_completion));
            // If the async operation could be canceled, a final completion callback would be invoked with EBPF_CANCELED
            // status. If the async operation could not be canceled, that would mean a callback is ongoing which would
            // eventually find out the subscription is canceled and will not post another async operation. In either
            // case the final callback would free the subscription object.
        }
    }

    if (free_subscription)
        delete subscription;

    EBPF_RETURN_BOOL(cancel_result);
}<|MERGE_RESOLUTION|>--- conflicted
+++ resolved
@@ -1061,17 +1061,8 @@
     if (link->fd != ebpf_fd_invalid) {
         Platform::_close(link->fd);
     }
-<<<<<<< HEAD
-    ebpf_free(link->pin_path);
-
-    ebpf_free(link);
-=======
-
     free(link->pin_path);
-
     free(link);
-#pragma warning(pop)
->>>>>>> a7753cb1
     EBPF_RETURN_VOID();
 }
 
