// Copyright (c) Microsoft Corporation
// SPDX-License-Identifier: MIT

#define _SILENCE_CXX17_CODECVT_HEADER_DEPRECATION_WARNING
#include "pch.h"

#include <codecvt>
#include <fcntl.h>
#include <io.h>
#include <mutex>

#include "api_internal.h"
#include "bpf.h"
#include "bpf2c.h"
#include "device_helper.hpp"
#include "ebpf_api.h"
#include "ebpf_platform.h"
#include "ebpf_protocol.h"
#include "ebpf_ring_buffer.h"
#include "ebpf_serialize.h"
#pragma warning(push)
#pragma warning(disable : 4200) // Zero-sized array in struct/union
#include "libbpf.h"
#pragma warning(pop)
#include "map_descriptors.hpp"
#define _PEPARSE_WINDOWS_CONFLICTS
#include "pe-parse/parse.h"

#include "rpc_client.h"
extern "C"
{
#include "ubpf.h"
}
#include "utilities.hpp"
#include "Verifier.h"
#include "windows_platform_common.hpp"

using namespace peparse;
using namespace Platform;

#ifndef GUID_NULL
const GUID GUID_NULL = {0, 0, 0, {0, 0, 0, 0, 0, 0, 0, 0}};
#endif

#define MAX_CODE_SIZE (32 * 1024) // 32 KB

static std::map<ebpf_handle_t, ebpf_program_t*> _ebpf_programs;
static std::map<ebpf_handle_t, ebpf_map_t*> _ebpf_maps;
static std::vector<ebpf_object_t*> _ebpf_objects;

#define DEFAULT_PIN_ROOT_PATH "/ebpf/global"

#define SERVICE_PATH_PREFIX L"\\Registry\\Machine\\System\\CurrentControlSet\\Services\\"
#define PARAMETERS_PATH_PREFIX L"System\\CurrentControlSet\\Services\\"
#define SERVICE_PARAMETERS L"Parameters"
#define NPI_MODULE_ID L"NpiModuleId"

static void
_clean_up_ebpf_objects() noexcept;

static ebpf_result_t
_ebpf_program_load_native(
    _In_z_ const char* file_name,
    _In_opt_ const ebpf_program_type_t* program_type,
    _In_opt_ const ebpf_attach_type_t* attach_type,
    ebpf_execution_type_t execution_type,
    _Inout_ struct bpf_object* object,
    _Out_ fd_t* program_fd) noexcept;

static _Ret_z_ const char*
_ebpf_get_section_string(
    _In_ const struct _ebpf_pe_context* pe_context,
    uintptr_t address,
    _In_ const image_section_header& section_header,
    _In_ const bounded_buffer* buffer) noexcept;

static fd_t
_create_file_descriptor_for_handle(ebpf_handle_t handle) noexcept
{
    return Platform::_open_osfhandle(handle, 0);
}

inline static ebpf_handle_t
_get_handle_from_file_descriptor(fd_t fd) noexcept
{
    return Platform::_get_osfhandle(fd);
}

inline static int
_ebpf_create_registry_key(HKEY root_key, _In_z_ const wchar_t* path) noexcept
{
    return Platform::_create_registry_key(root_key, path);
}

inline static int
_ebpf_update_registry_value(
    HKEY root_key,
    _In_z_ const wchar_t* sub_key,
    DWORD type,
    _In_z_ const wchar_t* value_name,
    _In_reads_bytes_(value_size) const void* value,
    uint32_t value_size) noexcept
{
    return Platform::_update_registry_value(root_key, sub_key, type, value_name, value, value_size);
}

static std::wstring
_get_wstring_from_string(std::string& text) noexcept(false)
{
    std::wstring_convert<std::codecvt_utf8_utf16<wchar_t>> converter;
    std::wstring wide = converter.from_bytes(text);

    return wide;
}

inline static ebpf_map_t*
_get_ebpf_map_from_handle(ebpf_handle_t map_handle) noexcept
{
    EBPF_LOG_ENTRY();

    ebpf_assert(map_handle != ebpf_handle_invalid);

    ebpf_map_t* map = nullptr;
    std::map<ebpf_handle_t, ebpf_map_t*>::iterator it = _ebpf_maps.find(map_handle);
    if (it != _ebpf_maps.end()) {
        map = it->second;
    }

    EBPF_RETURN_POINTER(ebpf_map_t*, map);
}

inline static ebpf_program_t*
_get_ebpf_program_from_handle(ebpf_handle_t program_handle) noexcept
{
    EBPF_LOG_ENTRY();
    ebpf_assert(program_handle != ebpf_handle_invalid);

    ebpf_program_t* program = nullptr;
    std::map<ebpf_handle_t, ebpf_program_t*>::iterator it = _ebpf_programs.find(program_handle);
    if (it != _ebpf_programs.end()) {
        program = it->second;
    }

    EBPF_RETURN_POINTER(ebpf_program_t*, program);
}

uint32_t
ebpf_api_initiate() noexcept
{
    EBPF_LOG_ENTRY();

    ebpf_result_t result = ebpf_trace_initiate();
    if (result != EBPF_SUCCESS) {
        return ERROR_OUTOFMEMORY;
    }

    // This is best effort. If device handle does not initialize,
    // it will be re-attempted before an IOCTL call is made.
    (void)initialize_device_handle();

    RPC_STATUS status = initialize_rpc_binding();

    if (status != RPC_S_OK) {
        clean_up_device_handle();
        clean_up_rpc_binding();
        EBPF_RETURN_RESULT(win32_error_code_to_ebpf_result(status));
    }

    // Load provider data from ebpf store. This is best effort
    // as there may be no data present in the store.
    (void)load_ebpf_provider_data();

    EBPF_RETURN_RESULT(EBPF_SUCCESS);
}

void
ebpf_api_terminate() noexcept
{
    clear_ebpf_provider_data();
    _clean_up_ebpf_objects();
    clean_up_device_handle();
    clean_up_rpc_binding();
    ebpf_trace_terminate();
}

static ebpf_result_t
_create_map(
    _In_opt_z_ const char* name,
    _In_ const ebpf_map_definition_in_memory_t* map_definition,
    ebpf_handle_t inner_map_handle,
    _Out_ ebpf_handle_t* map_handle) noexcept(false)
{
    EBPF_LOG_ENTRY();

    ebpf_result_t result = EBPF_SUCCESS;
    uint32_t return_value = ERROR_SUCCESS;
    ebpf_protocol_buffer_t request_buffer;
    _ebpf_operation_create_map_request* request;
    ebpf_operation_create_map_reply_t reply;
    std::string map_name;
    size_t map_name_size;

    ebpf_assert(map_definition);
    ebpf_assert(map_handle);

    if (name != nullptr) {
        map_name = std::string(name);
    }
    *map_handle = ebpf_handle_invalid;
    map_name_size = map_name.size();

    size_t buffer_size = offsetof(ebpf_operation_create_map_request_t, data) + map_name_size;
    request_buffer.resize(buffer_size);

    request = reinterpret_cast<ebpf_operation_create_map_request_t*>(request_buffer.data());
    request->header.id = ebpf_operation_id_t::EBPF_OPERATION_CREATE_MAP;
    request->header.length = static_cast<uint16_t>(request_buffer.size());
    request->ebpf_map_definition = *map_definition;
    request->inner_map_handle = (uint64_t)inner_map_handle;
    std::copy(
        map_name.begin(), map_name.end(), request_buffer.begin() + offsetof(ebpf_operation_create_map_request_t, data));

    return_value = invoke_ioctl(request_buffer, reply);
    if (return_value != ERROR_SUCCESS) {
        result = win32_error_code_to_ebpf_result(return_value);
        goto Exit;
    }
    ebpf_assert(reply.header.id == ebpf_operation_id_t::EBPF_OPERATION_CREATE_MAP);
    *map_handle = reply.handle;

Exit:
    EBPF_RETURN_RESULT(result);
}

_Must_inspect_result_ ebpf_result_t
ebpf_map_create(
    enum bpf_map_type map_type,
    _In_opt_z_ const char* map_name,
    uint32_t key_size,
    uint32_t value_size,
    uint32_t max_entries,
    _In_opt_ const struct bpf_map_create_opts* opts,
    _Out_ fd_t* map_fd) noexcept
{
    EBPF_LOG_ENTRY();
    ebpf_result_t result = EBPF_SUCCESS;
    ebpf_handle_t map_handle = ebpf_handle_invalid;
    ebpf_handle_t inner_map_handle = ebpf_handle_invalid;
    ebpf_map_definition_in_memory_t map_definition = {};

    ebpf_assert(map_fd);

    if (opts && opts->map_flags != 0) {
        result = EBPF_INVALID_ARGUMENT;
        goto Exit;
    }
    *map_fd = ebpf_fd_invalid;

    try {
        map_definition.type = map_type;
        map_definition.key_size = key_size;
        map_definition.value_size = value_size;
        map_definition.max_entries = max_entries;

        // bpf_map_create_opts has inner_map_fd defined as __u32, so it cannot be set to
        // ebpf_fd_invalid (-1). Hence treat inner_map_fd = 0 as ebpf_fd_invalid.
        inner_map_handle = (opts && opts->inner_map_fd != 0) ? _get_handle_from_file_descriptor(opts->inner_map_fd)
                                                             : ebpf_handle_invalid;

        result = _create_map(map_name, &map_definition, inner_map_handle, &map_handle);
        if (result != EBPF_SUCCESS) {
            goto Exit;
        }
        *map_fd = _create_file_descriptor_for_handle(map_handle);
        if (*map_fd == ebpf_fd_invalid) {
            result = EBPF_NO_MEMORY;
            goto Exit;
        }
    } catch (const std::bad_alloc&) {
        result = EBPF_NO_MEMORY;
        goto Exit;
    } catch (...) {
        result = EBPF_FAILED;
        goto Exit;
    }

Exit:
    if (result != EBPF_SUCCESS) {
        if (map_handle != ebpf_handle_invalid) {
            Platform::CloseHandle(map_handle);
        }
    }
    EBPF_RETURN_RESULT(result);
}

static ebpf_result_t
_map_lookup_element(
    ebpf_handle_t handle,
    bool find_and_delete,
    uint32_t key_size,
    _In_reads_opt_(key_size) const uint8_t* key,
    uint32_t value_size,
    _Out_ uint8_t* value) noexcept
{
    EBPF_LOG_ENTRY();
    ebpf_result_t result = EBPF_SUCCESS;
    ebpf_assert(value);
    try {
        ebpf_protocol_buffer_t request_buffer(
            EBPF_OFFSET_OF(ebpf_operation_map_find_element_request_t, key) + key_size);
        ebpf_protocol_buffer_t reply_buffer(
            EBPF_OFFSET_OF(ebpf_operation_map_find_element_reply_t, value) + value_size);
        auto request = reinterpret_cast<ebpf_operation_map_find_element_request_t*>(request_buffer.data());
        auto reply = reinterpret_cast<ebpf_operation_map_find_element_reply_t*>(reply_buffer.data());

        request->header.length = static_cast<uint16_t>(request_buffer.size());
        request->header.id = ebpf_operation_id_t::EBPF_OPERATION_MAP_FIND_ELEMENT;
        request->find_and_delete = find_and_delete;
        request->handle = handle;
        if (key_size > 0) {
            std::copy(key, key + key_size, request->key);
        }

        result = win32_error_code_to_ebpf_result(invoke_ioctl(request_buffer, reply_buffer));
        if (result == EBPF_SUCCESS) {
            ebpf_assert(reply->header.id == ebpf_operation_id_t::EBPF_OPERATION_MAP_FIND_ELEMENT);
            std::copy(reply->value, reply->value + value_size, value);
        }
    } catch (const std::bad_alloc&) {
        result = EBPF_NO_MEMORY;
        goto Exit;
    } catch (...) {
        result = EBPF_FAILED;
        goto Exit;
    }

Exit:
    EBPF_RETURN_RESULT(result);
}

static inline ebpf_result_t
_get_map_descriptor_properties(
    ebpf_handle_t handle,
    _Out_ uint32_t* type,
    _Out_ uint32_t* key_size,
    _Out_ uint32_t* value_size,
    _Out_ uint32_t* max_entries) noexcept
{
    EBPF_LOG_ENTRY();
    ebpf_result_t result = EBPF_SUCCESS;
    ebpf_map_t* map;

    ebpf_assert(type);
    ebpf_assert(key_size);
    ebpf_assert(value_size);
    ebpf_assert(max_entries);

    *type = BPF_MAP_TYPE_UNSPEC;
    *key_size = 0;
    *value_size = 0;
    *max_entries = 0;

    // First check if the map is present in the cache.
    map = _get_ebpf_map_from_handle(handle);
    if (map == nullptr) {
        // Map is not present in the local cache. Query map descriptor from EC.
        ebpf_id_t inner_map_id;
        result = query_map_definition(handle, type, key_size, value_size, max_entries, &inner_map_id);
        if (result != EBPF_SUCCESS) {
            result = EBPF_INVALID_ARGUMENT;
            goto Exit;
        }
    } else {
        *type = map->map_definition.type;
        *key_size = map->map_definition.key_size;
        *value_size = map->map_definition.value_size;
        *max_entries = map->map_definition.max_entries;
    }

Exit:
    EBPF_RETURN_RESULT(result);
}

static ebpf_result_t
_ebpf_map_lookup_element_helper(fd_t map_fd, bool find_and_delete, _In_opt_ const void* key, _Out_ void* value) noexcept
{
    EBPF_LOG_ENTRY();
    ebpf_result_t result = EBPF_SUCCESS;
    ebpf_handle_t map_handle;
    uint32_t key_size = 0;
    uint32_t value_size = 0;
    uint32_t max_entries = 0;
    uint32_t type;

    ebpf_assert(value);
    if (map_fd <= 0) {
        result = EBPF_INVALID_ARGUMENT;
        goto Exit;
    }
    *((uint8_t*)value) = 0;

    map_handle = _get_handle_from_file_descriptor(map_fd);
    if (map_handle == ebpf_handle_invalid) {
        result = EBPF_INVALID_FD;
        goto Exit;
    }

    // Get map properties, either from local cache or from EC.
    result = _get_map_descriptor_properties(map_handle, &type, &key_size, &value_size, &max_entries);
    if (result != EBPF_SUCCESS) {
        goto Exit;
    }
    if ((key == nullptr) != (key_size == 0)) {
        result = EBPF_INVALID_ARGUMENT;
        goto Exit;
    }
    assert(value_size != 0);
    if (BPF_MAP_TYPE_PER_CPU(type)) {
        value_size = EBPF_PAD_8(value_size) * libbpf_num_possible_cpus();
    }

    result = _map_lookup_element(map_handle, find_and_delete, key_size, (uint8_t*)key, value_size, (uint8_t*)value);
    if (result != EBPF_SUCCESS) {
        goto Exit;
    }

Exit:
    EBPF_RETURN_RESULT(result);
}

_Must_inspect_result_ ebpf_result_t
ebpf_map_lookup_element(fd_t map_fd, _In_opt_ const void* key, _Out_ void* value) noexcept
{
    EBPF_LOG_ENTRY();
    ebpf_assert(value);
    auto result = _ebpf_map_lookup_element_helper(map_fd, false, key, value);
    EBPF_RETURN_RESULT(result);
}

_Must_inspect_result_ ebpf_result_t
ebpf_map_lookup_and_delete_element(fd_t map_fd, _In_opt_ const void* key, _Out_ void* value) noexcept
{
    EBPF_LOG_ENTRY();
    auto result = _ebpf_map_lookup_element_helper(map_fd, true, key, value);
    EBPF_RETURN_RESULT(result);
}

static ebpf_result_t
_update_map_element(
    ebpf_handle_t map_handle,
    _In_opt_ const void* key,
    uint32_t key_size,
    _In_ const void* value,
    uint32_t value_size,
    uint64_t flags) noexcept
{
    EBPF_LOG_ENTRY();
    ebpf_result_t result;
    ebpf_protocol_buffer_t request_buffer;
    ebpf_operation_map_update_element_request_t* request;
    ebpf_assert(value);
    ebpf_assert(key || !key_size);

    try {
        request_buffer.resize(
            EBPF_OFFSET_OF(ebpf_operation_map_update_element_request_t, data) + key_size + value_size);
        request = reinterpret_cast<_ebpf_operation_map_update_element_request*>(request_buffer.data());

        request->header.length = static_cast<uint16_t>(request_buffer.size());
        request->header.id = ebpf_operation_id_t::EBPF_OPERATION_MAP_UPDATE_ELEMENT;
        request->handle = (uint64_t)map_handle;
        request->option = static_cast<ebpf_map_option_t>(flags);
        if (key_size > 0) {
            std::copy((uint8_t*)key, (uint8_t*)key + key_size, request->data);
        }
        std::copy((uint8_t*)value, (uint8_t*)value + value_size, request->data + key_size);

        result = win32_error_code_to_ebpf_result(invoke_ioctl(request_buffer));
    } catch (const std::bad_alloc&) {
        result = EBPF_NO_MEMORY;
        goto Exit;
    } catch (...) {
        result = EBPF_FAILED;
        goto Exit;
    }

Exit:
    EBPF_RETURN_RESULT(result);
}

static ebpf_result_t
_update_map_element_with_handle(
    ebpf_handle_t map_handle,
    uint32_t key_size,
    _In_ const uint8_t* key,
    ebpf_handle_t value_handle,
    uint64_t flags) noexcept
{
    EBPF_LOG_ENTRY();
    ebpf_assert(key);
    ebpf_protocol_buffer_t request_buffer(
        EBPF_OFFSET_OF(ebpf_operation_map_update_element_with_handle_request_t, key) + key_size);
    auto request = reinterpret_cast<ebpf_operation_map_update_element_with_handle_request_t*>(request_buffer.data());

    request->header.length = static_cast<uint16_t>(request_buffer.size());
    request->header.id = ebpf_operation_id_t::EBPF_OPERATION_MAP_UPDATE_ELEMENT_WITH_HANDLE;
    request->map_handle = (uintptr_t)map_handle;
    request->value_handle = (uintptr_t)value_handle;
    request->option = static_cast<ebpf_map_option_t>(flags);
    std::copy(key, key + key_size, request->key);

    EBPF_RETURN_RESULT(win32_error_code_to_ebpf_result(invoke_ioctl(request_buffer)));
}

_Must_inspect_result_ ebpf_result_t
ebpf_map_update_element(fd_t map_fd, _In_opt_ const void* key, _In_ const void* value, uint64_t flags) noexcept
{
    EBPF_LOG_ENTRY();
    ebpf_result_t result = EBPF_SUCCESS;
    ebpf_handle_t map_handle;
    uint32_t key_size = 0;
    uint32_t value_size = 0;
    uint32_t max_entries = 0;
    uint32_t type;

    ebpf_assert(value);
    if (map_fd <= 0) {
        EBPF_RETURN_RESULT(EBPF_INVALID_ARGUMENT);
    }

    switch (flags) {
    case EBPF_ANY:
    case EBPF_NOEXIST:
    case EBPF_EXIST:
        break;
    default:
        EBPF_RETURN_RESULT(EBPF_INVALID_ARGUMENT);
    }

    map_handle = _get_handle_from_file_descriptor(map_fd);
    if (map_handle == ebpf_handle_invalid) {
        EBPF_RETURN_RESULT(EBPF_INVALID_FD);
    }

    // Get map properties, either from local cache or from EC.
    result = _get_map_descriptor_properties(map_handle, &type, &key_size, &value_size, &max_entries);
    if (result != EBPF_SUCCESS) {
        EBPF_RETURN_RESULT(result);
    }
    if ((key == nullptr) != (key_size == 0)) {
        EBPF_RETURN_RESULT(EBPF_INVALID_ARGUMENT);
    }
    assert(value_size != 0);
    assert(type != 0);

    if (BPF_MAP_TYPE_PER_CPU(type)) {
        value_size = EBPF_PAD_8(value_size) * libbpf_num_possible_cpus();
    }

    if ((type == BPF_MAP_TYPE_PROG_ARRAY) || (type == BPF_MAP_TYPE_HASH_OF_MAPS) ||
        (type == BPF_MAP_TYPE_ARRAY_OF_MAPS)) {
        fd_t fd = *(fd_t*)value;
        ebpf_handle_t handle = ebpf_handle_invalid;
        // If the fd is valid, resolve it to a handle, else pass ebpf_handle_invalid to the IOCTL.
        if (fd != ebpf_fd_invalid) {
            handle = _get_handle_from_file_descriptor(fd);
            if (handle == ebpf_handle_invalid) {
                EBPF_RETURN_RESULT(EBPF_INVALID_FD);
            }
        }

        assert(key_size != 0);
        __analysis_assume(key_size != 0);
        EBPF_RETURN_RESULT(_update_map_element_with_handle(map_handle, key_size, (const uint8_t*)key, handle, flags));
    } else {
        EBPF_RETURN_RESULT(_update_map_element(map_handle, key, key_size, value, value_size, flags));
    }
}

_Must_inspect_result_ ebpf_result_t
ebpf_map_delete_element(fd_t map_fd, _In_ const void* key) noexcept
{
    EBPF_LOG_ENTRY();
    ebpf_result_t result = EBPF_SUCCESS;
    ebpf_handle_t map_handle;
    uint32_t key_size = 0;
    uint32_t value_size = 0;
    uint32_t max_entries = 0;
    uint32_t type;
    ebpf_protocol_buffer_t request_buffer;
    ebpf_operation_map_delete_element_request_t* request;

    ebpf_assert(key);
    if (map_fd <= 0) {
        result = EBPF_INVALID_ARGUMENT;
        goto Exit;
    }

    map_handle = _get_handle_from_file_descriptor(map_fd);
    if (map_handle == ebpf_handle_invalid) {
        result = EBPF_INVALID_FD;
        goto Exit;
    }

    // Get map properties, either from local cache or from EC.
    result = _get_map_descriptor_properties(map_handle, &type, &key_size, &value_size, &max_entries);
    if (result != EBPF_SUCCESS) {
        goto Exit;
    }
    if (key_size == 0) {
        result = EBPF_INVALID_ARGUMENT;
        goto Exit;
    }
    assert(value_size != 0);

    try {
        request_buffer.resize(EBPF_OFFSET_OF(ebpf_operation_map_delete_element_request_t, key) + key_size);
        request = reinterpret_cast<ebpf_operation_map_delete_element_request_t*>(request_buffer.data());

        request->header.length = static_cast<uint16_t>(request_buffer.size());
        request->header.id = ebpf_operation_id_t::EBPF_OPERATION_MAP_DELETE_ELEMENT;
        request->handle = (uint64_t)map_handle;
        std::copy((uint8_t*)key, (uint8_t*)key + key_size, request->key);

        result = win32_error_code_to_ebpf_result(invoke_ioctl(request_buffer));
        if (result == EBPF_INVALID_OBJECT) {
            result = EBPF_INVALID_FD;
        }
    } catch (const std::bad_alloc&) {
        result = EBPF_NO_MEMORY;
        goto Exit;
    } catch (...) {
        result = EBPF_FAILED;
        goto Exit;
    }

Exit:
    EBPF_RETURN_RESULT(result);
}

_Must_inspect_result_ ebpf_result_t
ebpf_map_get_next_key(fd_t map_fd, _In_opt_ const void* previous_key, _Out_ void* next_key) noexcept
{
    EBPF_LOG_ENTRY();
    ebpf_result_t result = EBPF_SUCCESS;
    ebpf_protocol_buffer_t request_buffer;
    ebpf_protocol_buffer_t reply_buffer;
    ebpf_operation_map_get_next_key_request_t* request;
    ebpf_operation_map_get_next_key_reply_t* reply;
    uint32_t key_size = 0;
    uint32_t value_size = 0;
    uint32_t max_entries = 0;
    uint32_t type;
    ebpf_handle_t map_handle = ebpf_handle_invalid;

    ebpf_assert(next_key);

    if (map_fd <= 0) {
        result = EBPF_INVALID_ARGUMENT;
        goto Exit;
    }

    map_handle = _get_handle_from_file_descriptor(map_fd);
    if (map_handle == ebpf_handle_invalid) {
        result = EBPF_INVALID_FD;
        goto Exit;
    }

    // Get map properties, either from local cache or from EC.
    result = _get_map_descriptor_properties(map_handle, &type, &key_size, &value_size, &max_entries);
    if (result != EBPF_SUCCESS) {
        goto Exit;
    }
    if (key_size == 0) {
        result = EBPF_OPERATION_NOT_SUPPORTED;
        goto Exit;
    }
    assert(value_size != 0);

    try {
        request_buffer.resize((offsetof(ebpf_operation_map_get_next_key_request_t, previous_key) + key_size));
        reply_buffer.resize((offsetof(ebpf_operation_map_get_next_key_reply_t, next_key) + key_size));
        request = reinterpret_cast<ebpf_operation_map_get_next_key_request_t*>(request_buffer.data());
        reply = reinterpret_cast<ebpf_operation_map_get_next_key_reply_t*>(reply_buffer.data());

        request->header.length = static_cast<uint16_t>(request_buffer.size());
        request->header.id = ebpf_operation_id_t::EBPF_OPERATION_MAP_GET_NEXT_KEY;
        request->handle = map_handle;
        if (previous_key) {
            uint8_t* end = (uint8_t*)previous_key + key_size;
            std::copy((uint8_t*)previous_key, end, request->previous_key);
        } else {
            request->header.length = offsetof(ebpf_operation_map_get_next_key_request_t, previous_key);
        }

        result = win32_error_code_to_ebpf_result(invoke_ioctl(request_buffer, reply_buffer));

        if (result == EBPF_SUCCESS) {
            ebpf_assert(reply->header.id == ebpf_operation_id_t::EBPF_OPERATION_MAP_GET_NEXT_KEY);
            std::copy(reply->next_key, reply->next_key + key_size, (uint8_t*)next_key);
        }
    } catch (const std::bad_alloc&) {
        result = EBPF_NO_MEMORY;
        goto Exit;
    } catch (...) {
        result = EBPF_FAILED;
        goto Exit;
    }

Exit:
    EBPF_RETURN_RESULT(result);
}

static ebpf_result_t
_create_program(
    ebpf_program_type_t program_type,
    _In_ const std::string& file_name,
    _In_ const std::string& section_name,
    _In_ const std::string& program_name,
    _Out_ ebpf_handle_t* program_handle) noexcept(false)
{
    EBPF_LOG_ENTRY();
    ebpf_protocol_buffer_t request_buffer;
    ebpf_operation_create_program_request_t* request;
    ebpf_operation_create_program_reply_t reply;
    ebpf_assert(program_handle);
    *program_handle = ebpf_handle_invalid;

    request_buffer.resize(
        offsetof(ebpf_operation_create_program_request_t, data) + file_name.size() + section_name.size() +
        program_name.size());

    request = reinterpret_cast<ebpf_operation_create_program_request_t*>(request_buffer.data());
    request->header.id = ebpf_operation_id_t::EBPF_OPERATION_CREATE_PROGRAM;
    request->header.length = static_cast<uint16_t>(request_buffer.size());
    request->program_type = program_type;
    request->section_name_offset =
        static_cast<uint16_t>(offsetof(ebpf_operation_create_program_request_t, data) + file_name.size());
    request->program_name_offset = static_cast<uint16_t>(request->section_name_offset + section_name.size());
    std::copy(
        file_name.begin(),
        file_name.end(),
        request_buffer.begin() + offsetof(ebpf_operation_create_program_request_t, data));

    std::copy(section_name.begin(), section_name.end(), request_buffer.begin() + request->section_name_offset);
    std::copy(program_name.begin(), program_name.end(), request_buffer.begin() + request->program_name_offset);

    uint32_t error = invoke_ioctl(request_buffer, reply);
    if (error != ERROR_SUCCESS) {
        goto Exit;
    }
    ebpf_assert(reply.header.id == ebpf_operation_id_t::EBPF_OPERATION_CREATE_PROGRAM);
    *program_handle = reply.program_handle;

Exit:
    EBPF_RETURN_RESULT(win32_error_code_to_ebpf_result(error));
}

void
ebpf_free_string(_In_opt_ _Post_invalid_ const char* error_message) noexcept
{
    EBPF_LOG_ENTRY();
    free(const_cast<char*>(error_message));
    EBPF_LOG_EXIT();
}

_Must_inspect_result_ ebpf_result_t
ebpf_object_pin(fd_t fd, _In_z_ const char* path) noexcept
{
    EBPF_LOG_ENTRY();
    ebpf_result_t result = EBPF_SUCCESS;
    ebpf_handle_t handle;

    ebpf_assert(path);
    if (fd <= 0) {
        EBPF_RETURN_RESULT(EBPF_INVALID_ARGUMENT);
    }

    handle = _get_handle_from_file_descriptor(fd);
    if (handle == ebpf_handle_invalid) {
        EBPF_RETURN_RESULT(EBPF_INVALID_FD);
    }

    auto path_length = strlen(path);
    ebpf_protocol_buffer_t request_buffer(offsetof(ebpf_operation_update_pinning_request_t, path) + path_length);
    auto request = reinterpret_cast<ebpf_operation_update_pinning_request_t*>(request_buffer.data());

    request->header.id = ebpf_operation_id_t::EBPF_OPERATION_UPDATE_PINNING;
    request->header.length = static_cast<uint16_t>(request_buffer.size());
    request->handle = handle;
    std::copy(path, path + path_length, request->path);
    result = win32_error_code_to_ebpf_result(invoke_ioctl(request_buffer));

    EBPF_RETURN_RESULT(result);
}

<<<<<<< HEAD
ebpf_result_t
ebpf_object_unpin(_In_z_ const char* path) noexcept
=======
_Must_inspect_result_ ebpf_result_t
ebpf_object_unpin(_In_z_ const char* path)
>>>>>>> a7753cb1
{
    EBPF_LOG_ENTRY();
    ebpf_assert(path);
    auto path_length = strlen(path);
    ebpf_protocol_buffer_t request_buffer(offsetof(ebpf_operation_update_pinning_request_t, path) + path_length);
    auto request = reinterpret_cast<ebpf_operation_update_pinning_request_t*>(request_buffer.data());

    request->header.id = ebpf_operation_id_t::EBPF_OPERATION_UPDATE_PINNING;
    request->header.length = static_cast<uint16_t>(request_buffer.size());
    request->handle = UINT64_MAX;
    std::copy(path, path + path_length, request->path);
    EBPF_RETURN_RESULT(win32_error_code_to_ebpf_result(invoke_ioctl(request_buffer)));
}

_Must_inspect_result_ ebpf_result_t
ebpf_map_pin(_In_ struct bpf_map* map, _In_opt_z_ const char* path) noexcept
{
    EBPF_LOG_ENTRY();
    ebpf_assert(map);
    if (map->pin_path == nullptr && path == nullptr) {
        EBPF_RETURN_RESULT(EBPF_INVALID_ARGUMENT);
    }
    if (map->pinned) {
        EBPF_RETURN_RESULT(
            (map->pin_path != nullptr && path != nullptr && strcmp(path, map->pin_path) == 0)
                ? EBPF_OBJECT_ALREADY_EXISTS
                : EBPF_ALREADY_PINNED);
    }
    if (path != nullptr) {
        // If pin path is already set, the pin path provided now should be same
        // as the one previously set.
        if (map->pin_path != nullptr && strcmp(path, map->pin_path) != 0) {
            EBPF_RETURN_RESULT(EBPF_INVALID_ARGUMENT);
        }
        free(map->pin_path);
        map->pin_path = _strdup(path);
        if (map->pin_path == nullptr) {
            EBPF_RETURN_RESULT(EBPF_NO_MEMORY);
        }
    }
    assert(map->map_handle != ebpf_handle_invalid);
    assert(map->map_fd > 0);
    ebpf_result_t result = ebpf_object_pin(map->map_fd, map->pin_path);
    if (result == EBPF_SUCCESS) {
        map->pinned = true;
    }

    EBPF_RETURN_RESULT(result);
}

_Must_inspect_result_ ebpf_result_t
ebpf_map_set_pin_path(_In_ struct bpf_map* map, _In_opt_z_ const char* path) noexcept
{
    EBPF_LOG_ENTRY();
    ebpf_assert(map);
    char* old_path = map->pin_path;
    if (path != nullptr) {
        path = _strdup(path);
        if (path == nullptr) {
            EBPF_RETURN_RESULT(EBPF_NO_MEMORY);
        }
    }
    map->pin_path = const_cast<char*>(path);
    free(old_path);

    EBPF_RETURN_RESULT(EBPF_SUCCESS);
}

_Must_inspect_result_ ebpf_result_t
ebpf_map_unpin(_In_ struct bpf_map* map, _In_opt_z_ const char* path) noexcept
{
    EBPF_LOG_ENTRY();
    ebpf_assert(map);
    if (map->pin_path != nullptr) {
        // If pin path is already set, the pin path provided now should be same
        // as the one previously set.
        if (path != nullptr && strcmp(path, map->pin_path) != 0) {
            EBPF_RETURN_RESULT(EBPF_INVALID_ARGUMENT);
        }
        path = map->pin_path;
    } else if (path == nullptr) {
        EBPF_RETURN_RESULT(EBPF_INVALID_ARGUMENT);
    }
    assert(map->map_handle != ebpf_handle_invalid);
    assert(map->map_fd > 0);

    ebpf_result_t result = ebpf_object_unpin(path);
    if (result == EBPF_SUCCESS) {
        map->pinned = false;
    }

    EBPF_RETURN_RESULT(result);
}

fd_t
ebpf_object_get(_In_z_ const char* path) noexcept
{
    EBPF_LOG_ENTRY();
    size_t path_length = strlen(path);
    ebpf_protocol_buffer_t request_buffer(offsetof(ebpf_operation_get_pinned_object_request_t, path) + path_length);
    auto request = reinterpret_cast<ebpf_operation_get_pinned_object_request_t*>(request_buffer.data());
    ebpf_operation_get_pinned_object_reply_t reply;
    ebpf_assert(path);

    request->header.id = ebpf_operation_id_t::EBPF_OPERATION_GET_PINNED_OBJECT;
    request->header.length = static_cast<uint16_t>(request_buffer.size());
    std::copy(path, path + path_length, request->path);
    auto result = invoke_ioctl(request_buffer, reply);
    if (result != ERROR_SUCCESS) {
        EBPF_RETURN_FD(ebpf_fd_invalid);
    }

    ebpf_assert(reply.header.id == ebpf_operation_id_t::EBPF_OPERATION_GET_PINNED_OBJECT);

    ebpf_handle_t handle = reply.handle;
    fd_t fd = _create_file_descriptor_for_handle(handle);
    if (fd == ebpf_fd_invalid) {
        Platform::CloseHandle(handle);
    }
    EBPF_RETURN_FD(fd);
}

_Must_inspect_result_ ebpf_result_t
ebpf_program_query_info(
    fd_t fd,
    _Out_ ebpf_execution_type_t* execution_type,
    _Outptr_result_z_ const char** file_name,
    _Outptr_result_z_ const char** section_name) noexcept
{
    EBPF_LOG_ENTRY();
    ebpf_result_t result;
    ebpf_handle_t handle = _get_handle_from_file_descriptor(fd);
    if (handle == ebpf_handle_invalid) {
        EBPF_RETURN_RESULT(EBPF_INVALID_FD);
    }

    ebpf_assert(execution_type);
    ebpf_assert(file_name);
    ebpf_assert(section_name);

    ebpf_protocol_buffer_t reply_buffer(1024);
    ebpf_operation_query_program_info_request_t request{
        sizeof(request), ebpf_operation_id_t::EBPF_OPERATION_QUERY_PROGRAM_INFO, handle};

    auto reply = reinterpret_cast<ebpf_operation_query_program_info_reply_t*>(reply_buffer.data());

    uint32_t retval = invoke_ioctl(request, reply_buffer);
    if (retval != ERROR_SUCCESS) {
        result = win32_error_code_to_ebpf_result(retval);
        __analysis_assume(result != EBPF_SUCCESS);
        EBPF_RETURN_RESULT(result);
    }
    ebpf_assert(reply->header.id == ebpf_operation_id_t::EBPF_OPERATION_QUERY_PROGRAM_INFO);

    size_t file_name_length = reply->section_name_offset - reply->file_name_offset;
    size_t section_name_length = reply->header.length - reply->section_name_offset;
    char* local_file_name = reinterpret_cast<char*>(calloc(file_name_length + 1, sizeof(char)));
    char* local_section_name = reinterpret_cast<char*>(calloc(section_name_length + 1, sizeof(char)));

    if (!local_file_name || !local_section_name) {
        free(local_file_name);
        free(local_section_name);
        EBPF_RETURN_RESULT(EBPF_NO_MEMORY);
    }

    memcpy(local_file_name, reply_buffer.data() + reply->file_name_offset, file_name_length);
    memcpy(local_section_name, reply_buffer.data() + reply->section_name_offset, section_name_length);

    local_file_name[file_name_length] = '\0';
    local_section_name[section_name_length] = '\0';

    *execution_type = (ebpf_execution_type_t)reply->code_type;
    *file_name = local_file_name;
    *section_name = local_section_name;

    EBPF_RETURN_RESULT(win32_error_code_to_ebpf_result(retval));
}

static ebpf_result_t
_link_ebpf_program(
    ebpf_handle_t program_handle,
    _In_ const ebpf_attach_type_t* attach_type,
    _Out_ ebpf_link_t** link,
    _In_reads_bytes_opt_(attach_parameter_size) uint8_t* attach_parameter,
    size_t attach_parameter_size) noexcept
{
    EBPF_LOG_ENTRY();
    ebpf_protocol_buffer_t request_buffer;
    ebpf_operation_link_program_request_t* request;
    ebpf_operation_link_program_reply_t reply;
    ebpf_result_t result = EBPF_SUCCESS;
    bool attached = false;

    ebpf_assert(attach_type);
    ebpf_assert(link);
    ebpf_assert(attach_parameter || !attach_parameter_size);

    *link = nullptr;
    ebpf_link_t* new_link = (ebpf_link_t*)calloc(1, sizeof(ebpf_link_t));
    if (new_link == nullptr) {
        EBPF_RETURN_RESULT(EBPF_NO_MEMORY);
    }
    new_link->handle = ebpf_handle_invalid;

    try {
        size_t buffer_size = offsetof(ebpf_operation_link_program_request_t, data) + attach_parameter_size;
        request_buffer.resize(buffer_size);
        request = reinterpret_cast<ebpf_operation_link_program_request_t*>(request_buffer.data());
        request->header.id = ebpf_operation_id_t::EBPF_OPERATION_LINK_PROGRAM;
        request->header.length = static_cast<uint16_t>(request_buffer.size());
        request->program_handle = program_handle;
        request->attach_type = *attach_type;

        if (attach_parameter_size > 0) {
            memcpy_s(request->data, attach_parameter_size, attach_parameter, attach_parameter_size);
        }

        result = win32_error_code_to_ebpf_result(invoke_ioctl(request_buffer, reply));
        if (result != EBPF_SUCCESS) {
            goto Exit;
        }
        ebpf_assert(reply.header.id == ebpf_operation_id_t::EBPF_OPERATION_LINK_PROGRAM);
        attached = true;

        new_link->handle = reply.link_handle;
        new_link->fd = _create_file_descriptor_for_handle(new_link->handle);
        if (new_link->fd == ebpf_fd_invalid) {
            result = EBPF_NO_MEMORY;
        } else {
            *link = new_link;
            new_link = nullptr;
        }
    } catch (const std::bad_alloc&) {
        result = EBPF_NO_MEMORY;
        goto Exit;
    } catch (...) {
        result = EBPF_FAILED;
        goto Exit;
    }

Exit:
    if (new_link != nullptr) {
        if (attached)
            ebpf_assert_success(ebpf_link_detach(new_link));
        ebpf_link_close(new_link);
    }
    EBPF_RETURN_RESULT(result);
}

static void
_clean_up_ebpf_link(_Frees_ptr_opt_ ebpf_link_t* link) noexcept
{
    EBPF_LOG_ENTRY();
    if (link == nullptr) {
        EBPF_RETURN_VOID();
    }

    // Suppress warning 6001: Using uninitialized memory '*link'.
    // This is a false positive.  The memory is initialized in ebpf_link_create
    // and ebpf_link_attach.
#pragma warning(push)
#pragma warning(disable : 6001)
    if (link->fd != ebpf_fd_invalid) {
        Platform::_close(link->fd);
    }

    free(link->pin_path);

    free(link);
#pragma warning(pop)
    EBPF_RETURN_VOID();
}

static ebpf_result_t
_detach_link_by_handle(ebpf_handle_t link_handle) noexcept
{
    EBPF_LOG_ENTRY();
    ebpf_operation_unlink_program_request_t request = {0};
    request.header.length = sizeof(request);
    request.header.id = ebpf_operation_id_t::EBPF_OPERATION_UNLINK_PROGRAM;
    request.link_handle = link_handle;

    EBPF_RETURN_RESULT(win32_error_code_to_ebpf_result(invoke_ioctl(request)));
}

_Must_inspect_result_ ebpf_result_t
ebpf_detach_link_by_fd(fd_t fd) noexcept
{
    EBPF_LOG_ENTRY();
    ebpf_handle_t link_handle = _get_handle_from_file_descriptor(fd);
    if (link_handle == ebpf_handle_invalid) {
        EBPF_RETURN_RESULT(EBPF_INVALID_FD);
    }

    EBPF_RETURN_RESULT(_detach_link_by_handle(link_handle));
}

_Must_inspect_result_ ebpf_result_t
ebpf_program_attach(
    _In_ const struct bpf_program* program,
    _In_opt_ const ebpf_attach_type_t* attach_type,
    _In_reads_bytes_opt_(attach_params_size) void* attach_parameters,
    _In_ size_t attach_params_size,
    _Outptr_ struct bpf_link** link) noexcept
{
    EBPF_LOG_ENTRY();
    ebpf_result_t result = EBPF_SUCCESS;
    const ebpf_attach_type_t* program_attach_type;

    ebpf_assert(program);
    ebpf_assert(link);
    ebpf_assert(attach_parameters || !attach_params_size);
    if (IsEqualGUID(program->attach_type, GUID_NULL)) {
        if (attach_type == nullptr) {
            result = EBPF_INVALID_ARGUMENT;
            goto Exit;
        } else {
            program_attach_type = attach_type;
        }
    } else {
        program_attach_type = &program->attach_type;
    }
    if (program->handle == ebpf_handle_invalid) {
        result = EBPF_INVALID_ARGUMENT;
        goto Exit;
    }

    result =
        _link_ebpf_program(program->handle, program_attach_type, link, (uint8_t*)attach_parameters, attach_params_size);

Exit:
    EBPF_RETURN_RESULT(result);
}

_Must_inspect_result_ ebpf_result_t
ebpf_program_attach_by_fd(
    fd_t program_fd,
    _In_opt_ const ebpf_attach_type_t* attach_type,
    _In_reads_bytes_opt_(attach_parameters_size) void* attach_parameters,
    _In_ size_t attach_parameters_size,
    _Outptr_ struct bpf_link** link) noexcept
{
    EBPF_LOG_ENTRY();
    ebpf_assert(attach_parameters || !attach_parameters_size);
    ebpf_assert(link);
    *link = nullptr;

    ebpf_handle_t program_handle = _get_handle_from_file_descriptor(program_fd);
    if (program_handle == ebpf_handle_invalid) {
        EBPF_RETURN_RESULT(EBPF_INVALID_FD);
    }

    if (attach_type == nullptr) {
        // Unspecified attach_type is allowed only if we can find an ebpf_program_t.
        ebpf_program_t* program = _get_ebpf_program_from_handle(program_handle);
        if (program == nullptr) {
            EBPF_RETURN_RESULT(EBPF_INVALID_ARGUMENT);
        }

        EBPF_RETURN_RESULT(ebpf_program_attach(program, attach_type, attach_parameters, attach_parameters_size, link));
    }

    EBPF_RETURN_RESULT(
        _link_ebpf_program(program_handle, attach_type, link, (uint8_t*)attach_parameters, attach_parameters_size));
}

_Must_inspect_result_ ebpf_result_t
ebpf_api_unlink_program(ebpf_handle_t link_handle)
{
    EBPF_LOG_ENTRY();
    ebpf_operation_unlink_program_request_t request = {0};
    request.header.length = sizeof(request);
    request.header.id = ebpf_operation_id_t::EBPF_OPERATION_UNLINK_PROGRAM;
    request.link_handle = link_handle;

    EBPF_RETURN_RESULT(win32_error_code_to_ebpf_result(invoke_ioctl(request)));
}

_Must_inspect_result_ ebpf_result_t
ebpf_link_detach(_In_ struct bpf_link* link)
{
    EBPF_LOG_ENTRY();
    ebpf_assert(link);
    EBPF_RETURN_RESULT(_detach_link_by_handle(link->handle));
}

_Must_inspect_result_ ebpf_result_t
ebpf_program_detach(
    fd_t program_fd,
    _In_ const ebpf_attach_type_t* attach_type,
    _In_reads_bytes_(attach_parameter_size) void* attach_parameter,
    size_t attach_parameter_size) noexcept
{
    ebpf_result_t result = EBPF_SUCCESS;
    ebpf_protocol_buffer_t request_buffer;
    ebpf_operation_unlink_program_request_t* request;
    size_t buffer_size = offsetof(ebpf_operation_unlink_program_request_t, data) + attach_parameter_size;

    EBPF_LOG_ENTRY();

    try {
        request_buffer.resize(buffer_size);
    } catch (const std::bad_alloc&) {
        result = EBPF_NO_MEMORY;
        goto Exit;
    }
    request = reinterpret_cast<ebpf_operation_unlink_program_request_t*>(request_buffer.data());
    request->header.id = ebpf_operation_id_t::EBPF_OPERATION_UNLINK_PROGRAM;
    request->header.length = static_cast<uint16_t>(request_buffer.size());
    request->link_handle = ebpf_handle_invalid;
    request->program_handle =
        (program_fd != ebpf_fd_invalid) ? _get_handle_from_file_descriptor(program_fd) : ebpf_handle_invalid;
    request->attach_type = *attach_type;

    if (attach_parameter_size > 0) {
        request->attach_data_present = true;
        memcpy_s(request->data, attach_parameter_size, attach_parameter, attach_parameter_size);
    }

    result = win32_error_code_to_ebpf_result(invoke_ioctl(request_buffer));
    if (result != EBPF_SUCCESS) {
        goto Exit;
    }

Exit:
    EBPF_RETURN_RESULT(result);
}

<<<<<<< HEAD
ebpf_result_t
ebpf_link_close(_In_ _Post_invalid_ struct bpf_link* link) noexcept
=======
void
ebpf_link_close(_Frees_ptr_ struct bpf_link* link)
>>>>>>> a7753cb1
{
    EBPF_LOG_ENTRY();
    ebpf_assert(link);
    _clean_up_ebpf_link(link);
    EBPF_LOG_EXIT();
}

<<<<<<< HEAD
ebpf_result_t
ebpf_api_close_handle(ebpf_handle_t handle) noexcept
=======
_Must_inspect_result_ ebpf_result_t
ebpf_api_close_handle(ebpf_handle_t handle)
>>>>>>> a7753cb1
{
    EBPF_LOG_ENTRY();
    ebpf_operation_close_handle_request_t request = {
        sizeof(request), ebpf_operation_id_t::EBPF_OPERATION_CLOSE_HANDLE, handle};

    EBPF_RETURN_RESULT(win32_error_code_to_ebpf_result(invoke_ioctl(request)));
}

_Must_inspect_result_ ebpf_result_t
ebpf_api_get_pinned_map_info(
    _Out_ uint16_t* map_count, _Outptr_result_buffer_maybenull_(*map_count) ebpf_map_info_t** map_info) noexcept
{
    EBPF_LOG_ENTRY();
    ebpf_result_t result = EBPF_SUCCESS;
    ebpf_operation_get_pinned_map_info_request_t request = {
        sizeof(request), ebpf_operation_id_t::EBPF_OPERATION_GET_PINNED_MAP_INFO};
    ebpf_protocol_buffer_t reply_buffer;
    ebpf_operation_get_pinned_map_info_reply_t* reply = nullptr;
    size_t min_expected_buffer_length = 0;
    size_t serialized_buffer_length = 0;
    uint16_t local_map_count = 0;
    ebpf_map_info_t* local_map_info = nullptr;
    size_t output_buffer_length = 4 * 1024;
    uint8_t attempt_count = 0;

    ebpf_assert(map_count);
    ebpf_assert(map_info);

    while (attempt_count < IOCTL_MAX_ATTEMPTS) {
        size_t reply_length;
        result = ebpf_safe_size_t_add(
            EBPF_OFFSET_OF(ebpf_operation_get_pinned_map_info_reply_t, data), output_buffer_length, &reply_length);
        if (result != EBPF_SUCCESS)
            goto Exit;

        try {
            reply_buffer.resize(reply_length);
        } catch (const std::bad_alloc&) {
            result = EBPF_NO_MEMORY;
            goto Exit;
        } catch (...) {
            result = EBPF_FAILED;
            goto Exit;
        }

        // Invoke IOCTL.
        result = win32_error_code_to_ebpf_result(invoke_ioctl(request, reply_buffer));

        if ((result != EBPF_SUCCESS) && (result != EBPF_INSUFFICIENT_BUFFER))
            goto Exit;

        reply = reinterpret_cast<ebpf_operation_get_pinned_map_info_reply_t*>(reply_buffer.data());
        ebpf_assert(reply->header.id == ebpf_operation_id_t::EBPF_OPERATION_GET_PINNED_MAP_INFO);

        if (result == EBPF_INSUFFICIENT_BUFFER) {
            output_buffer_length = reply->size;
            attempt_count++;
            continue;
        } else
            // Success.
            break;
    }

    if (attempt_count == IOCTL_MAX_ATTEMPTS)
        goto Exit;

    local_map_count = reply->map_count;
    serialized_buffer_length = reply->size;

    if (local_map_count == 0)
        // No pinned maps present.
        goto Exit;

    // Check if the data buffer in IOCTL reply is at least as long as the
    // minimum expected length needed to hold the array of ebpf map info objects.
    result = ebpf_safe_size_t_multiply(
        EBPF_OFFSET_OF(ebpf_serialized_map_info_t, pin_path), (size_t)local_map_count, &min_expected_buffer_length);
    if (result != EBPF_SUCCESS)
        goto Exit;

    ebpf_assert(serialized_buffer_length >= min_expected_buffer_length);
    if (serialized_buffer_length < min_expected_buffer_length) {
        result = EBPF_INVALID_ARGUMENT;
        goto Exit;
    }

    // Deserialize reply buffer.
    result = ebpf_deserialize_map_info_array(serialized_buffer_length, reply->data, local_map_count, &local_map_info);
    if (result != EBPF_SUCCESS)
        goto Exit;

Exit:
    if (result != EBPF_SUCCESS) {
        ebpf_api_map_info_free(local_map_count, local_map_info);
        local_map_count = 0;
        local_map_info = nullptr;
    }

    *map_count = local_map_count;
    *map_info = local_map_info;

    EBPF_RETURN_RESULT(result);
}

void
ebpf_api_map_info_free(
    const uint16_t map_count, _In_opt_count_(map_count) _Post_ptr_invalid_ const ebpf_map_info_t* map_info) noexcept
{
    EBPF_LOG_ENTRY();
    ebpf_map_info_array_free(map_count, const_cast<ebpf_map_info_t*>(map_info));
}

void
clean_up_ebpf_program(_In_ _Post_invalid_ ebpf_program_t* program) noexcept
{
    EBPF_LOG_ENTRY();
    ebpf_assert(program);
    ebpf_assert_success(ebpf_program_unload(program));

    free(program->instructions);
    free(program->program_name);
    free(program->section_name);
    free((void*)program->log_buffer);

    free(program);
}

void
clean_up_ebpf_programs(_Inout_ std::vector<ebpf_program_t*>& programs) noexcept
{
    EBPF_LOG_ENTRY();
    for (auto& program : programs) {
        clean_up_ebpf_program(program);
    }
    programs.resize(0);
}

void
clean_up_ebpf_map(_In_ _Post_invalid_ ebpf_map_t* map) noexcept
{
    EBPF_LOG_ENTRY();
    ebpf_assert(map);
    if (map->map_fd > 0) {
        Platform::_close(map->map_fd);
    }
    if (map->map_handle != ebpf_handle_invalid) {
        _ebpf_maps.erase(map->map_handle);
    }
    free(map->name);
    free(map->pin_path);

    free(map);
}

void
clean_up_ebpf_maps(_Inout_ std::vector<ebpf_map_t*>& maps) noexcept
{
    EBPF_LOG_ENTRY();
    for (auto& map : maps) {
        clean_up_ebpf_map(map);
    }
    maps.resize(0);
}

static void
_clean_up_ebpf_object(_In_opt_ ebpf_object_t* object) noexcept
{
    EBPF_LOG_ENTRY();
    if (object != nullptr) {
        clean_up_ebpf_programs(object->programs);
        clean_up_ebpf_maps(object->maps);

        free(object->object_name);
        free(object->file_name);
    }
}

static void
_delete_ebpf_object(_In_opt_ _Post_invalid_ ebpf_object_t* object) noexcept
{
    EBPF_LOG_ENTRY();
    if (object != nullptr) {
        _clean_up_ebpf_object(object);

        delete object;
    }
}

static void
_remove_ebpf_object_from_globals(_In_ const ebpf_object_t* object) noexcept
{
    EBPF_LOG_ENTRY();
    ebpf_assert(object);
    auto it = std::find(_ebpf_objects.begin(), _ebpf_objects.end(), object);
    ebpf_assert(it != _ebpf_objects.end());
    _ebpf_objects.erase(it);
}

static void
_clean_up_ebpf_objects() noexcept
{
    EBPF_LOG_ENTRY();
    for (auto& object : _ebpf_objects) {
        _delete_ebpf_object(object);
    }

    _ebpf_objects.resize(0);

    ebpf_assert(_ebpf_programs.size() == 0);
    ebpf_assert(_ebpf_maps.size() == 0);
}

void
initialize_map(_Out_ ebpf_map_t* map, _In_ const map_cache_t& map_cache) noexcept
{
    EBPF_LOG_ENTRY();
    ebpf_assert(map);

    // Initialize handle to ebpf_handle_invalid.
    map->map_handle = ebpf_handle_invalid;
    map->original_fd = map_cache.verifier_map_descriptor.original_fd;
    map->map_definition.type = (ebpf_map_type_t)map_cache.verifier_map_descriptor.type;
    map->map_definition.key_size = map_cache.verifier_map_descriptor.key_size;
    map->map_definition.value_size = map_cache.verifier_map_descriptor.value_size;
    map->map_definition.max_entries = map_cache.verifier_map_descriptor.max_entries;
    map->map_definition.pinning = map_cache.pinning;

    // Set the inner map ID if we have a real inner map fd.
    map->map_definition.inner_map_id = EBPF_ID_NONE;
    if (map_cache.verifier_map_descriptor.inner_map_fd != ebpf_fd_invalid) {
        struct bpf_map_info info = {0};
        uint32_t info_size = (uint32_t)sizeof(info);
        if (ebpf_object_get_info_by_fd(map_cache.verifier_map_descriptor.inner_map_fd, &info, &info_size) ==
            EBPF_SUCCESS) {
            map->map_definition.inner_map_id = info.id;
        }
    }

    map->inner_map_original_fd = map_cache.verifier_map_descriptor.inner_map_fd;

    map->pinned = false;
    map->reused = false;
    map->pin_path = nullptr;
}

static ebpf_result_t
_initialize_ebpf_maps_native(
    size_t count_of_maps,
    _In_reads_(count_of_maps) ebpf_handle_t* map_handles,
    _Inout_ std::vector<ebpf_map_t*>& maps) noexcept
{
    EBPF_LOG_ENTRY();
    ebpf_assert(map_handles);
    ebpf_result_t result = EBPF_SUCCESS;
    ebpf_map_t* map = nullptr;

    for (int i = 0; i < count_of_maps; i++) {
        if (map_handles[i] == ebpf_handle_invalid) {
            result = EBPF_INVALID_ARGUMENT;
            goto Exit;
        }
        struct bpf_map_info info = {0};
        uint32_t info_size = (uint32_t)sizeof(info);
        result = ebpf_object_get_info(map_handles[i], &info, &info_size);
        if (result != EBPF_SUCCESS) {
            goto Exit;
        }

        map = maps[i];

        // Note that the map name need not match, if the map was reused
        // based on a pin path.  Other fields ought to match however.
        ebpf_assert(map->map_definition.type == info.type);
        ebpf_assert(map->map_definition.key_size == info.key_size);
        ebpf_assert(map->map_definition.value_size == info.value_size);
        ebpf_assert(map->map_definition.max_entries == info.max_entries);

        map->map_definition.inner_map_id = info.inner_map_id;
        map->map_fd = _create_file_descriptor_for_handle(map_handles[i]);
        if (map->map_fd == ebpf_fd_invalid) {
            result = EBPF_NO_MEMORY;
            goto Exit;
        }
        map->map_handle = map_handles[i];
        map_handles[i] = ebpf_handle_invalid;
    }

Exit:
    if (result != EBPF_SUCCESS) {
        if (map != nullptr) {
            clean_up_ebpf_map(map);
            map = nullptr;
        }

        clean_up_ebpf_maps(maps);
    }
    EBPF_RETURN_RESULT(result);
}

static ebpf_result_t
_initialize_ebpf_programs_native(
    size_t count_of_programs,
    _In_reads_(count_of_programs) ebpf_handle_t* program_handles,
    _Inout_ std::vector<ebpf_program_t*>& programs) noexcept
{
    EBPF_LOG_ENTRY();
    ebpf_assert(program_handles);
    ebpf_result_t result = EBPF_SUCCESS;

    for (int i = 0; i < count_of_programs; i++) {
        if (program_handles[i] == ebpf_handle_invalid) {
            result = EBPF_INVALID_ARGUMENT;
            goto Exit;
        }
        struct bpf_prog_info info = {};
        uint32_t info_size = (uint32_t)sizeof(info);
        result = ebpf_object_get_info(program_handles[i], &info, &info_size);
        if (result != EBPF_SUCCESS) {
            goto Exit;
        }

        ebpf_program_t* program = programs[i];
        program->fd = _create_file_descriptor_for_handle(program_handles[i]);
        if (program->fd == ebpf_fd_invalid) {
            result = EBPF_NO_MEMORY;
            goto Exit;
        }
        program->handle = program_handles[i];
        program_handles[i] = ebpf_handle_invalid;
        program->program_type = info.type_uuid;
        program->attach_type = info.attach_type_uuid;
    }

Exit:
    if (result != EBPF_SUCCESS) {
        clean_up_ebpf_programs(programs);
    }
    EBPF_RETURN_RESULT(result);
}

static ebpf_result_t
_initialize_ebpf_object_native(
    size_t count_of_maps,
    _In_reads_(count_of_maps) ebpf_handle_t* map_handles,
    size_t count_of_programs,
    _In_reads_(count_of_programs) ebpf_handle_t* program_handles,
    _Out_ ebpf_object_t& object) noexcept
{
    EBPF_LOG_ENTRY();
    ebpf_result_t result = EBPF_SUCCESS;
    ebpf_assert(map_handles);
    ebpf_assert(program_handles);

    result = _initialize_ebpf_programs_native(count_of_programs, program_handles, object.programs);
    if (result != EBPF_SUCCESS) {
        goto Exit;
    }

    result = _initialize_ebpf_maps_native(count_of_maps, map_handles, object.maps);
    if (result != EBPF_SUCCESS) {
        goto Exit;
    }

    // The following should have already been populated by
    // _ebpf_enumerate_native_sections when opening the object.
    ebpf_assert(object.file_name != nullptr);
    ebpf_assert(object.object_name != nullptr);

    for (auto& map : object.maps) {
        map->object = &object;
    }
    object.loaded = true;

Exit:
    if (result != EBPF_SUCCESS) {
        _clean_up_ebpf_object(&object);
    }
    EBPF_RETURN_RESULT(result);
}

static ebpf_result_t
_ebpf_enumerate_native_sections(
    _In_z_ const char* file,
    _Inout_opt_ ebpf_object_t* object,
    _In_opt_z_ const char* pin_root_path,
    _Outptr_result_maybenull_ ebpf_section_info_t** infos,
    _Outptr_result_maybenull_z_ const char** error_message) noexcept;

static ebpf_result_t
_initialize_ebpf_object_from_native_file(
    _In_z_ const char* file_name,
    _In_opt_z_ const char* pin_root_path,
    _Inout_ ebpf_object_t& object,
    _Outptr_result_maybenull_z_ const char** error_message) noexcept
{
    ebpf_program_t* program = nullptr;

    EBPF_LOG_ENTRY();
    ebpf_assert(file_name);
    ebpf_assert(error_message);

    ebpf_section_info_t* infos = nullptr;
    ebpf_result_t result = _ebpf_enumerate_native_sections(file_name, &object, pin_root_path, &infos, error_message);
    if (result != EBPF_SUCCESS) {
        goto Exit;
    }

    object.execution_type = EBPF_EXECUTION_NATIVE;

    for (ebpf_section_info_t* info = infos; info; info = info->next) {
        program = (ebpf_program_t*)calloc(1, sizeof(ebpf_program_t));
        if (program == nullptr) {
            result = EBPF_NO_MEMORY;
            goto Exit;
        }

        program->handle = ebpf_handle_invalid;
        program->program_type = info->program_type;
        program->attach_type = info->expected_attach_type;

        program->section_name = _strdup(info->section_name);
        if (program->section_name == nullptr) {
            result = EBPF_NO_MEMORY;
            goto Exit;
        }

        program->program_name = _strdup(info->program_name);
        if (program->program_name == nullptr) {
            result = EBPF_NO_MEMORY;
            goto Exit;
        }

        // Update attach type for the program.
        if (get_global_program_type() != nullptr) {
            const ebpf_attach_type_t* attach_type = get_global_attach_type();
            if (attach_type != nullptr) {
                program->attach_type = *attach_type;
            }
        }

        object.programs.emplace_back(program);
        program = nullptr;
    }

Exit:
    free(program);
    if (result != EBPF_SUCCESS) {
        clean_up_ebpf_programs(object.programs);
        clean_up_ebpf_maps(object.maps);
    }
    ebpf_free_sections(infos);
    EBPF_RETURN_RESULT(result);
}

static ebpf_result_t
_initialize_ebpf_object_from_elf(
    _In_z_ const char* file_name,
    _In_opt_z_ const char* pin_root_path,
    _Inout_ ebpf_object_t& object,
    _Outptr_result_maybenull_z_ const char** error_message) noexcept
{
    EBPF_LOG_ENTRY();
    ebpf_assert(file_name);
    ebpf_assert(error_message);

    ebpf_result_t result = EBPF_SUCCESS;

    ebpf_verifier_options_t verifier_options{false, false, false, false, false};
    result = load_byte_code(
        file_name,
        nullptr,
        &verifier_options,
        pin_root_path ? pin_root_path : DEFAULT_PIN_ROOT_PATH,
        object.programs,
        object.maps,
        error_message);
    if (result != EBPF_SUCCESS) {
        goto Exit;
    }

Exit:
    if (result != EBPF_SUCCESS) {
        clean_up_ebpf_programs(object.programs);
        clean_up_ebpf_maps(object.maps);
    }
    EBPF_RETURN_RESULT(result);
}

static ebpf_result_t
_initialize_ebpf_object_from_file(
    _In_z_ const char* path,
    _In_opt_z_ const char* object_name,
    _In_opt_z_ const char* pin_root_path,
    _Out_ ebpf_object_t* new_object,
    _Outptr_result_maybenull_z_ const char** error_message) noexcept
{
    ebpf_result_t result = EBPF_SUCCESS;

    new_object->file_name = _strdup(path);
    if (new_object->file_name == nullptr) {
        result = EBPF_NO_MEMORY;
        goto Done;
    }

    new_object->object_name = _strdup(object_name ? object_name : path);
    if (new_object->object_name == nullptr) {
        result = EBPF_NO_MEMORY;
        goto Done;
    }

    if (Platform::_is_native_program(path)) {
        result = _initialize_ebpf_object_from_native_file(path, pin_root_path, *new_object, error_message);
    } else {
        result = _initialize_ebpf_object_from_elf(path, pin_root_path, *new_object, error_message);
    }
    if (result != EBPF_SUCCESS) {
        goto Done;
    }

    for (auto& program : new_object->programs) {
        program->fd = ebpf_fd_invalid;
        program->object = new_object;
    }
    for (auto& map : new_object->maps) {
        map->map_fd = ebpf_fd_invalid;
        map->object = new_object;
    }
Done:
    return result;
}

// Find a map that needs to be created and doesn't depend on
// creating another map first.  That is, we want to create an
// inner map template before creating an outer map that depends
// on the inner map template.
static ebpf_map_t*
_get_next_map_to_create(std::vector<ebpf_map_t*>& maps) noexcept
{
    EBPF_LOG_ENTRY();
    for (auto& map : maps) {
        if (map->map_handle != ebpf_handle_invalid) {
            // Already created.
            continue;
        }
        if (map->map_definition.type != BPF_MAP_TYPE_ARRAY_OF_MAPS &&
            map->map_definition.type != BPF_MAP_TYPE_HASH_OF_MAPS) {
            EBPF_RETURN_POINTER(ebpf_map_t*, map);
        }
        if (map->inner_map == nullptr) {
            // This map requires an inner map template, look up which one.
            for (auto& inner_map : maps) {
                if (!inner_map) {
                    continue;
                }
                if (inner_map->original_fd == map->inner_map_original_fd) {
                    map->inner_map = inner_map;
                    break;
                }
            }
            if (map->inner_map == nullptr) {
                // We can't create this map because there is no inner template.
                continue;
            }
        }
        if (map->inner_map->map_handle == ebpf_handle_invalid) {
            // We need to create the inner map template first.
            continue;
        }

        // The inner map has been created so we can now
        // go ahead and create this outer map with the real
        // inner_map_id instead of the mock one.
        map->map_definition.inner_map_id = map->inner_map->map_id;
        EBPF_RETURN_POINTER(ebpf_map_t*, map);
    }

    // There are no maps left that we can create.
    EBPF_RETURN_POINTER(ebpf_map_t*, nullptr);
}

static void
_ebpf_free_section_info(_In_ _Frees_ptr_ ebpf_section_info_t* info) noexcept
{
    EBPF_LOG_ENTRY();
    while (info->stats != nullptr) {
        ebpf_stat_t* stat = info->stats;
#pragma warning(push)
#pragma warning(disable : 6001)
        // MSVC incorrectly reports this as using uninitialized memory.
        info->stats = stat->next;
        free((void*)stat->key);
#pragma warning(pop)
        free(stat);
    }
    free((void*)info->program_name);
    free((void*)info->section_name);
    free((void*)info->program_type_name);
    free(info->raw_data);
    free(info);
    EBPF_LOG_EXIT();
}

void
ebpf_free_sections(_In_opt_ ebpf_section_info_t* infos) noexcept
{
    EBPF_LOG_ENTRY();
    while (infos != nullptr) {
        ebpf_section_info_t* info = infos;
        infos = info->next;
        _ebpf_free_section_info(info);
    }
    EBPF_LOG_EXIT();
}

typedef struct _ebpf_pe_context
{
    ebpf_result_t result;
    ebpf_object_t* object;
    const char* pin_root_path;
    uintptr_t image_base;
    ebpf_section_info_t* infos;
    std::map<std::string, std::string> section_names;
    std::map<std::string, std::string> program_names;
    std::map<std::string, GUID> section_program_types;
    std::map<std::string, GUID> section_attach_types;
    uintptr_t rdata_base;
    size_t rdata_size;
    const bounded_buffer* rdata_buffer;
    uintptr_t data_base;
    size_t data_size;
    const bounded_buffer* data_buffer;
} ebpf_pe_context_t;

static int // Returns 0 on success, 1 on error.
_ebpf_pe_get_map_definitions(
    _Inout_ void* context,
    _In_ const VA& va,
    _In_ const std::string& section_name,
    _In_ const image_section_header& section_header,
    _In_ const bounded_buffer* buffer) noexcept
{
    EBPF_LOG_ENTRY();
    UNREFERENCED_PARAMETER(va);
    UNREFERENCED_PARAMETER(buffer);

    ebpf_map_t* map = nullptr;
    ebpf_pe_context_t* pe_context = (ebpf_pe_context_t*)context;
    if (section_name == "maps") {
        // bpf2c generates a section that has map names shorter than sizeof(map_entry_t)
        // at the start of the section.  Skip over them looking for the map_entry_t
        // which starts with an 8-byte-aligned NULL pointer where the previous
        // byte (if any) is also 00, and the following 8 bytes are non-NULL.
        uint32_t map_offset = 0;
        uint64_t zero = 0;
        while (map_offset + 16 < section_header.Misc.VirtualSize &&
               (memcmp(buffer->buf + map_offset, &zero, sizeof(zero)) != 0 ||
                (map_offset > 0 && buffer->buf[map_offset - 1] != 0) ||
                memcmp(buffer->buf + map_offset + 8, &zero, sizeof(zero)) == 0)) {
            map_offset += 8;
        }
        if (pe_context->object != nullptr) {
            for (int map_index = 0; map_offset + sizeof(map_entry_t) <= section_header.Misc.VirtualSize;
                 map_offset += sizeof(map_entry_t), map_index++) {
                map_entry_t* entry = (map_entry_t*)(buffer->buf + map_offset);
                if (entry->address != nullptr) {
                    // bpf2c generates a section that has map names longer than sizeof(map_entry_t)
                    // at the end of the section.  This entry seems to be a map name string, so we've
                    // reached the end of the maps.
                    break;
                }

                map = (ebpf_map_t*)calloc(1, sizeof(ebpf_map_t));
                if (map == nullptr) {
                    goto Error;
                }

                map->map_handle = ebpf_handle_invalid;
                map->original_fd = (fd_t)map_index;
                map->map_definition.type = entry->definition.type;
                map->map_definition.key_size = entry->definition.key_size;
                map->map_definition.value_size = entry->definition.value_size;
                map->map_definition.max_entries = entry->definition.max_entries;
                map->map_definition.pinning = entry->definition.pinning;
                map->map_definition.inner_map_id = entry->definition.inner_id;
                map->inner_map_original_fd = entry->definition.inner_map_idx;
                map->pinned = false;
                map->reused = false;
                map->pin_path = nullptr;

                const char* map_name =
                    _ebpf_get_section_string(pe_context, (uintptr_t)entry->name, section_header, buffer);
                map->name = _strdup(map_name);
                if (map->name == nullptr) {
                    pe_context->result = EBPF_NO_MEMORY;
                    goto Error;
                }
                if (map->map_definition.pinning == PIN_GLOBAL_NS) {
                    char pin_path_buffer[EBPF_MAX_PIN_PATH_LENGTH];
                    int len = snprintf(
                        pin_path_buffer,
                        EBPF_MAX_PIN_PATH_LENGTH,
                        "%s/%s",
                        pe_context->pin_root_path ? pe_context->pin_root_path : DEFAULT_PIN_ROOT_PATH,
                        map->name);
                    if (len < 0 || len >= EBPF_MAX_PIN_PATH_LENGTH) {
                        pe_context->result = EBPF_INVALID_ARGUMENT;
                        goto Error;
                    }
                    map->pin_path = _strdup(pin_path_buffer);
                    if (map->pin_path == nullptr) {
                        pe_context->result = EBPF_NO_MEMORY;
                        goto Error;
                    }
                }
                pe_context->object->maps.emplace_back(map);
                map = nullptr;
            }
        }
    } else if (section_name == ".rdata") {
        pe_context->rdata_base = pe_context->image_base + section_header.VirtualAddress;
        pe_context->rdata_size = section_header.Misc.VirtualSize;
        pe_context->rdata_buffer = buffer;
    } else if (section_name == ".data") {
        pe_context->data_base = pe_context->image_base + section_header.VirtualAddress;
        pe_context->data_size = section_header.Misc.VirtualSize;
        pe_context->data_buffer = buffer;
    }

    EBPF_LOG_FUNCTION_SUCCESS();
    return 0;

Error:
    if (map) {
        clean_up_ebpf_map(map);
    }
    EBPF_LOG_FUNCTION_ERROR(pe_context->result);
    return 1;
}

static _Ret_z_ const char*
_ebpf_get_section_string(
    _In_ const ebpf_pe_context_t* pe_context,
    uintptr_t address,
    _In_ const image_section_header& section_header,
    _In_ const bounded_buffer* buffer) noexcept
{
    EBPF_LOG_ENTRY();
    if (address >= pe_context->rdata_base && address < pe_context->rdata_base + pe_context->rdata_size) {
        // String is in rdata section (.sys files do this).
        uintptr_t offset = address - pe_context->rdata_base;
        EBPF_RETURN_POINTER(const char*, (const char*)(pe_context->rdata_buffer->buf + offset));
    } else {
        // String is in programs section (.dll files do this).
        uintptr_t base = pe_context->image_base + section_header.VirtualAddress;
        ebpf_assert(address >= base && address < base + section_header.Misc.VirtualSize);
        uintptr_t offset = address - base;
        EBPF_RETURN_POINTER(const char*, (const char*)(buffer->buf + offset));
    }
}

static int
_ebpf_pe_get_section_names(
    _Inout_ void* context,
    _In_ const VA& va,
    _In_ const std::string& section_name,
    _In_ const image_section_header& section_header,
    _In_ const bounded_buffer* buffer) noexcept
{
    EBPF_LOG_ENTRY();
    UNREFERENCED_PARAMETER(va);

    ebpf_pe_context_t* pe_context = (ebpf_pe_context_t*)context;
    if (section_name == "programs") {
        // bpf2c generates a section that has ELF section names as strings at the
        // start of the section.  Skip over them looking for the program_entry_t
        // which starts with a 16-byte-aligned NULL pointer where the previous
        // byte (if any) is also 00.
        uint32_t program_offset = 0;
        uint64_t zero = 0;
        while (program_offset + sizeof(zero) <= section_header.Misc.VirtualSize &&
               (memcmp(buffer->buf + program_offset, &zero, sizeof(zero)) != 0 ||
                (program_offset > 0 && buffer->buf[program_offset - 1] != 0))) {
            program_offset += 16;
        }
        int program_count = (section_header.Misc.VirtualSize - program_offset) / sizeof(program_entry_t);
        for (int i = 0; i < program_count; i++) {
            program_entry_t* program = (program_entry_t*)(buffer->buf + program_offset + i * sizeof(program_entry_t));
            const char* pe_section_name =
                _ebpf_get_section_string(pe_context, (uintptr_t)program->pe_section_name, section_header, buffer);
            const char* elf_section_name =
                _ebpf_get_section_string(pe_context, (uintptr_t)program->section_name, section_header, buffer);
            pe_context->section_names[pe_section_name] = elf_section_name;

            const char* program_name =
                _ebpf_get_section_string(pe_context, (uintptr_t)program->program_name, section_header, buffer);
            pe_context->program_names[pe_section_name] = program_name;

            uintptr_t program_type_guid_address = (uintptr_t)program->program_type;
            ebpf_assert(
                program_type_guid_address >= pe_context->data_base &&
                program_type_guid_address < pe_context->data_base + pe_context->data_size);
            uintptr_t offset = program_type_guid_address - pe_context->data_base;
            pe_context->section_program_types[pe_section_name] = *(GUID*)(pe_context->data_buffer->buf + offset);

            uintptr_t attach_type_guid_address = (uintptr_t)program->expected_attach_type;
            ebpf_assert(
                attach_type_guid_address >= pe_context->data_base &&
                attach_type_guid_address < pe_context->data_base + pe_context->data_size);
            offset = attach_type_guid_address - pe_context->data_base;
            pe_context->section_attach_types[pe_section_name] = *(GUID*)(pe_context->data_buffer->buf + offset);
        }
    }

    EBPF_LOG_EXIT();
    return 0;
}

static int
_ebpf_pe_add_section(
    void* context,
    const VA& va,
    const std::string& pe_section_name,
    const image_section_header& section_header,
    const bounded_buffer* buffer) noexcept
{
    EBPF_LOG_ENTRY();
    UNREFERENCED_PARAMETER(va);
    UNREFERENCED_PARAMETER(buffer);

    if (!(section_header.Characteristics & IMAGE_SCN_CNT_CODE)) {
        // Not a code section.
        return 0;
    }
    ebpf_pe_context_t* pe_context = (ebpf_pe_context_t*)context;

    // Get ELF section name.
    if (!pe_context->section_names.contains(pe_section_name)) {
        // Not an eBPF program section.
        EBPF_LOG_EXIT();
        return 0;
    }
    std::string elf_section_name = pe_context->section_names[pe_section_name];
    std::string program_name = pe_context->program_names[pe_section_name];

    ebpf_section_info_t* info = (ebpf_section_info_t*)malloc(sizeof(*info));
    if (info == nullptr) {
        pe_context->result = EBPF_NO_MEMORY;
        EBPF_LOG_EXIT();
        return 1;
    }

    memset(info, 0, sizeof(*info));
    info->section_name = _strdup(elf_section_name.c_str());
    info->program_name = _strdup(program_name.c_str());
    info->program_type = pe_context->section_program_types[pe_section_name];
    info->expected_attach_type = pe_context->section_attach_types[pe_section_name];
    info->program_type_name = ebpf_get_program_type_name(&pe_context->section_program_types[pe_section_name]);
    if (info->program_type_name == nullptr) {
        pe_context->result = EBPF_NO_MEMORY;
        EBPF_LOG_EXIT();
        return 1;
    }
    info->program_type_name = _strdup(info->program_type_name);
    info->raw_data_size = section_header.Misc.VirtualSize;
    info->raw_data = (char*)malloc(section_header.Misc.VirtualSize);
    if (info->raw_data == nullptr || info->program_type_name == nullptr || info->section_name == nullptr) {
        _ebpf_free_section_info(info);
        EBPF_LOG_EXIT();
        return 1;
    }
    memcpy(info->raw_data, buffer->buf, section_header.Misc.VirtualSize);

    // Append to existing list.
    ebpf_section_info_t** pnext = &pe_context->infos;
    while (*pnext) {
        pnext = &(*pnext)->next;
    }
    *pnext = info;

    EBPF_LOG_EXIT();
    return 0;
}

static ebpf_result_t
_ebpf_enumerate_native_sections(
    _In_z_ const char* file,
    _Inout_opt_ ebpf_object_t* object,
    _In_opt_z_ const char* pin_root_path,
    _Outptr_result_maybenull_ ebpf_section_info_t** infos,
    _Outptr_result_maybenull_z_ const char** error_message) noexcept
{
    EBPF_LOG_ENTRY();
    *infos = nullptr;
    *error_message = nullptr;

    parsed_pe* pe = ParsePEFromFile(file);
    if (pe == nullptr) {
        EBPF_RETURN_RESULT(EBPF_FILE_NOT_FOUND);
    }

    ebpf_pe_context_t context = {
        .result = EBPF_SUCCESS,
        .object = object,
        .pin_root_path = pin_root_path,
        .image_base = pe->peHeader.nt.OptionalHeader64.ImageBase};
    IterSec(pe, _ebpf_pe_get_map_definitions, &context);
    IterSec(pe, _ebpf_pe_get_section_names, &context);
    IterSec(pe, _ebpf_pe_add_section, &context);

    DestructParsedPE(pe);

    if (context.result != EBPF_SUCCESS) {
        *error_message = _strdup("Failed to parse PE file.");
        while (context.infos) {
            ebpf_section_info_t* next = context.infos->next;
            _ebpf_free_section_info(context.infos);
            context.infos = next;
        }
    } else {
        *infos = context.infos;
    }
    EBPF_RETURN_RESULT(context.result);
}

_Must_inspect_result_ ebpf_result_t
ebpf_enumerate_sections(
    _In_z_ const char* file,
    bool verbose,
    _Outptr_result_maybenull_ ebpf_section_info_t** infos,
    _Outptr_result_maybenull_z_ const char** error_message) noexcept
{
    EBPF_LOG_ENTRY();
    std::string file_name_string(file);
    std::string file_extension = file_name_string.substr(file_name_string.find_last_of(".") + 1);
    if (file_extension == "dll" || file_extension == "sys") {
        // Verbose is currently unused.
        EBPF_RETURN_RESULT(_ebpf_enumerate_native_sections(file, nullptr, nullptr, infos, error_message));
    } else {
        EBPF_RETURN_RESULT(
            ebpf_api_elf_enumerate_sections(file, nullptr, verbose, infos, error_message) ? EBPF_FAILED : EBPF_SUCCESS);
    }
}

_Must_inspect_result_ ebpf_result_t
ebpf_object_open(
    _In_z_ const char* path,
    _In_opt_z_ const char* object_name,
    _In_opt_z_ const char* pin_root_path,
    _In_opt_ const ebpf_program_type_t* program_type,
    _In_opt_ const ebpf_attach_type_t* attach_type,
    _Outptr_ struct bpf_object** object,
    _Outptr_result_maybenull_z_ const char** error_message) noexcept
{
    EBPF_LOG_ENTRY();
    ebpf_assert(path);
    ebpf_assert(object);
    ebpf_assert(error_message);
    *error_message = nullptr;

    ebpf_object_t* new_object = new (std::nothrow) ebpf_object_t();
    if (new_object == nullptr) {
        EBPF_RETURN_RESULT(EBPF_NO_MEMORY);
    }

    set_global_program_and_attach_type(program_type, attach_type);

    ebpf_result_t result =
        _initialize_ebpf_object_from_file(path, object_name, pin_root_path, new_object, error_message);
    if (result != EBPF_SUCCESS) {
        goto Done;
    }

    *object = new_object;
    _ebpf_objects.emplace_back(*object);

Done:
    clear_map_descriptors();
    if (result != EBPF_SUCCESS) {
        _clean_up_ebpf_object(new_object);
    }
    EBPF_RETURN_RESULT(result);
}

static inline bool
_ebpf_is_map_in_map(ebpf_map_t* map) noexcept
{
    EBPF_LOG_ENTRY();
    ebpf_assert(map);
    if (map->map_definition.type == BPF_MAP_TYPE_HASH_OF_MAPS ||
        map->map_definition.type == BPF_MAP_TYPE_ARRAY_OF_MAPS) {
        EBPF_RETURN_BOOL(true);
    }

    EBPF_RETURN_BOOL(false);
}

<<<<<<< HEAD
ebpf_result_t
ebpf_object_set_execution_type(_In_ struct bpf_object* object, ebpf_execution_type_t execution_type) noexcept
=======
_Must_inspect_result_ ebpf_result_t
ebpf_object_set_execution_type(_In_ struct bpf_object* object, ebpf_execution_type_t execution_type)
>>>>>>> a7753cb1
{
    if (Platform::_is_native_program(object->file_name)) {
        if (execution_type == EBPF_EXECUTION_INTERPRET || execution_type == EBPF_EXECUTION_JIT) {
            return EBPF_INVALID_ARGUMENT;
        }

        object->execution_type = EBPF_EXECUTION_NATIVE;
    } else {
        if (execution_type == EBPF_EXECUTION_NATIVE) {
            return EBPF_INVALID_ARGUMENT;
        }

        // Set the default execution type to JIT if execution_type is EBPF_EXECUTION_ANY.
        // This will eventually be decided by a system-wide policy.
        // TODO(Issue #288): Configure system-wide execution type.
        object->execution_type = (execution_type == EBPF_EXECUTION_ANY) ? EBPF_EXECUTION_JIT : execution_type;
    }
    return EBPF_SUCCESS;
}

ebpf_execution_type_t
ebpf_object_get_execution_type(_In_ struct bpf_object* object)
{
    return object->execution_type;
}

static ebpf_result_t
_ebpf_validate_map(_In_ ebpf_map_t* map, fd_t original_map_fd) noexcept
{
    EBPF_LOG_ENTRY();
    ebpf_assert(map);
    // Validate that the existing map definition matches with this new map.
    struct bpf_map_info info = {0};
    fd_t inner_map_info_fd = ebpf_fd_invalid;
    uint32_t info_size = (uint32_t)sizeof(info);
    ebpf_result_t result = ebpf_object_get_info_by_fd(original_map_fd, &info, &info_size);
    if (result != EBPF_SUCCESS) {
        result = EBPF_INVALID_ARGUMENT;
        goto Exit;
    }

    if (info.type != map->map_definition.type || info.key_size != map->map_definition.key_size ||
        info.value_size != map->map_definition.value_size || info.max_entries != map->map_definition.max_entries) {
        result = EBPF_INVALID_ARGUMENT;
        goto Exit;
    }

    // Extra checks for map-in-map.
    if (_ebpf_is_map_in_map(map)) {
        ebpf_map_t* inner_map = map->inner_map;
        ebpf_assert(inner_map);

        if (info.inner_map_id == EBPF_ID_NONE) {
            // The original map is pinned but its template is not initialized yet.
            result = EBPF_INVALID_ARGUMENT;
            goto Exit;
        }

        // For map-in-map, validate the inner map template also.
        result = ebpf_get_map_fd_by_id(info.inner_map_id, &inner_map_info_fd);
        if (result != EBPF_SUCCESS) {
            result = EBPF_INVALID_ARGUMENT;
            goto Exit;
        }

        result = _ebpf_validate_map(inner_map, inner_map_info_fd);
    }

Exit:
    Platform::_close(inner_map_info_fd);
    EBPF_RETURN_RESULT(result);
}

static ebpf_result_t
_ebpf_object_reuse_map(_In_ ebpf_map_t* map) noexcept
{
    EBPF_LOG_ENTRY();
    ebpf_result_t result = EBPF_SUCCESS;

    ebpf_assert(map);

    // Check if a map is already present with this pin path.
    fd_t map_fd = ebpf_object_get(map->pin_path);
    if (map_fd == ebpf_fd_invalid) {
        EBPF_RETURN_RESULT(EBPF_SUCCESS);
    }

    // Recursively validate that the map definition matches with the existing
    // map.
    result = _ebpf_validate_map(map, map_fd);
    if (result != EBPF_SUCCESS) {
        goto Exit;
    }

    // The map can be reused. Populate map handle and fd.
    map->map_fd = map_fd;
    map->map_handle = _get_handle_from_file_descriptor(map_fd);
    map->reused = true;
    map->pinned = true;

Exit:
    if (result != EBPF_SUCCESS) {
        Platform::_close(map_fd);
    }
    EBPF_RETURN_RESULT(result);
}

static ebpf_result_t
_ebpf_object_create_maps(_Inout_ ebpf_object_t* object) noexcept(false)
{
    EBPF_LOG_ENTRY();
    ebpf_assert(object);

    ebpf_result_t result = EBPF_SUCCESS;

    clear_map_descriptors();

    // TODO: update ebpf_map_definition_t structure so that it contains flag and pinning information.
    for (int count = 0; count < object->maps.size(); count++) {
        ebpf_map_t* map = _get_next_map_to_create(object->maps);
        if (map == nullptr) {
            // Any remaining maps cannot be created.
            result = EBPF_INVALID_OBJECT;
            break;
        }

        if (map->map_definition.pinning == PIN_GLOBAL_NS) {
            result = _ebpf_object_reuse_map(map);
            if (result != EBPF_SUCCESS) {
                break;
            }
            if (map->reused) {
                continue;
            }
        }

        ebpf_handle_t inner_map_handle = (map->inner_map) ? map->inner_map->map_handle : ebpf_handle_invalid;
        result = _create_map(map->name, &map->map_definition, inner_map_handle, &map->map_handle);
        if (result != EBPF_SUCCESS) {
            break;
        }
        map->map_fd = _create_file_descriptor_for_handle(map->map_handle);

        // If pin_path is set and the map is not yet pinned, pin it now.
        if (map->pin_path && !map->pinned) {
            result = ebpf_map_pin(map, nullptr);
            if (result != EBPF_SUCCESS) {
                break;
            }
        }
    }

    try {
        if (result == EBPF_SUCCESS) {
            for (auto& map : object->maps) {
                _ebpf_maps.insert(std::pair<ebpf_handle_t, ebpf_map_t*>(map->map_handle, map));
            }
        }
    } catch (const std::bad_alloc&) {
        result = EBPF_NO_MEMORY;
    } catch (...) {
        result = EBPF_FAILED;
    }

    if (result != EBPF_SUCCESS) {
        // Unpin all the maps which have been auto-pinned above.
        for (auto& map : object->maps) {
            if (map->pin_path && map->pinned && !map->reused) {
                ebpf_assert_success(ebpf_map_unpin(map, nullptr));
            }
        }
        clean_up_ebpf_maps(object->maps);
    }

    clear_map_descriptors();
    EBPF_RETURN_RESULT(result);
}

_Must_inspect_result_ ebpf_result_t
ebpf_program_load_bytes(
    _In_ const ebpf_program_type_t* program_type,
    _In_opt_z_ const char* program_name,
    ebpf_execution_type_t execution_type,
    _In_reads_(instruction_count) const ebpf_inst* instructions,
    uint32_t instruction_count,
    _Out_writes_opt_(log_buffer_size) char* log_buffer,
    size_t log_buffer_size,
    _Out_ fd_t* program_fd) noexcept
{
    EBPF_LOG_ENTRY();
    ebpf_assert(program_type);
    ebpf_assert(instructions);
    ebpf_assert(program_fd);
    ebpf_assert(log_buffer || !log_buffer_size);

    if ((log_buffer != nullptr) != (log_buffer_size > 0)) {
        EBPF_RETURN_RESULT(EBPF_INVALID_ARGUMENT);
    }

    char unique_name[80];
    if (program_name == nullptr) {
        // Create a unique object/section/program name.
        srand(static_cast<unsigned int>(time(nullptr)));
        sprintf_s(unique_name, sizeof(unique_name), "raw#%u", rand());
        program_name = unique_name;
    }

    ebpf_handle_t program_handle;
    ebpf_result_t result = _create_program(*program_type, program_name, program_name, program_name, &program_handle);
    if (result != EBPF_SUCCESS) {
        EBPF_RETURN_RESULT(result);
    }

    // Populate load_info.
    ebpf_program_load_info load_info = {0};
    load_info.object_name = const_cast<char*>(program_name);
    load_info.section_name = const_cast<char*>(program_name);
    load_info.program_name = const_cast<char*>(program_name);
    load_info.program_type = *program_type;
    load_info.program_handle = reinterpret_cast<file_handle_t>(program_handle);
    load_info.execution_type = execution_type;
    load_info.instructions = (ebpf_instruction_t*)instructions;
    load_info.instruction_count = instruction_count;
    load_info.execution_context = execution_context_kernel_mode;

    // Resolve map handles in byte code.
    std::vector<original_fd_handle_map_t> handle_map;
    for (size_t index = 0; index < instruction_count; index++) {
        const ebpf_inst& first_instruction = instructions[index];
        if (first_instruction.opcode != INST_OP_LDDW_IMM) {
            continue;
        }
        if (index + 1 >= instruction_count) {
            result = EBPF_INVALID_ARGUMENT;
            break;
        }
        index++;

        // Check for LD_MAP flag.
        if (first_instruction.src != 1) {
            continue;
        }

        // Get the real map_fd value and handle.
        int map_fd = static_cast<int>(first_instruction.imm);
        ebpf_handle_t handle = Platform::_get_osfhandle(map_fd);

        // Look up inner map id.
        uint32_t type;
        uint32_t key_size;
        uint32_t value_size;
        uint32_t max_entries;
        ebpf_id_t inner_map_id;
        result = query_map_definition(handle, &type, &key_size, &value_size, &max_entries, &inner_map_id);
        if (result != EBPF_SUCCESS) {
            break;
        }

        // Get a file descriptor for the inner map, if any.
        int inner_map_fd = ebpf_fd_invalid;
        if (inner_map_id != EBPF_ID_NONE) {
            result = ebpf_get_map_fd_by_id(inner_map_id, &inner_map_fd);
            if (result != EBPF_SUCCESS) {
                break;
            }
        }

        handle_map.emplace_back((uint32_t)map_fd, (uint32_t)inner_map_fd, (file_handle_t)handle);
    }

    const char* log_buffer_output = nullptr;
    if (result == EBPF_SUCCESS) {
        load_info.map_count = (uint32_t)handle_map.size();
        load_info.handle_map = handle_map.data();

        uint32_t error_message_size = 0;
        result = ebpf_rpc_load_program(&load_info, &log_buffer_output, &error_message_size);
    }

    // Close any inner map fds.
    for (original_fd_handle_map_t& entry : handle_map) {
        if (entry.inner_map_original_fd != ebpf_fd_invalid) {
            Platform::_close(entry.inner_map_original_fd);
        }
    }

    if (log_buffer_size > 0) {
        log_buffer[0] = 0;
        if (log_buffer_output) {
            strcpy_s(log_buffer, log_buffer_size, log_buffer_output);
        }
    }
    ebpf_free_string(log_buffer_output);

    *program_fd = (result == EBPF_SUCCESS) ? _create_file_descriptor_for_handle(program_handle) : ebpf_fd_invalid;
    if (*program_fd == ebpf_fd_invalid) {
        CloseHandle(program_handle);
    }

    EBPF_RETURN_RESULT(result);
}

static ebpf_result_t
_ebpf_object_load_programs(_Inout_ struct bpf_object* object) noexcept(false)
{
    EBPF_LOG_ENTRY();
    ebpf_assert(object);
    ebpf_result_t result = EBPF_SUCCESS;
    std::vector<original_fd_handle_map_t> handle_map;

    for (auto& program : object->programs) {
        result = _create_program(
            program->program_type, object->object_name, program->section_name, program->program_name, &program->handle);
        if (result != EBPF_SUCCESS) {
            break;
        }

        program->fd = _create_file_descriptor_for_handle(program->handle);

        // Populate load_info.
        ebpf_program_load_info load_info = {0};
        load_info.object_name = const_cast<char*>(object->object_name);
        load_info.section_name = const_cast<char*>(program->section_name);
        load_info.program_name = const_cast<char*>(program->program_name);
        load_info.program_type = program->program_type;
        load_info.program_handle = reinterpret_cast<file_handle_t>(program->handle);
        load_info.execution_type = object->execution_type;
        load_info.instructions = reinterpret_cast<ebpf_instruction_t*>(program->instructions);
        load_info.instruction_count = program->instruction_count;
        load_info.execution_context = execution_context_kernel_mode;
        load_info.map_count = (uint32_t)object->maps.size();

        if (load_info.map_count > 0) {
            for (auto& map : object->maps) {
                fd_t inner_map_original_fd = (map->inner_map) ? map->inner_map->original_fd : ebpf_fd_invalid;
                handle_map.emplace_back(
                    map->original_fd, inner_map_original_fd, reinterpret_cast<file_handle_t>(map->map_handle));
            }

            load_info.handle_map = handle_map.data();
        }

        result = ebpf_rpc_load_program(&load_info, &program->log_buffer, &program->log_buffer_size);
        if (result != EBPF_SUCCESS) {
            break;
        }
    }

    if (result == EBPF_SUCCESS) {
        for (auto& program : object->programs) {
            _ebpf_programs.insert(std::pair<ebpf_handle_t, ebpf_program_t*>(program->handle, program));
        }
    }
    EBPF_RETURN_RESULT(result);
}

// This logic is intended to be similar to libbpf's bpf_object__load_xattr().
_Must_inspect_result_ ebpf_result_t
ebpf_object_load(_Inout_ struct bpf_object* object) noexcept
{
    ebpf_result_t result;
    EBPF_LOG_ENTRY();
    ebpf_assert(object);
    if (object->loaded) {
        EBPF_RETURN_RESULT(EBPF_INVALID_ARGUMENT);
    }

    if (Platform::_is_native_program(object->file_name)) {
        struct bpf_program* program = bpf_object__next_program(object, nullptr);
        if (program == nullptr) {
            EBPF_RETURN_RESULT(EBPF_INVALID_ARGUMENT);
        }
        fd_t program_fd;
        return _ebpf_program_load_native(
            object->file_name,
            &program->program_type,
            &program->attach_type,
            object->execution_type,
            object,
            &program_fd);
    }

    try {
        result = _ebpf_object_create_maps(object);
        if (result != EBPF_SUCCESS) {
            goto Done;
        }

        result = _ebpf_object_load_programs(object);
    } catch (const std::bad_alloc&) {
        result = EBPF_NO_MEMORY;
        goto Done;
    } catch (...) {
        result = EBPF_FAILED;
        goto Done;
    }

    object->loaded = true; /* doesn't matter if successfully loaded or not */

Done:
    if (result != EBPF_SUCCESS) {
        ebpf_assert_success(ebpf_object_unload(object));
    }
    EBPF_RETURN_RESULT(result);
}

// This function is intended to work like libbpf's bpf_object__unload().
_Must_inspect_result_ ebpf_result_t
ebpf_object_unload(_In_ struct bpf_object* object) noexcept
{
    EBPF_LOG_ENTRY();
    ebpf_assert(object);

    for (auto& map : object->maps) {
        if (map->map_fd > 0) {
            Platform::_close(map->map_fd);
            map->map_fd = ebpf_fd_invalid;
        }
        if (map->map_handle != ebpf_handle_invalid) {
            _ebpf_maps.erase(map->map_handle);
            map->map_handle = ebpf_handle_invalid;
        }
    }

    for (auto& program : object->programs) {
        ebpf_assert_success(ebpf_program_unload(program));
    }

    EBPF_RETURN_RESULT(EBPF_SUCCESS);
}

// This function is intended to work like libbpf's bpf_program__unload().
_Must_inspect_result_ ebpf_result_t
ebpf_program_unload(_In_ struct bpf_program* program) noexcept
{
    EBPF_LOG_ENTRY();
    ebpf_assert(program);

    if (program->fd != ebpf_fd_invalid) {
        Platform::_close(program->fd);
        program->fd = ebpf_fd_invalid;
    }
    if (program->handle != ebpf_handle_invalid) {
        _ebpf_programs.erase(program->handle);
        program->handle = ebpf_handle_invalid;
    }
    EBPF_RETURN_RESULT(EBPF_SUCCESS);
}

/**
 * @brief Load native module for the specified driver service.
 *
 * @param[in] service_path Path to the driver service.
 * @param[in] module_id Module ID corresponding to the native module.
 * @param[out] count_of_maps Count of maps present in the native module.
 * @param[out] count_of_programs Count of programs present in the native module.
 *
 * @retval EBPF_SUCCESS The operation was successful.
 * @retval EBPF_NO_MEMORY Unable to allocate resources for this
 *  operation.
 * @retval EBPF_OBJECT_NOT_FOUND Native module for that module ID not found.
 * @retval EBPF_OBJECT_ALREADY_EXISTS Native module for this module ID is already
 *  initialized.
 */
static ebpf_result_t
_load_native_module(
    _In_ const std::wstring& service_path,
    _In_ const GUID* module_id,
    _Out_ size_t* count_of_maps,
    _Out_ size_t* count_of_programs) noexcept(false)
{
    EBPF_LOG_ENTRY();
    ebpf_assert(module_id);
    ebpf_assert(count_of_maps);
    ebpf_assert(count_of_programs);

    EBPF_LOG_ENTRY();
    ebpf_result_t result = EBPF_SUCCESS;
    uint32_t error = ERROR_SUCCESS;
    ebpf_protocol_buffer_t request_buffer;
    ebpf_operation_load_native_module_request_t* request;
    ebpf_operation_load_native_module_reply_t reply;
    size_t service_path_size = service_path.size() * 2;

    *count_of_maps = 0;
    *count_of_programs = 0;

    size_t buffer_size = offsetof(ebpf_operation_load_native_module_request_t, data) + service_path_size;
    request_buffer.resize(buffer_size);

    request = reinterpret_cast<ebpf_operation_load_native_module_request_t*>(request_buffer.data());
    request->header.id = ebpf_operation_id_t::EBPF_OPERATION_LOAD_NATIVE_MODULE;
    request->header.length = static_cast<uint16_t>(request_buffer.size());
    request->module_id = *module_id;
    memcpy(
        request_buffer.data() + offsetof(ebpf_operation_load_native_module_request_t, data),
        (char*)service_path.c_str(),
        service_path_size);

    error = invoke_ioctl(request_buffer, reply);
    if (error != ERROR_SUCCESS) {
        result = win32_error_code_to_ebpf_result(error);
        EBPF_LOG_WIN32_WSTRING_API_FAILURE(EBPF_TRACELOG_KEYWORD_API, service_path.c_str(), invoke_ioctl);
        goto Done;
    }

    ebpf_assert(reply.header.id == ebpf_operation_id_t::EBPF_OPERATION_LOAD_NATIVE_MODULE);
    *count_of_maps = reply.count_of_maps;
    *count_of_programs = reply.count_of_programs;

Done:
    EBPF_RETURN_RESULT(result);
}

/**
 * @brief Create maps and load programs from a loaded native module.
 *
 * @param[in] module_id Module ID corresponding to the native module.
 * @param[in] program_type Optionally, the program type to use when loading
 *  the eBPF program. If program type is not supplied, it is derived from
 *  the section prefix in the ELF file.
 * @param[in] count_of_maps Count of maps present in the native module.
 * @param[out] map_handles Array of size count_of_maps which contains the map handles.
 * @param[in] count_of_programs Count of programs present in the native module.
 * @param[out] program_handles Array of size count_of_programs which contains the program handles.
 *
 * @retval EBPF_SUCCESS The operation was successful.
 * @retval EBPF_NO_MEMORY Unable to allocate resources for this
 *  operation.
 * @retval EBPF_OBJECT_NOT_FOUND No native module exists with that module ID.
 * @retval EBPF_OBJECT_ALREADY_EXISTS Native module for this module ID is already
 *  loaded.
 * @retval EBPF_ARITHMETIC_OVERFLOW An arithmetic overflow has occurred.
 */
static ebpf_result_t
_load_native_programs(
    _In_ const GUID* module_id,
    _In_opt_ const ebpf_program_type_t* program_type,
    size_t count_of_maps,
    _Out_writes_(count_of_maps) ebpf_handle_t* map_handles,
    size_t count_of_programs,
    _Out_writes_(count_of_programs) ebpf_handle_t* program_handles) noexcept(false)
{
    EBPF_LOG_ENTRY();
    ebpf_assert(module_id);
    ebpf_assert(map_handles);
    ebpf_assert(program_handles);

    EBPF_LOG_ENTRY();
    ebpf_result_t result = EBPF_SUCCESS;
    uint32_t error = ERROR_SUCCESS;
    ebpf_protocol_buffer_t reply_buffer;
    ebpf_operation_load_native_programs_request_t request;
    ebpf_operation_load_native_programs_reply_t* reply;
    size_t map_handles_size = count_of_maps * sizeof(ebpf_handle_t);
    size_t program_handles_size = count_of_programs * sizeof(ebpf_handle_t);
    size_t handles_size = map_handles_size + program_handles_size;

    size_t buffer_size = offsetof(ebpf_operation_load_native_programs_reply_t, data) + handles_size;
    reply_buffer.resize(buffer_size);

    reply = reinterpret_cast<ebpf_operation_load_native_programs_reply_t*>(reply_buffer.data());
    request.header.id = ebpf_operation_id_t::EBPF_OPERATION_LOAD_NATIVE_PROGRAMS;
    request.header.length = sizeof(ebpf_operation_load_native_programs_request_t);
    request.module_id = *module_id;
    request.program_type = program_type ? *program_type : GUID_NULL;

    error = invoke_ioctl(request, reply_buffer);
    if (error != ERROR_SUCCESS) {
        result = win32_error_code_to_ebpf_result(error);
        EBPF_LOG_WIN32_GUID_API_FAILURE(EBPF_TRACELOG_KEYWORD_API, *module_id, invoke_ioctl);
        goto Done;
    }

    ebpf_assert(reply->header.id == ebpf_operation_id_t::EBPF_OPERATION_LOAD_NATIVE_PROGRAMS);
    if (reply->map_handle_count != count_of_maps || reply->program_handle_count != count_of_programs) {
        result = EBPF_FAILED;
        EBPF_LOG_MESSAGE(
            EBPF_TRACELOG_LEVEL_ERROR,
            EBPF_TRACELOG_KEYWORD_API,
            "_load_native_programs: Program or map count does not match the expected count");
        goto Done;
    }

    memcpy(map_handles, reply->data, map_handles_size);
    memcpy(program_handles, reply->data + map_handles_size, program_handles_size);

Done:
    EBPF_RETURN_RESULT(result);
}

static ebpf_result_t
_ebpf_program_load_native(
    _In_z_ const char* file_name,
    _In_opt_ const ebpf_program_type_t* program_type,
    _In_opt_ const ebpf_attach_type_t* attach_type,
    ebpf_execution_type_t execution_type,
    _Inout_ struct bpf_object* object,
    _Out_ fd_t* program_fd) noexcept
{
    EBPF_LOG_ENTRY();
    ebpf_assert(file_name);
    ebpf_assert(object);
    ebpf_assert(program_fd);

    EBPF_LOG_ENTRY();
    ebpf_result_t result = EBPF_SUCCESS;
    uint32_t error;
    GUID service_name_guid;
    GUID provider_module_id;
    std::wstring service_name;
    std::string file_name_string(file_name);
    SC_HANDLE service_handle = nullptr;
    SERVICE_STATUS status = {0};
    std::wstring service_path(SERVICE_PATH_PREFIX);
    std::wstring paramaters_path(PARAMETERS_PATH_PREFIX);
    ebpf_protocol_buffer_t request_buffer;
    size_t count_of_maps = 0;
    size_t count_of_programs = 0;
    ebpf_handle_t* map_handles = nullptr;
    ebpf_handle_t* program_handles = nullptr;

    UNREFERENCED_PARAMETER(attach_type);
    UNREFERENCED_PARAMETER(execution_type);

    if (UuidCreate(&service_name_guid) != RPC_S_OK) {
        EBPF_RETURN_RESULT(EBPF_OPERATION_NOT_SUPPORTED);
    }
    if (UuidCreate(&provider_module_id) != RPC_S_OK) {
        EBPF_RETURN_RESULT(EBPF_OPERATION_NOT_SUPPORTED);
    }

    EBPF_LOG_MESSAGE_GUID_GUID_STRING(
        EBPF_TRACELOG_LEVEL_INFO,
        EBPF_TRACELOG_KEYWORD_API,
        "_ebpf_program_load_native",
        file_name,
        service_name_guid,
        provider_module_id);

    try {
        // Create a driver service with a random name.
        service_name = guid_to_wide_string(&service_name_guid);

        error = Platform::_create_service(
            service_name.c_str(), _get_wstring_from_string(file_name_string).c_str(), &service_handle);
        if (error != ERROR_SUCCESS) {
            result = win32_error_code_to_ebpf_result(error);
            EBPF_LOG_WIN32_STRING_API_FAILURE(EBPF_TRACELOG_KEYWORD_API, file_name, _create_service);
            goto Done;
        }

        // Create registry path and update module ID in the service path.
        paramaters_path = paramaters_path + service_name.c_str() + L"\\" + SERVICE_PARAMETERS;
        error = _ebpf_create_registry_key(HKEY_LOCAL_MACHINE, paramaters_path.c_str());
        if (error != ERROR_SUCCESS) {
            result = win32_error_code_to_ebpf_result(error);
            EBPF_LOG_WIN32_STRING_API_FAILURE(EBPF_TRACELOG_KEYWORD_API, file_name, _ebpf_create_registry_key);
            goto Done;
        }
        error = _ebpf_update_registry_value(
            HKEY_LOCAL_MACHINE, paramaters_path.c_str(), REG_BINARY, NPI_MODULE_ID, &provider_module_id, sizeof(GUID));
        if (error != ERROR_SUCCESS) {
            result = win32_error_code_to_ebpf_result(error);
            EBPF_LOG_WIN32_STRING_API_FAILURE(EBPF_TRACELOG_KEYWORD_API, file_name, _ebpf_update_registry_value);
            goto Done;
        }

        service_path = service_path + service_name.c_str();
        result = _load_native_module(service_path, &provider_module_id, &count_of_maps, &count_of_programs);
        if (result != EBPF_SUCCESS) {
            goto Done;
        }

        if (count_of_programs == 0) {
            result = EBPF_INVALID_OBJECT;
            EBPF_LOG_MESSAGE_STRING(
                EBPF_TRACELOG_LEVEL_ERROR,
                EBPF_TRACELOG_KEYWORD_API,
                "_ebpf_program_load_native: O programs found",
                file_name);
            goto Done;
        }

        // Allocate buffer for program and map handles.
        program_handles = (ebpf_handle_t*)calloc(count_of_programs, sizeof(ebpf_handle_t));
        if (program_handles == nullptr) {
            result = EBPF_NO_MEMORY;
            goto Done;
        }

        if (count_of_maps > 0) {
            map_handles = (ebpf_handle_t*)calloc(count_of_maps, sizeof(ebpf_handle_t));
            if (map_handles == nullptr) {
                result = EBPF_NO_MEMORY;
                goto Done;
            }
        }

        result = _load_native_programs(
            &provider_module_id, program_type, count_of_maps, map_handles, count_of_programs, program_handles);
        if (result != EBPF_SUCCESS) {
            goto Done;
        }

        result =
            _initialize_ebpf_object_native(count_of_maps, map_handles, count_of_programs, program_handles, *object);
        if (result != EBPF_SUCCESS) {
            goto Done;
        }

        *program_fd = object->programs[0]->fd;
    } catch (const std::bad_alloc&) {
        result = EBPF_NO_MEMORY;
        goto Done;
    } catch (...) {
        result = EBPF_FAILED;
        goto Done;
    }

Done:
    if (result != EBPF_SUCCESS) {
        if (map_handles != nullptr) {
            for (int i = 0; i < count_of_maps; i++) {
                if (map_handles[i] != ebpf_handle_invalid && map_handles[i] != 0) {
                    Platform::CloseHandle(map_handles[i]);
                }
            }
        }

#pragma warning(push)
#pragma warning(disable : 6001) // Using uninitialized memory '*program_handles'
        if (program_handles != nullptr) {
            for (int i = 0; i < count_of_programs; i++) {
                if (program_handles[i] != ebpf_handle_invalid && program_handles[i] != 0) {
                    Platform::CloseHandle(program_handles[i]);
                }
            }
        }
#pragma warning(pop)

        Platform::_stop_service(service_handle);
    }
    free(map_handles);
    free(program_handles);

    // Workaround: Querying service status hydrates service reference count in SCM.
    // This ensures that when _delete_service() is called, the service is marked
    // pending for delete, and a later call to ZwUnloadDriver() by ebpfcore does not
    // fail. One side effect of this approach still is that the stale service entries
    // in the registry will not be cleaned up till the next reboot.
    Platform::_query_service_status(service_handle, &status);
    EBPF_LOG_MESSAGE_WSTRING(
        EBPF_TRACELOG_LEVEL_INFO,
        EBPF_TRACELOG_KEYWORD_API,
        "_ebpf_program_load_native: Deleting service",
        service_name.c_str());
    Platform::_delete_service(service_handle);
    EBPF_RETURN_RESULT(result);
}

_Ret_maybenull_ struct bpf_object*
ebpf_object_next(_In_opt_ const struct bpf_object* previous) noexcept
{
    EBPF_LOG_ENTRY();
    if (previous == nullptr) {
        // Return first object.
        EBPF_RETURN_POINTER(struct bpf_object*, (!_ebpf_objects.empty()) ? _ebpf_objects[0] : nullptr);
    }
    auto it = std::find(_ebpf_objects.begin(), _ebpf_objects.end(), previous);
    if (it == _ebpf_objects.end()) {
        // Previous object not found.
        EBPF_RETURN_POINTER(struct bpf_object*, nullptr);
    }
    it++;
    if (it == _ebpf_objects.end()) {
        // No more objects.
        EBPF_RETURN_POINTER(struct bpf_object*, nullptr);
    }
    EBPF_RETURN_POINTER(struct bpf_object*, *it);
}

_Ret_maybenull_ struct bpf_program*
ebpf_program_next(_In_opt_ const struct bpf_program* previous, _In_ const struct bpf_object* object) noexcept
{
    EBPF_LOG_ENTRY();
    ebpf_program_t* program = nullptr;
    ebpf_assert(object);
    if (previous != nullptr && previous->object != object) {
        goto Exit;
    }
    if (previous == nullptr) {
        program = (object->programs.size() > 0) ? object->programs[0] : nullptr;
    } else {
        size_t programs_count = object->programs.size();
        for (size_t i = 0; i < programs_count; i++) {
            if (object->programs[i] == previous && i < programs_count - 1) {
                program = object->programs[i + 1];
                break;
            }
        }
    }

Exit:
    EBPF_RETURN_POINTER(bpf_program*, program);
}

_Ret_maybenull_ struct bpf_program*
ebpf_program_previous(_In_opt_ const struct bpf_program* next, _In_ const struct bpf_object* object) noexcept
{
    EBPF_LOG_ENTRY();
    ebpf_program_t* program = nullptr;
    ebpf_assert(object);
    if (next != nullptr && next->object != object) {
        goto Exit;
    }
    if (next == nullptr) {
        program = object->programs[object->programs.size() - 1];
    } else {
        size_t programs_count = object->programs.size();
        for (auto i = programs_count - 1; i > 0; i--) {
            if (object->programs[i] == next) {
                program = object->programs[i - 1];
                break;
            }
        }
    }

Exit:
    EBPF_RETURN_POINTER(bpf_program*, program);
}

_Ret_maybenull_ struct bpf_map*
ebpf_map_next(_In_opt_ const struct bpf_map* previous, _In_ const struct bpf_object* object) noexcept
{
    EBPF_LOG_ENTRY();
    ebpf_map_t* map = nullptr;
    ebpf_assert(object);
    if (previous != nullptr && previous->object != object) {
        goto Exit;
    }
    if (previous == nullptr) {
        map = (object->maps.size() > 0) ? object->maps[0] : nullptr;
    } else {
        size_t maps_count = object->maps.size();
        for (size_t i = 0; i < maps_count; i++) {
            if (object->maps[i] == previous && i < maps_count - 1) {
                map = object->maps[i + 1];
                break;
            }
        }
    }

Exit:
    EBPF_RETURN_POINTER(bpf_map*, map);
}

_Ret_maybenull_ struct bpf_map*
ebpf_map_previous(_In_opt_ const struct bpf_map* next, _In_ const struct bpf_object* object) noexcept
{
    EBPF_LOG_ENTRY();
    ebpf_map_t* map = nullptr;
    ebpf_assert(object);
    if (next != nullptr && next->object != object) {
        goto Exit;
    }
    if (next == nullptr) {
        map = object->maps[object->maps.size() - 1];
    } else {
        size_t maps_count = object->maps.size();
        for (auto i = maps_count - 1; i > 0; i--) {
            if (object->maps[i] == next) {
                map = object->maps[i - 1];
                break;
            }
        }
    }

Exit:
    EBPF_RETURN_POINTER(bpf_map*, map);
}

fd_t
ebpf_program_get_fd(_In_ const struct bpf_program* program) noexcept
{
    EBPF_LOG_ENTRY();
    ebpf_assert(program);
    EBPF_RETURN_FD(program->fd);
}

void
ebpf_object_close(_In_opt_ _Post_invalid_ struct bpf_object* object) noexcept
{
    EBPF_LOG_ENTRY();
    if (object == nullptr) {
        EBPF_RETURN_VOID();
    }

    _remove_ebpf_object_from_globals(object);
    _delete_ebpf_object(object);
    EBPF_RETURN_VOID();
}

static ebpf_result_t
_get_fd_by_id(ebpf_operation_id_t operation, ebpf_id_t id, _Out_ int* fd) noexcept
{
    EBPF_LOG_ENTRY();
    ebpf_assert(fd);
    _ebpf_operation_get_handle_by_id_request request{sizeof(request), operation, id};
    _ebpf_operation_get_handle_by_id_reply reply;

    uint32_t error = invoke_ioctl(request, reply);
    ebpf_result_t result = win32_error_code_to_ebpf_result(error);
    if (result != EBPF_SUCCESS) {
        EBPF_RETURN_RESULT(result);
    }
    ebpf_assert(reply.header.id == operation);

    *fd = _create_file_descriptor_for_handle((ebpf_handle_t)reply.handle);
    EBPF_RETURN_RESULT((*fd == ebpf_fd_invalid) ? EBPF_NO_MEMORY : EBPF_SUCCESS);
}

_Must_inspect_result_ ebpf_result_t
ebpf_get_map_fd_by_id(ebpf_id_t id, _Out_ int* fd) noexcept
{
    EBPF_LOG_ENTRY();
    ebpf_assert(fd);
    EBPF_RETURN_RESULT(_get_fd_by_id(ebpf_operation_id_t::EBPF_OPERATION_GET_MAP_HANDLE_BY_ID, id, fd));
}

_Must_inspect_result_ ebpf_result_t
ebpf_get_program_fd_by_id(ebpf_id_t id, _Out_ int* fd) noexcept
{
    EBPF_LOG_ENTRY();
    ebpf_assert(fd);
    EBPF_RETURN_RESULT(_get_fd_by_id(ebpf_operation_id_t::EBPF_OPERATION_GET_PROGRAM_HANDLE_BY_ID, id, fd));
}

_Must_inspect_result_ ebpf_result_t
ebpf_get_link_fd_by_id(ebpf_id_t id, _Out_ int* fd) noexcept
{
    EBPF_LOG_ENTRY();
    ebpf_assert(fd);
    EBPF_RETURN_RESULT(_get_fd_by_id(ebpf_operation_id_t::EBPF_OPERATION_GET_LINK_HANDLE_BY_ID, id, fd));
}

_Must_inspect_result_ ebpf_result_t
ebpf_get_next_pinned_program_path(
    _In_z_ const char* start_path, _Out_writes_z_(EBPF_MAX_PIN_PATH_LENGTH) char* next_path) noexcept
{
    EBPF_LOG_ENTRY();
    ebpf_assert(start_path);
    ebpf_assert(next_path);

    size_t start_path_length = strlen(start_path);

    ebpf_protocol_buffer_t request_buffer(
        EBPF_OFFSET_OF(ebpf_operation_get_next_pinned_program_path_request_t, start_path) + start_path_length);
    ebpf_protocol_buffer_t reply_buffer(
        EBPF_OFFSET_OF(ebpf_operation_get_next_pinned_program_path_reply_t, next_path) + EBPF_MAX_PIN_PATH_LENGTH - 1);
    ebpf_operation_get_next_pinned_program_path_request_t* request =
        reinterpret_cast<ebpf_operation_get_next_pinned_program_path_request_t*>(request_buffer.data());
    ebpf_operation_get_next_pinned_program_path_reply_t* reply =
        reinterpret_cast<ebpf_operation_get_next_pinned_program_path_reply_t*>(reply_buffer.data());

    request->header.id = ebpf_operation_id_t::EBPF_OPERATION_GET_NEXT_PINNED_PROGRAM_PATH;
    request->header.length = static_cast<uint16_t>(request_buffer.size());
    reply->header.length = static_cast<uint16_t>(reply_buffer.size());

    memcpy(request->start_path, start_path, start_path_length);

    uint32_t error = invoke_ioctl(request_buffer, reply_buffer);
    ebpf_result_t result = win32_error_code_to_ebpf_result(error);
    if (result != EBPF_SUCCESS) {
        EBPF_RETURN_RESULT(result);
    }
    ebpf_assert(reply->header.id == ebpf_operation_id_t::EBPF_OPERATION_GET_NEXT_PINNED_PROGRAM_PATH);
    size_t next_path_length =
        reply->header.length - EBPF_OFFSET_OF(ebpf_operation_get_next_pinned_program_path_reply_t, next_path);
    memcpy(next_path, reply->next_path, next_path_length);

    next_path[next_path_length] = '\0';

    EBPF_RETURN_RESULT(EBPF_SUCCESS);
}

static ebpf_result_t
_get_next_id(ebpf_operation_id_t operation, ebpf_id_t start_id, _Out_ ebpf_id_t* next_id) noexcept
{
    EBPF_LOG_ENTRY();
    _ebpf_operation_get_next_id_request request{sizeof(request), operation, start_id};
    _ebpf_operation_get_next_id_reply reply;

    ebpf_assert(next_id);

    uint32_t error = invoke_ioctl(request, reply);
    ebpf_result_t result = win32_error_code_to_ebpf_result(error);
    if (result != EBPF_SUCCESS) {
        EBPF_RETURN_RESULT(result);
    }
    ebpf_assert(reply.header.id == operation);
    *next_id = reply.next_id;
    EBPF_RETURN_RESULT(EBPF_SUCCESS);
}

_Must_inspect_result_ ebpf_result_t
ebpf_get_next_link_id(ebpf_id_t start_id, _Out_ ebpf_id_t* next_id) noexcept
{
    EBPF_LOG_ENTRY();
    ebpf_assert(next_id);
    EBPF_RETURN_RESULT(_get_next_id(ebpf_operation_id_t::EBPF_OPERATION_GET_NEXT_LINK_ID, start_id, next_id));
}

_Must_inspect_result_ ebpf_result_t
ebpf_get_next_map_id(ebpf_id_t start_id, _Out_ ebpf_id_t* next_id) noexcept
{
    EBPF_LOG_ENTRY();
    ebpf_assert(next_id);
    EBPF_RETURN_RESULT(_get_next_id(ebpf_operation_id_t::EBPF_OPERATION_GET_NEXT_MAP_ID, start_id, next_id));
}

_Must_inspect_result_ ebpf_result_t
ebpf_get_next_program_id(ebpf_id_t start_id, _Out_ ebpf_id_t* next_id) noexcept
{
    EBPF_LOG_ENTRY();
    ebpf_assert(next_id);
    EBPF_RETURN_RESULT(_get_next_id(ebpf_operation_id_t::EBPF_OPERATION_GET_NEXT_PROGRAM_ID, start_id, next_id));
}

_Must_inspect_result_ ebpf_result_t
ebpf_object_get_info_by_fd(
    fd_t bpf_fd, _Inout_updates_bytes_to_(*info_size, *info_size) void* info, _Inout_ uint32_t* info_size) noexcept
{
    EBPF_LOG_ENTRY();
    ebpf_assert(info);
    ebpf_assert(info_size);

    ebpf_handle_t handle = _get_handle_from_file_descriptor(bpf_fd);
    if (handle == ebpf_handle_invalid) {
        EBPF_RETURN_RESULT(EBPF_INVALID_FD);
    }

    EBPF_RETURN_RESULT(ebpf_object_get_info(handle, info, info_size));
}

_Must_inspect_result_ ebpf_result_t
ebpf_get_program_type_by_name(
    _In_z_ const char* name,
    _Out_ ebpf_program_type_t* program_type,
    _Out_ ebpf_attach_type_t* expected_attach_type) noexcept
{
    ebpf_result_t result = EBPF_SUCCESS;
    EBPF_LOG_ENTRY();
    ebpf_assert(name);
    ebpf_assert(program_type);
    ebpf_assert(expected_attach_type);

    result = get_program_and_attach_type(name, program_type, expected_attach_type);

    EBPF_RETURN_RESULT(result);
}

<<<<<<< HEAD
ebpf_result_t
ebpf_get_program_info_from_verifier(_Outptr_ const ebpf_program_info_t** program_info) noexcept
=======
_Must_inspect_result_ ebpf_result_t
ebpf_get_program_info_from_verifier(_Outptr_ const ebpf_program_info_t** program_info)
>>>>>>> a7753cb1
{
    ebpf_result_t result = EBPF_SUCCESS;
    EBPF_LOG_ENTRY();

    result = get_program_type_info(program_info);

    EBPF_RETURN_RESULT(result);
}

_Ret_maybenull_ const ebpf_program_type_t*
ebpf_get_ebpf_program_type(bpf_prog_type_t bpf_program_type) noexcept
{
    if (bpf_program_type == BPF_PROG_TYPE_UNSPEC) {
        return &EBPF_PROGRAM_TYPE_UNSPECIFIED;
    }

    return get_ebpf_program_type(bpf_program_type);
}

_Ret_maybenull_z_ const char*
ebpf_get_program_type_name(_In_ const ebpf_program_type_t* program_type) noexcept
{
    EBPF_LOG_ENTRY();
    ebpf_assert(program_type);

    try {
        const EbpfProgramType& type = get_program_type_windows(*program_type);
        EBPF_RETURN_POINTER(const char*, type.name.c_str());
    } catch (...) {
        return nullptr;
    }
}

_Ret_maybenull_z_ const char*
ebpf_get_attach_type_name(_In_ const ebpf_attach_type_t* attach_type) noexcept
{
    EBPF_LOG_ENTRY();
    ebpf_assert(attach_type);
    EBPF_RETURN_POINTER(const char*, get_attach_type_name(attach_type));
}

_Must_inspect_result_ ebpf_result_t
ebpf_program_bind_map(fd_t program_fd, fd_t map_fd) noexcept
{
    EBPF_LOG_ENTRY();
    ebpf_handle_t program_handle = _get_handle_from_file_descriptor(program_fd);
    if (program_handle == ebpf_handle_invalid) {
        EBPF_RETURN_RESULT(EBPF_INVALID_FD);
    }

    ebpf_handle_t map_handle = _get_handle_from_file_descriptor(map_fd);
    if (map_handle == ebpf_handle_invalid) {
        EBPF_RETURN_RESULT(EBPF_INVALID_FD);
    }

    ebpf_operation_bind_map_request_t request;
    request.header.id = ebpf_operation_id_t::EBPF_OPERATION_BIND_MAP;
    request.header.length = sizeof(request);
    request.program_handle = program_handle;
    request.map_handle = map_handle;

    EBPF_RETURN_RESULT(win32_error_code_to_ebpf_result(invoke_ioctl(request)));
}

typedef struct _ebpf_ring_buffer_subscription
{
    _ebpf_ring_buffer_subscription()
        : unsubscribed(false), ring_buffer_map_handle(ebpf_handle_invalid), sample_callback_context(nullptr),
          sample_callback(nullptr), buffer(nullptr), reply({}), async_ioctl_completion(nullptr),
          async_ioctl_failed(false)
    {}
    ~_ebpf_ring_buffer_subscription()
    {
        EBPF_LOG_ENTRY();
        if (async_ioctl_completion != nullptr)
            clean_up_async_ioctl_completion(async_ioctl_completion);
        if (ring_buffer_map_handle != ebpf_handle_invalid)
            Platform::CloseHandle(ring_buffer_map_handle);
    }
    std::mutex lock;
    _Write_guarded_by_(lock) boolean unsubscribed;
    ebpf_handle_t ring_buffer_map_handle;
    void* sample_callback_context;
    ring_buffer_sample_fn sample_callback;
    uint8_t* buffer;
    ebpf_operation_ring_buffer_map_async_query_reply_t reply;
    _Write_guarded_by_(lock) async_ioctl_completion_t* async_ioctl_completion;
    _Write_guarded_by_(lock) bool async_ioctl_failed;
} ebpf_ring_buffer_subscription_t;

typedef std::unique_ptr<ebpf_ring_buffer_subscription_t> ebpf_ring_buffer_subscription_ptr;

static ebpf_result_t
_ebpf_ring_buffer_map_async_query_completion(_Inout_ void* completion_context) noexcept
{
    EBPF_LOG_ENTRY();
    ebpf_assert(completion_context);

    ebpf_ring_buffer_subscription_t* subscription =
        reinterpret_cast<ebpf_ring_buffer_subscription_t*>(completion_context);

    size_t consumer = 0;
    size_t producer = 0;

    ebpf_result_t result = EBPF_SUCCESS;
    // Check the result of the completed async IOCTL call.
    result = get_async_ioctl_result(subscription->async_ioctl_completion);

    if (result != EBPF_SUCCESS) {
        if (result != EBPF_CANCELED) {
            // The async IOCTL was not canceled, but completed with a failure status. Mark the subscription object as
            // such, so that it gets freed when the user eventually unsubscribes.
            std::scoped_lock lock{subscription->lock};
            subscription->async_ioctl_failed = true;
            EBPF_RETURN_RESULT(result);
        } else {
            // User has canceled subscription. Invoke user specified callback for the final time with NULL record. This
            // will let the user app clean up its state.
            TraceLoggingWrite(
                ebpf_tracelog_provider,
                EBPF_TRACELOG_EVENT_GENERIC_MESSAGE,
                TraceLoggingLevel(WINEVENT_LEVEL_INFO),
                TraceLoggingKeyword(EBPF_TRACELOG_KEYWORD_API),
                TraceLoggingString(__FUNCTION__, "ring_buffer map async query completion invoked with EBPF_CANCELED."));

            subscription->sample_callback(subscription->sample_callback_context, nullptr, 0);
        }
    } else {
        // Async IOCTL operation returned with success status. Read the ring buffer records and indicate it to the
        // subscriber.

        size_t ring_buffer_size;
        uint32_t dummy;

        result = _get_map_descriptor_properties(
            subscription->ring_buffer_map_handle,
            &dummy,
            &dummy,
            &dummy,
            reinterpret_cast<uint32_t*>(&ring_buffer_size));
        if (result != EBPF_SUCCESS)
            EBPF_RETURN_RESULT(result);

        ebpf_operation_ring_buffer_map_async_query_reply_t* reply = &subscription->reply;
        ebpf_ring_buffer_map_async_query_result_t* async_query_result = &reply->async_query_result;
        consumer = async_query_result->consumer;
        producer = async_query_result->producer;
        for (;;) {
            auto record = ebpf_ring_buffer_next_record(subscription->buffer, ring_buffer_size, consumer, producer);

            if (record == nullptr)
                // No more records.
                break;

            int callback_result = subscription->sample_callback(
                subscription->sample_callback_context,
                const_cast<void*>(reinterpret_cast<const void*>(record->data)),
                record->header.length - EBPF_OFFSET_OF(ebpf_ring_buffer_record_t, data));
            if (callback_result != 0)
                break;

            consumer += record->header.length;
        }
    }

    bool free_subscription = false;
    {
        std::scoped_lock lock{subscription->lock};

        if (subscription->unsubscribed) {
            //  If the user has unsubscribed, this is the final callback. Mark the
            //  subscription context for deletion.
            result = EBPF_CANCELED;
            free_subscription = true;
        } else {
            // If still subscribed, post the next async IOCTL call while holding the lock. It is safe to do so as the
            // async call is not blocking.

            // First, register wait for the new async IOCTL operation completion.
            result = register_wait_async_ioctl_operation(subscription->async_ioctl_completion);
            if (result != EBPF_SUCCESS)
                EBPF_RETURN_RESULT(result);

            // Then, post the async IOCTL.
            ebpf_operation_ring_buffer_map_async_query_request_t async_query_request{
                sizeof(async_query_request),
                ebpf_operation_id_t::EBPF_OPERATION_RING_BUFFER_MAP_ASYNC_QUERY,
                subscription->ring_buffer_map_handle,
                consumer};
            memset(&subscription->reply, 0, sizeof(ebpf_operation_ring_buffer_map_async_query_reply_t));
            result = win32_error_code_to_ebpf_result(invoke_ioctl(
                async_query_request,
                subscription->reply,
                get_async_ioctl_operation_overlapped(subscription->async_ioctl_completion)));
            if (result == EBPF_PENDING)
                result = EBPF_SUCCESS;
        }
    }
    if (free_subscription)
        delete subscription;

    EBPF_RETURN_RESULT(result);
}

_Must_inspect_result_ ebpf_result_t
ebpf_ring_buffer_map_subscribe(
    fd_t ring_buffer_map_fd,
    _In_opt_ void* sample_callback_context,
    ring_buffer_sample_fn sample_callback,
    _Outptr_ ring_buffer_subscription_t** subscription) noexcept
{
    EBPF_LOG_ENTRY();
    ebpf_assert(sample_callback);
    ebpf_assert(subscription);
    EBPF_LOG_ENTRY();

    ebpf_result_t result = EBPF_SUCCESS;

    *subscription = nullptr;

    ebpf_ring_buffer_subscription_ptr local_subscription = std::make_unique<ebpf_ring_buffer_subscription_t>();

    local_subscription->ring_buffer_map_handle = ebpf_handle_invalid;

    // Get the handle to ring buffer map.
    ebpf_handle_t ring_buffer_map_handle = _get_handle_from_file_descriptor(ring_buffer_map_fd);
    if (ring_buffer_map_handle == ebpf_handle_invalid) {
        result = EBPF_INVALID_FD;
        EBPF_RETURN_RESULT(result);
    }

    if (!Platform::DuplicateHandle(
            reinterpret_cast<ebpf_handle_t>(GetCurrentProcess()),
            ring_buffer_map_handle,
            reinterpret_cast<ebpf_handle_t>(GetCurrentProcess()),
            &local_subscription->ring_buffer_map_handle,
            0,
            FALSE,
            DUPLICATE_SAME_ACCESS)) {
        result = win32_error_code_to_ebpf_result(GetLastError());
        _Analysis_assume_(result != EBPF_SUCCESS);
        EBPF_LOG_WIN32_API_FAILURE(EBPF_TRACELOG_KEYWORD_API, DuplicateHandle);
        EBPF_RETURN_RESULT(result);
    }

    // Get user-mode address to ring buffer shared data.
    ebpf_operation_ring_buffer_map_query_buffer_request_t query_buffer_request{
        sizeof(query_buffer_request),
        ebpf_operation_id_t::EBPF_OPERATION_RING_BUFFER_MAP_QUERY_BUFFER,
        local_subscription->ring_buffer_map_handle};
    ebpf_operation_ring_buffer_map_query_buffer_reply_t query_buffer_reply{};
    result = win32_error_code_to_ebpf_result(invoke_ioctl(query_buffer_request, query_buffer_reply));
    if (result != EBPF_SUCCESS)
        EBPF_RETURN_RESULT(result);
    ebpf_assert(query_buffer_reply.header.id == ebpf_operation_id_t::EBPF_OPERATION_RING_BUFFER_MAP_QUERY_BUFFER);
    local_subscription->buffer = reinterpret_cast<uint8_t*>(static_cast<uintptr_t>(query_buffer_reply.buffer_address));

    // Initialize the async IOCTL operation.
    local_subscription->sample_callback_context = sample_callback_context;
    local_subscription->sample_callback = sample_callback;
    memset(&local_subscription->reply, 0, sizeof(ebpf_operation_ring_buffer_map_async_query_reply_t));
    result = initialize_async_ioctl_operation(
        local_subscription.get(),
        _ebpf_ring_buffer_map_async_query_completion,
        &local_subscription->async_ioctl_completion);
    if (result != EBPF_SUCCESS)
        EBPF_RETURN_RESULT(result);

    // Issue the async query IOCTL.
    ebpf_operation_ring_buffer_map_async_query_request_t async_query_request{
        sizeof(async_query_request),
        ebpf_operation_id_t::EBPF_OPERATION_RING_BUFFER_MAP_ASYNC_QUERY,
        local_subscription->ring_buffer_map_handle};
    result = win32_error_code_to_ebpf_result(invoke_ioctl(
        async_query_request,
        local_subscription->reply,
        get_async_ioctl_operation_overlapped(local_subscription->async_ioctl_completion)));
    if (result == EBPF_PENDING)
        result = EBPF_SUCCESS;

    *subscription = local_subscription.release();

    EBPF_RETURN_RESULT(result);
}

bool
ebpf_ring_buffer_map_unsubscribe(_Inout_ _Post_invalid_ ring_buffer_subscription_t* subscription) noexcept
{
    EBPF_LOG_ENTRY();
    ebpf_assert(subscription);
    boolean cancel_result = true;
    boolean free_subscription = false;
    {
        std::scoped_lock lock{subscription->lock};
        // Set the unsubscribed flag, so that if a completion callback is ongoing, it does not issue another async
        // IOCTL.
        subscription->unsubscribed = true;
        // Check if an earlier async opeeration has failed. In that case a new async operation will not be queued. This
        // is the only case in which the subscription object can be freed in this function.
        if (subscription->async_ioctl_failed)
            free_subscription = true;
        else {
            // Attempt to cancel an ongoing async IOCTL.

            TraceLoggingWrite(
                ebpf_tracelog_provider,
                EBPF_TRACELOG_EVENT_GENERIC_MESSAGE,
                TraceLoggingLevel(WINEVENT_LEVEL_INFO),
                TraceLoggingKeyword(EBPF_TRACELOG_KEYWORD_API),
                TraceLoggingString(__FUNCTION__, "Attempt to cancel async query on ring_buffer map."));

            cancel_result =
                cancel_async_ioctl(get_async_ioctl_operation_overlapped(subscription->async_ioctl_completion));
            // If the async operation could be canceled, a final completion callback would be invoked with EBPF_CANCELED
            // status. If the async operation could not be canceled, that would mean a callback is ongoing which would
            // eventually find out the subscription is canceled and will not post another async operation. In either
            // case the final callback would free the subscription object.
        }
    }

    if (free_subscription)
        delete subscription;

    EBPF_RETURN_BOOL(cancel_result);
}<|MERGE_RESOLUTION|>--- conflicted
+++ resolved
@@ -794,13 +794,8 @@
     EBPF_RETURN_RESULT(result);
 }
 
-<<<<<<< HEAD
-ebpf_result_t
-ebpf_object_unpin(_In_z_ const char* path) noexcept
-=======
-_Must_inspect_result_ ebpf_result_t
-ebpf_object_unpin(_In_z_ const char* path)
->>>>>>> a7753cb1
+_Must_inspect_result_ ebpf_result_t
+ebpf_object_unpin(_In_z_ const char* path)  noexcept
 {
     EBPF_LOG_ENTRY();
     ebpf_assert(path);
@@ -1229,13 +1224,8 @@
     EBPF_RETURN_RESULT(result);
 }
 
-<<<<<<< HEAD
-ebpf_result_t
-ebpf_link_close(_In_ _Post_invalid_ struct bpf_link* link) noexcept
-=======
 void
-ebpf_link_close(_Frees_ptr_ struct bpf_link* link)
->>>>>>> a7753cb1
+ebpf_link_close(_Frees_ptr_ struct bpf_link* link) noexcept
 {
     EBPF_LOG_ENTRY();
     ebpf_assert(link);
@@ -1243,13 +1233,8 @@
     EBPF_LOG_EXIT();
 }
 
-<<<<<<< HEAD
-ebpf_result_t
+_Must_inspect_result_ ebpf_result_t
 ebpf_api_close_handle(ebpf_handle_t handle) noexcept
-=======
-_Must_inspect_result_ ebpf_result_t
-ebpf_api_close_handle(ebpf_handle_t handle)
->>>>>>> a7753cb1
 {
     EBPF_LOG_ENTRY();
     ebpf_operation_close_handle_request_t request = {
@@ -2246,13 +2231,8 @@
     EBPF_RETURN_BOOL(false);
 }
 
-<<<<<<< HEAD
-ebpf_result_t
+_Must_inspect_result_ ebpf_result_t
 ebpf_object_set_execution_type(_In_ struct bpf_object* object, ebpf_execution_type_t execution_type) noexcept
-=======
-_Must_inspect_result_ ebpf_result_t
-ebpf_object_set_execution_type(_In_ struct bpf_object* object, ebpf_execution_type_t execution_type)
->>>>>>> a7753cb1
 {
     if (Platform::_is_native_program(object->file_name)) {
         if (execution_type == EBPF_EXECUTION_INTERPRET || execution_type == EBPF_EXECUTION_JIT) {
@@ -3315,13 +3295,8 @@
     EBPF_RETURN_RESULT(result);
 }
 
-<<<<<<< HEAD
-ebpf_result_t
+_Must_inspect_result_ ebpf_result_t
 ebpf_get_program_info_from_verifier(_Outptr_ const ebpf_program_info_t** program_info) noexcept
-=======
-_Must_inspect_result_ ebpf_result_t
-ebpf_get_program_info_from_verifier(_Outptr_ const ebpf_program_info_t** program_info)
->>>>>>> a7753cb1
 {
     ebpf_result_t result = EBPF_SUCCESS;
     EBPF_LOG_ENTRY();
