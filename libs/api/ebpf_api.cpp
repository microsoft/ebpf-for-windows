--- conflicted
+++ resolved
@@ -203,22 +203,6 @@
     // This is best effort. If device handle does not initialize,
     // it will be re-attempted before an IOCTL call is made.
     (void)initialize_device_handle();
-
-<<<<<<< HEAD
-#if !defined(CONFIG_BPF_JIT_DISABLED) || !defined(CONFIG_BPF_INTERPRETER_DISABLED)
-    RPC_STATUS status = initialize_rpc_binding();
-
-    if (status != RPC_S_OK) {
-        clean_up_device_handle();
-        clean_up_rpc_binding();
-        EBPF_RETURN_RESULT(win32_error_code_to_ebpf_result(status));
-    }
-#endif
-=======
-    // Load provider data from ebpf store. This is best effort
-    // as there may be no data present in the store.
-    (void)load_ebpf_provider_data();
->>>>>>> fe8d9f2d
 
     EBPF_RETURN_RESULT(EBPF_SUCCESS);
 }
