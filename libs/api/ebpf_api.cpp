--- conflicted
+++ resolved
@@ -1052,19 +1052,14 @@
     if (link == nullptr) {
         EBPF_RETURN_VOID();
     }
-<<<<<<< HEAD
 
     // Suppress warning 6001: Using uninitialized memory '*link'.
     // This is a false positive.  The memory is initialized in ebpf_link_create
     // and ebpf_link_attach.
 #pragma warning(push)
 #pragma warning(disable : 6001)
-    if (link->handle != ebpf_handle_invalid) {
-        ebpf_assert_success(ebpf_api_close_handle(link->handle));
-=======
     if (link->fd != ebpf_fd_invalid) {
         Platform::_close(link->fd);
->>>>>>> 6ef0ecc6
     }
 
     free(link->pin_path);
