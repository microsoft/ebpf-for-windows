--- conflicted
+++ resolved
@@ -154,16 +154,12 @@
         clean_up_rpc_binding();
         EBPF_RETURN_RESULT(win32_error_code_to_ebpf_result(status));
     }
-<<<<<<< HEAD
 
     // Load provider data from ebpf store. This is best effort
     // as there may be no data present in the store.
     load_provider_data_from_store();
 
-    return result;
-=======
     EBPF_RETURN_RESULT(EBPF_SUCCESS);
->>>>>>> c62b083e
 }
 
 void
