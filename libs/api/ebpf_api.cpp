// Copyright (c) Microsoft Corporation
// SPDX-License-Identifier: MIT

#include "pch.h"

#include <fcntl.h>
#include <io.h>
#include "api_internal.h"
#include "device_helper.hpp"
#include "ebpf_api.h"
#include "ebpf_platform.h"
#include "ebpf_protocol.h"
#include "ebpf_serialize.h"
#include "map_descriptors.hpp"
#include "rpc_client.h"
extern "C"
{
#include "ubpf.h"
}
#include "Verifier.h"

#ifndef GUID_NULL
const GUID GUID_NULL = {0, 0, 0, {0, 0, 0, 0, 0, 0, 0, 0}};
#endif

#define MAX_CODE_SIZE (32 * 1024) // 32 KB

static uint64_t _ebpf_file_descriptor_counter = 0;
static std::map<fd_t, ebpf_handle_t> _fd_to_handle_map;
static std::map<ebpf_handle_t, ebpf_program_t*> _ebpf_programs;
static std::map<ebpf_handle_t, ebpf_map_t*> _ebpf_maps;
static std::vector<ebpf_object_t*> _ebpf_objects;

static void
_clean_up_ebpf_objects();

static fd_t
_get_next_file_descriptor(ebpf_handle_t handle) noexcept
{
    try {
        fd_t fd = static_cast<fd_t>(InterlockedIncrement(&_ebpf_file_descriptor_counter));
        _fd_to_handle_map.insert(std::pair<fd_t, ebpf_handle_t>(fd, handle));
        return fd;
    } catch (...) {
        return ebpf_fd_invalid;
    }
}

inline static ebpf_handle_t
_get_handle_from_fd(fd_t fd)
{
    std::map<fd_t, ebpf_handle_t>::iterator it = _fd_to_handle_map.find(fd);
    if (it != _fd_to_handle_map.end()) {
        return it->second;
    }

    return ebpf_handle_invalid;
}

inline static ebpf_map_t*
_get_ebpf_map_from_handle(ebpf_handle_t map_handle)
{
    if (map_handle == ebpf_handle_invalid) {
        return nullptr;
    }
    ebpf_map_t* map = nullptr;
    std::map<ebpf_handle_t, ebpf_map_t*>::iterator it = _ebpf_maps.find(map_handle);
    if (it != _ebpf_maps.end()) {
        map = it->second;
    }

    return map;
}

inline static ebpf_program_t*
_get_ebpf_program_from_handle(ebpf_handle_t program_handle)
{
    if (program_handle == ebpf_handle_invalid) {
        return nullptr;
    }
    ebpf_program_t* program = nullptr;
    std::map<ebpf_handle_t, ebpf_program_t*>::iterator it = _ebpf_programs.find(program_handle);
    if (it != _ebpf_programs.end()) {
        program = it->second;
    }

    return program;
}

uint32_t
ebpf_api_initiate()
{
    uint32_t result;

    // This is best effort. If device handle does not initialize,
    // it will be re-attempted before an IOCTL call is made.
    initialize_device_handle();

    result = initialize_rpc_binding();

    if (result != ERROR_SUCCESS) {
        clean_up_device_handle();
        clean_up_rpc_binding();
    }
    return result;
}

void
ebpf_api_terminate()
{
    _clean_up_ebpf_objects();
    clean_up_device_handle();
    clean_up_rpc_binding();
}

ebpf_result_t
ebpf_api_create_map(
    ebpf_map_type_t type,
    uint32_t key_size,
    uint32_t value_size,
    uint32_t max_entries,
    uint32_t map_flags,
    _Out_ handle_t* handle)
{
    UNREFERENCED_PARAMETER(map_flags);

    _ebpf_operation_create_map_request request{
        sizeof(_ebpf_operation_create_map_request),
        ebpf_operation_id_t::EBPF_OPERATION_CREATE_MAP,
        {sizeof(struct _ebpf_map_definition), type, key_size, value_size, max_entries}};

    _ebpf_operation_create_map_reply reply{};

    uint32_t return_value = EBPF_SUCCESS;

    if (handle == nullptr) {
        return_value = ERROR_INVALID_PARAMETER;
        goto Exit;
    }
    *handle = INVALID_HANDLE_VALUE;

    return_value = invoke_ioctl(request, reply);

    if (return_value != ERROR_SUCCESS)
        goto Exit;

    ebpf_assert(reply.header.id == ebpf_operation_id_t::EBPF_OPERATION_CREATE_MAP);

    *handle = reinterpret_cast<ebpf_handle_t>(reply.handle);

Exit:
    return windows_error_to_ebpf_result(return_value);
}

static ebpf_result_t
_create_map(
    _In_opt_z_ const char* name, _In_ const ebpf_map_definition_t* map_definition, _Out_ ebpf_handle_t* map_handle)
{
    ebpf_result_t result = EBPF_SUCCESS;
    uint32_t return_value = ERROR_SUCCESS;
    ebpf_protocol_buffer_t request_buffer;
    _ebpf_operation_create_map_request* request;
    ebpf_operation_create_map_reply_t reply;
    std::string map_name;
    size_t map_name_size;

    if (name != nullptr) {
        map_name = std::string(name);
    }
    *map_handle = ebpf_handle_invalid;
    map_name_size = map_name.size();

    size_t buffer_size = offsetof(ebpf_operation_create_map_request_t, data) + map_name_size;
    if (buffer_size < sizeof(ebpf_operation_create_map_request_t)) {
        buffer_size = sizeof(ebpf_operation_create_map_request_t);
    }
    request_buffer.resize(buffer_size);

    request = reinterpret_cast<ebpf_operation_create_map_request_t*>(request_buffer.data());
    request->header.id = EBPF_OPERATION_CREATE_MAP;
    request->header.length = static_cast<uint16_t>(request_buffer.size());
    request->ebpf_map_definition.size = sizeof(ebpf_map_definition_t);
    request->ebpf_map_definition.type = map_definition->type;
    request->ebpf_map_definition.key_size = map_definition->key_size;
    request->ebpf_map_definition.value_size = map_definition->value_size;
    request->ebpf_map_definition.max_entries = map_definition->max_entries;
    std::copy(
        map_name.begin(), map_name.end(), request_buffer.begin() + offsetof(ebpf_operation_create_map_request_t, data));

    return_value = invoke_ioctl(request_buffer, reply);
    if (return_value != ERROR_SUCCESS) {
        result = windows_error_to_ebpf_result(return_value);
        goto Exit;
    }
    ebpf_assert(reply.header.id == ebpf_operation_id_t::EBPF_OPERATION_CREATE_MAP);
    *map_handle = reinterpret_cast<ebpf_handle_t>(reply.handle);

Exit:
    return result;
}

_Success_(return == EBPF_SUCCESS) ebpf_result_t ebpf_create_map_name(
    ebpf_map_type_t type,
    _In_opt_z_ const char* name,
    uint32_t key_size,
    uint32_t value_size,
    uint32_t max_entries,
    uint32_t map_flags,
    _Out_ fd_t* map_fd)
{
    ebpf_result_t result = EBPF_SUCCESS;
    ebpf_handle_t map_handle = ebpf_handle_invalid;
    ebpf_map_definition_t map_definition;

    if (map_flags != 0 || map_fd == nullptr) {
        result = EBPF_INVALID_ARGUMENT;
        goto Exit;
    }
    *map_fd = ebpf_fd_invalid;

    try {
        map_definition.type = type;
        map_definition.key_size = key_size;
        map_definition.value_size = value_size;
        map_definition.max_entries = max_entries;

        result = _create_map(name, &map_definition, &map_handle);
        if (result != EBPF_SUCCESS) {
            goto Exit;
        }
        *map_fd = _get_next_file_descriptor(map_handle);
        if (*map_fd == ebpf_fd_invalid) {
            result = EBPF_NO_MEMORY;
            goto Exit;
        }
    } catch (const std::bad_alloc&) {
        result = EBPF_NO_MEMORY;
        goto Exit;
    } catch (...) {
        result = EBPF_FAILED;
        goto Exit;
    }

Exit:
    if (result != EBPF_SUCCESS) {
        if (map_handle != ebpf_handle_invalid) {
            Platform::CloseHandle(map_handle);
        }
    }
    return result;
}

_Success_(return == EBPF_SUCCESS) ebpf_result_t ebpf_create_map(
    ebpf_map_type_t type,
    uint32_t key_size,
    uint32_t value_size,
    uint32_t max_entries,
    uint32_t map_flags,
    _Out_ fd_t* map_fd)
{
    return ebpf_create_map_name(type, nullptr, key_size, value_size, max_entries, map_flags, map_fd);
}

static ebpf_result_t
_map_lookup_element(
    ebpf_handle_t handle,
    uint32_t key_size,
    _In_ const uint8_t* key,
    uint32_t value_size,
    _Out_ uint8_t* value) noexcept
{
    ebpf_result_t result = EBPF_SUCCESS;
    try {
        ebpf_protocol_buffer_t request_buffer(sizeof(_ebpf_operation_map_find_element_request) + key_size - 1);
        ebpf_protocol_buffer_t reply_buffer(sizeof(_ebpf_operation_map_find_element_reply) + value_size - 1);
        auto request = reinterpret_cast<_ebpf_operation_map_find_element_request*>(request_buffer.data());
        auto reply = reinterpret_cast<_ebpf_operation_map_find_element_reply*>(reply_buffer.data());

        request->header.length = static_cast<uint16_t>(request_buffer.size());
        request->header.id = ebpf_operation_id_t::EBPF_OPERATION_MAP_FIND_ELEMENT;
        request->handle = reinterpret_cast<uint64_t>(handle);
        std::copy(key, key + key_size, request->key);

        result = windows_error_to_ebpf_result(invoke_ioctl(request_buffer, reply_buffer));

        if (reply->header.id != ebpf_operation_id_t::EBPF_OPERATION_MAP_FIND_ELEMENT) {
            result = EBPF_INVALID_ARGUMENT;
            goto Exit;
        }

        if (result == EBPF_SUCCESS) {
            std::copy(reply->value, reply->value + value_size, value);
        }
    } catch (const std::bad_alloc&) {
        result = EBPF_NO_MEMORY;
        goto Exit;
    } catch (...) {
        result = EBPF_FAILED;
        goto Exit;
    }

Exit:
    return result;
}

static inline ebpf_result_t
_get_map_descriptor_properties(ebpf_handle_t handle, _Out_ uint32_t* key_size, _Out_ uint32_t* value_size)
{
    ebpf_result_t result = EBPF_SUCCESS;
    ebpf_map_t* map;

    *key_size = 0;
    *value_size = 0;

    // First check if the map is present in the cache.
    map = _get_ebpf_map_from_handle(handle);
    if (map == nullptr) {
        // Map is not present in the local cache. Query map descriptor from EC.
        uint32_t size;
        uint32_t type;
        uint32_t max_entries;
        result = query_map_definition(handle, &size, &type, key_size, value_size, &max_entries);
        if (result != EBPF_SUCCESS) {
            goto Exit;
        }
    } else {
        *key_size = map->map_definition.key_size;
        *value_size = map->map_definition.value_size;
    }

Exit:
    return result;
}

_Success_(return == EBPF_SUCCESS) ebpf_result_t
    ebpf_map_lookup_element(fd_t map_fd, _In_ const void* key, _Out_ void* value)
{
    ebpf_result_t result = EBPF_SUCCESS;
    ebpf_handle_t map_handle;
    uint32_t key_size = 0;
    uint32_t value_size = 0;

    if (map_fd <= 0 || key == nullptr || value == nullptr) {
        result = EBPF_INVALID_ARGUMENT;
        goto Exit;
    }
    *((uint8_t*)value) = 0;

    map_handle = _get_handle_from_fd(map_fd);
    if (map_handle == ebpf_handle_invalid) {
        result = EBPF_INVALID_FD;
        goto Exit;
    }

    // Get map properties, either from local cache or from EC.
    result = _get_map_descriptor_properties(map_handle, &key_size, &value_size);
    if (result != EBPF_SUCCESS) {
        goto Exit;
    }
    assert(key_size != 0);
    assert(value_size != 0);

    result = _map_lookup_element(map_handle, key_size, (uint8_t*)key, value_size, (uint8_t*)value);

Exit:
    return result;
}

ebpf_result_t
ebpf_map_update_element(fd_t map_fd, _In_ const void* key, _In_ const void* value, uint64_t flags)
{
    ebpf_result_t result = EBPF_SUCCESS;
    ebpf_handle_t map_handle;
    uint32_t key_size = 0;
    uint32_t value_size = 0;
    ebpf_protocol_buffer_t request_buffer;
    epf_operation_map_update_element_request_t* request;

    if (map_fd <= 0 || key == nullptr || value == nullptr || flags != 0) {
        result = EBPF_INVALID_ARGUMENT;
        goto Exit;
    }

    map_handle = _get_handle_from_fd(map_fd);
    if (map_handle == ebpf_handle_invalid) {
        result = EBPF_INVALID_FD;
        goto Exit;
    }

    // Get map properties, either from local cache or from EC.
    result = _get_map_descriptor_properties(map_handle, &key_size, &value_size);
    if (result != EBPF_SUCCESS) {
        goto Exit;
    }
    assert(key_size != 0);
    assert(value_size != 0);

    try {
        request_buffer.resize(sizeof(_ebpf_operation_map_update_element_request) - 1 + key_size + value_size);
        request = reinterpret_cast<_ebpf_operation_map_update_element_request*>(request_buffer.data());

        request->header.length = static_cast<uint16_t>(request_buffer.size());
        request->header.id = ebpf_operation_id_t::EBPF_OPERATION_MAP_UPDATE_ELEMENT;
        request->handle = (uint64_t)map_handle;
        request->flags = flags;
        std::copy((uint8_t*)key, (uint8_t*)key + key_size, request->data);
        std::copy((uint8_t*)value, (uint8_t*)value + value_size, request->data + key_size);

        result = windows_error_to_ebpf_result(invoke_ioctl(request_buffer));
    } catch (const std::bad_alloc&) {
        result = EBPF_NO_MEMORY;
        goto Exit;
    } catch (...) {
        result = EBPF_FAILED;
        goto Exit;
    }

Exit:
    return result;
}

ebpf_result_t
ebpf_map_delete_element(fd_t map_fd, _In_ const void* key)
{
    ebpf_result_t result = EBPF_SUCCESS;
    ebpf_handle_t map_handle;
    uint32_t key_size = 0;
    uint32_t value_size = 0;
    ebpf_protocol_buffer_t request_buffer;
    ebpf_operation_map_delete_element_request_t* request;

    if (map_fd <= 0 || key == nullptr) {
        result = EBPF_INVALID_ARGUMENT;
        goto Exit;
    }

    map_handle = _get_handle_from_fd(map_fd);
    if (map_handle == ebpf_handle_invalid) {
        result = EBPF_INVALID_FD;
        goto Exit;
    }

    // Get map properties, either from local cache or from EC.
    result = _get_map_descriptor_properties(map_handle, &key_size, &value_size);
    if (result != EBPF_SUCCESS) {
        goto Exit;
    }
    assert(key_size != 0);
    assert(value_size != 0);

    try {
        request_buffer.resize(sizeof(_ebpf_operation_map_delete_element_request) - 1 + key_size);
        request = reinterpret_cast<_ebpf_operation_map_delete_element_request*>(request_buffer.data());

        request->header.length = static_cast<uint16_t>(request_buffer.size());
        request->header.id = ebpf_operation_id_t::EBPF_OPERATION_MAP_DELETE_ELEMENT;
        request->handle = (uint64_t)map_handle;
        std::copy((uint8_t*)key, (uint8_t*)key + key_size, request->key);

        result = windows_error_to_ebpf_result(invoke_ioctl(request_buffer));
        if (result == EBPF_INVALID_OBJECT) {
            result = EBPF_INVALID_FD;
        }
    } catch (const std::bad_alloc&) {
        result = EBPF_NO_MEMORY;
        goto Exit;
    } catch (...) {
        result = EBPF_FAILED;
        goto Exit;
    }

Exit:
    return result;
}

_Success_(return == EBPF_SUCCESS) ebpf_result_t
    ebpf_map_get_next_key(fd_t map_fd, _In_opt_ const void* previous_key, _Out_ void* next_key)
{
    ebpf_result_t result = EBPF_SUCCESS;
    ebpf_protocol_buffer_t request_buffer;
    ebpf_protocol_buffer_t reply_buffer;
    ebpf_operation_map_get_next_key_request_t* request;
    ebpf_operation_map_get_next_key_reply_t* reply;
    uint32_t key_size = 0;
    uint32_t value_size = 0;
    ebpf_handle_t map_handle = ebpf_handle_invalid;

    if (map_fd <= 0 || next_key == nullptr) {
        result = EBPF_INVALID_ARGUMENT;
        goto Exit;
    }

    map_handle = _get_handle_from_fd(map_fd);
    if (map_handle == ebpf_handle_invalid) {
        result = EBPF_INVALID_FD;
        goto Exit;
    }

    // Get map properties, either from local cache or from EC.
    result = _get_map_descriptor_properties(map_handle, &key_size, &value_size);
    if (result != EBPF_SUCCESS) {
        goto Exit;
    }
    assert(key_size != 0);
    assert(value_size != 0);

    try {
        request_buffer.resize((offsetof(ebpf_operation_map_get_next_key_request_t, previous_key) + key_size));
        reply_buffer.resize((offsetof(ebpf_operation_map_get_next_key_reply_t, next_key) + key_size));
        request = reinterpret_cast<ebpf_operation_map_get_next_key_request_t*>(request_buffer.data());
        reply = reinterpret_cast<ebpf_operation_map_get_next_key_reply_t*>(reply_buffer.data());

        request->header.length = static_cast<uint16_t>(request_buffer.size());
        request->header.id = ebpf_operation_id_t::EBPF_OPERATION_MAP_GET_NEXT_KEY;
        request->handle = reinterpret_cast<uint64_t>(map_handle);
        if (previous_key) {
            uint8_t* end = (uint8_t*)previous_key + key_size;
            std::copy((uint8_t*)previous_key, end, request->previous_key);
        } else {
            request->header.length = offsetof(ebpf_operation_map_get_next_key_request_t, previous_key);
        }

        result = windows_error_to_ebpf_result(invoke_ioctl(request_buffer, reply_buffer));

        if (reply->header.id != ebpf_operation_id_t::EBPF_OPERATION_MAP_GET_NEXT_KEY) {
            result = EBPF_INVALID_ARGUMENT;
            goto Exit;
        }

        if (result == EBPF_SUCCESS) {
            std::copy(reply->next_key, reply->next_key + key_size, (uint8_t*)next_key);
        }
    } catch (const std::bad_alloc&) {
        result = EBPF_NO_MEMORY;
        goto Exit;
    } catch (...) {
        result = EBPF_FAILED;
        goto Exit;
    }

Exit:
    return result;
}

int
create_map_internal(
    uint32_t type,
    uint32_t key_size,
    uint32_t value_size,
    uint32_t max_entries,
    size_t section_offset,
    ebpf_verifier_options_t)
{
    // Get a mock fd and store the map information in the map descriptor cache.
    // Actual map creation will happen at a later stage.
    return cache_map_handle(
        reinterpret_cast<uint64_t>(INVALID_HANDLE_VALUE), type, key_size, value_size, max_entries, section_offset);
}

static ebpf_result_t
_create_program(
    ebpf_program_type_t program_type,
    _In_ const std::string& file_name,
    _In_ const std::string& section_name,
    _In_ const std::string& program_name,
    _Out_ ebpf_handle_t* program_handle)
{
    ebpf_protocol_buffer_t request_buffer;
    ebpf_operation_create_program_request_t* request;
    ebpf_operation_create_program_reply_t reply;
    *program_handle = ebpf_handle_invalid;

    request_buffer.resize(
        offsetof(ebpf_operation_create_program_request_t, data) + file_name.size() + section_name.size() +
        program_name.size());

    request = reinterpret_cast<ebpf_operation_create_program_request_t*>(request_buffer.data());
    request->header.id = EBPF_OPERATION_CREATE_PROGRAM;
    request->header.length = static_cast<uint16_t>(request_buffer.size());
    request->program_type = program_type;
    request->section_name_offset =
        static_cast<uint16_t>(offsetof(ebpf_operation_create_program_request_t, data) + file_name.size());
    request->program_name_offset = static_cast<uint16_t>(request->section_name_offset + section_name.size());
    std::copy(
        file_name.begin(),
        file_name.end(),
        request_buffer.begin() + offsetof(ebpf_operation_create_program_request_t, data));

    std::copy(section_name.begin(), section_name.end(), request_buffer.begin() + request->section_name_offset);
    std::copy(program_name.begin(), program_name.end(), request_buffer.begin() + request->program_name_offset);

    uint32_t error = invoke_ioctl(request_buffer, reply);
    if (error != ERROR_SUCCESS) {
        goto Exit;
    }
    *program_handle = reinterpret_cast<ebpf_handle_t>(reply.program_handle);

Exit:
    return windows_error_to_ebpf_result(error);
}

ebpf_result_t
ebpf_get_program_byte_code(
    _In_z_ const char* file_name,
    _In_z_ const char* section_name,
    bool mock_map_fd,
    _Out_ ebpf_object_t& object,
    _Outptr_result_maybenull_ EbpfMapDescriptor** map_descriptors,
    _Out_ int* map_descriptors_count,
    _Outptr_result_maybenull_ const char** error_message)
{
    ebpf_result_t result = EBPF_SUCCESS;
    std::vector<ebpf_map_t*> maps;

    clear_map_descriptors();
    *map_descriptors = nullptr;

    ebpf_verifier_options_t verifier_options{false, false, false, false, mock_map_fd};
<<<<<<< HEAD
    result = load_byte_code(file_name, section_name, &verifier_options, programs, maps, error_message);
=======
    result = load_byte_code(file_name, section_name, &verifier_options, object, error_message);
>>>>>>> 8f46b402
    if (result != EBPF_SUCCESS) {
        goto Done;
    }

    if (object.programs.size() != 1) {
        result = EBPF_FAILED;
        goto Done;
    }

    // Copy map file descriptors (if any) to output buffer.
    *map_descriptors_count = (int)get_map_descriptor_size();
    if (*map_descriptors_count > 0) {
        *map_descriptors = new EbpfMapDescriptor[*map_descriptors_count];
        if (*map_descriptors == nullptr) {
            result = EBPF_NO_MEMORY;
            goto Done;
        }
        for (int i = 0; i < *map_descriptors_count; i++) {
            *(*map_descriptors + i) = get_map_descriptor_at_index(i);
        }
    }

Done:
    if (result != EBPF_SUCCESS) {
        clean_up_ebpf_programs(object.programs);
    }
    clean_up_ebpf_maps(maps);
    clear_map_descriptors();
    return result;
}

ebpf_result_t
ebpf_api_load_program(
    const char* file_name,
    const char* section_name,
    ebpf_execution_type_t execution_type,
    ebpf_handle_t* handle,
    uint32_t* count_of_map_handles,
    ebpf_handle_t* map_handles,
    const char** error_message)
{
    ebpf_handle_t program_handle = INVALID_HANDLE_VALUE;
    ebpf_protocol_buffer_t request_buffer;
    uint32_t error_message_size = 0;
    std::vector<uintptr_t> handles;
    ebpf_result_t result = EBPF_SUCCESS;
    ebpf_program_load_info load_info = {0};
    std::vector<fd_handle_map> handle_map;
<<<<<<< HEAD
    std::vector<ebpf_program_t*> programs;
    std::vector<ebpf_map_t*> maps;
=======
    ebpf_object_t object;
>>>>>>> 8f46b402
    ebpf_program_t* program = nullptr;

    *handle = 0;
    *error_message = nullptr;

    clear_map_descriptors();

    try {
        ebpf_verifier_options_t verifier_options{false, false, false, false, false};
<<<<<<< HEAD
        result = load_byte_code(file_name, section_name, &verifier_options, programs, maps, error_message);
=======
        result = load_byte_code(file_name, section_name, &verifier_options, object, error_message);
>>>>>>> 8f46b402
        if (result != EBPF_SUCCESS) {
            goto Done;
        }

        if (object.programs.size() != 1) {
            result = EBPF_ELF_PARSING_FAILED;
            goto Done;
        }
        program = object.programs[0];

        // Create all the maps.
        for (auto& map : maps) {
            result = _create_map(map->name, &map->map_definition, &map->map_handle);
            if (result != EBPF_SUCCESS) {
                goto Done;
            }
            map->map_fd = _get_next_file_descriptor(map->map_handle);
            if (map->map_fd == ebpf_fd_invalid) {
                result = EBPF_FAILED;
                goto Done;
            }
        }

        // TODO: (issue #169): Should switch this to more idiomatic C++
        // Note: This leaks the program handle on some errors.
        result = _create_program(program->program_type, file_name, section_name, std::string(), &program_handle);
        if (result != EBPF_SUCCESS) {
            goto Done;
        }

        if (get_map_descriptor_size() > *count_of_map_handles) {
            result = EBPF_INSUFFICIENT_BUFFER;
            goto Done;
        }

        // populate load_info.
        load_info.file_name = const_cast<char*>(file_name);
        load_info.section_name = const_cast<char*>(section_name);
        load_info.program_name = nullptr;
        load_info.program_type = program->program_type;
        load_info.program_handle = program_handle;
        load_info.execution_type = execution_type;
        load_info.byte_code = program->byte_code;
        load_info.byte_code_size = program->byte_code_size;
        load_info.execution_context = execution_context_kernel_mode;
        load_info.map_count = (uint32_t)get_map_descriptor_size();

        if (load_info.map_count > 0) {
            for (auto& map : maps) {
                handle_map.emplace_back(map->mock_map_fd, reinterpret_cast<file_handle_t>(map->map_handle));
            }

            load_info.handle_map = handle_map.data();
        }

        result = ebpf_rpc_load_program(&load_info, error_message, &error_message_size);
        if (result != EBPF_SUCCESS) {
            goto Done;
        }

        // Program is verified and loaded.
        *count_of_map_handles = 0;
        for (auto& map : maps) {
            map_handles[*count_of_map_handles] = reinterpret_cast<HANDLE>(map->map_handle);
            (*count_of_map_handles)++;
        }

        *handle = program_handle;
        program_handle = INVALID_HANDLE_VALUE;
    } catch (const std::bad_alloc&) {
        result = EBPF_NO_MEMORY;
        goto Done;
    } catch (...) {
        result = EBPF_FAILED;
        goto Done;
    }

Done:
    if (result != EBPF_SUCCESS) {
        handles = get_all_map_handles();
        for (const auto& map_handle : handles) {
            ebpf_api_close_handle((ebpf_handle_t)map_handle);
        }

<<<<<<< HEAD
        clean_up_ebpf_programs(programs);
    } else {
        // Clean up ebpf_program_t structures without closing the handle.
        for (auto& program_it : programs) {
            program_it->handle = ebpf_handle_invalid;
            clean_up_ebpf_program(program_it);
        }
=======
        clean_up_ebpf_programs(object.programs);
>>>>>>> 8f46b402
    }
    clear_map_descriptors();

    // Clean up ebpf_map_t structures without closing the handle.
    for (auto& map : maps) {
        map->map_handle = ebpf_handle_invalid;
        clean_up_ebpf_map(map);
    }

    if (program_handle != INVALID_HANDLE_VALUE) {
        ebpf_api_close_handle(program_handle);
    }

    return result;
}

void
ebpf_free_string(_In_opt_ _Post_invalid_ const char* error_message)
{
    return free(const_cast<char*>(error_message));
}

uint32_t
ebpf_api_pin_object(ebpf_handle_t handle, const uint8_t* name, uint32_t name_length)
{
    ebpf_protocol_buffer_t request_buffer(offsetof(ebpf_operation_update_pinning_request_t, name) + name_length);
    auto request = reinterpret_cast<ebpf_operation_update_pinning_request_t*>(request_buffer.data());

    request->header.id = EBPF_OPERATION_UPDATE_PINNING;
    request->header.length = static_cast<uint16_t>(request_buffer.size());
    request->handle = reinterpret_cast<uint64_t>(handle);
    std::copy(name, name + name_length, request->name);
    return invoke_ioctl(request_buffer);
}

ebpf_result_t
ebpf_object_pin(fd_t fd, _In_z_ const char* path)
{
    ebpf_result_t result = EBPF_SUCCESS;
    ebpf_handle_t handle;
    if (fd <= 0 || path == nullptr) {
        return EBPF_INVALID_ARGUMENT;
    }

    // This is a workaround till we start using _open_osfhandle() to generate
    // fds for the handles (issue tracked by TODO: Issue# 287). Once this is
    // fixed, _get_osfhandle() can be directly used to fetch the corresponding
    // handle.
    handle = _get_handle_from_fd(fd);
    if (handle == ebpf_handle_invalid) {
        return EBPF_INVALID_FD;
    }

    auto path_length = strlen(path);
    ebpf_protocol_buffer_t request_buffer(offsetof(ebpf_operation_update_pinning_request_t, name) + path_length);
    auto request = reinterpret_cast<ebpf_operation_update_pinning_request_t*>(request_buffer.data());

    request->header.id = EBPF_OPERATION_UPDATE_PINNING;
    request->header.length = static_cast<uint16_t>(request_buffer.size());
    request->handle = reinterpret_cast<uint64_t>(handle);
    std::copy(path, path + path_length, request->name);
    result = windows_error_to_ebpf_result(invoke_ioctl(request_buffer));

    return result;
}

ebpf_result_t
ebpf_object_unpin(_In_z_ const char* path)
{
    if (path == nullptr) {
        return EBPF_INVALID_ARGUMENT;
    }
    auto path_length = strlen(path);
    ebpf_protocol_buffer_t request_buffer(offsetof(ebpf_operation_update_pinning_request_t, name) + path_length);
    auto request = reinterpret_cast<ebpf_operation_update_pinning_request_t*>(request_buffer.data());

    request->header.id = EBPF_OPERATION_UPDATE_PINNING;
    request->header.length = static_cast<uint16_t>(request_buffer.size());
    request->handle = UINT64_MAX;
    std::copy(path, path + path_length, request->name);
    return windows_error_to_ebpf_result(invoke_ioctl(request_buffer));
}

ebpf_result_t
ebpf_map_pin(_In_ struct bpf_map* map, _In_opt_z_ const char* path)
{
    if (map == nullptr || (map->pin_path == nullptr && path == nullptr)) {
        return EBPF_INVALID_ARGUMENT;
    }
    if (map->pinned) {
        return EBPF_ALREADY_PINNED;
    }
    if (path != nullptr) {
        // If pin path is already set, the pin path provided now should be same
        // as the one previously set.
        if (map->pin_path != nullptr && strcmp(path, map->pin_path) != 0) {
            return EBPF_INVALID_ARGUMENT;
        }
        free(map->pin_path);
        map->pin_path = _strdup(path);
        if (map->pin_path == nullptr) {
            return EBPF_NO_MEMORY;
        }
    }
    assert(map->map_handle != ebpf_handle_invalid);
    assert(map->map_fd > 0);
    ebpf_result_t result = ebpf_object_pin(map->map_fd, map->pin_path);
    if (result == EBPF_SUCCESS) {
        map->pinned = true;
    }

    return result;
}

ebpf_result_t
ebpf_map_set_pin_path(_In_ struct bpf_map* map, _In_ const char* path)
{
    if (map == nullptr) {
        return EBPF_INVALID_ARGUMENT;
    }
    char* old_path = map->pin_path;
    if (path != nullptr) {
        path = _strdup(path);
        if (path == nullptr) {
            return EBPF_NO_MEMORY;
        }
    }
    map->pin_path = const_cast<char*>(path);
    free(old_path);

    return EBPF_SUCCESS;
}

<<<<<<< HEAD
ebpf_result_t
ebpf_map_unpin(_In_ struct bpf_map* map, _In_opt_z_ const char* path)
=======
uint32_t
ebpf_api_map_update_element_with_handle(
    ebpf_handle_t map_handle,
    uint32_t key_size,
    _In_ const uint8_t* key,
    uint32_t value_size,
    _In_ const uint8_t* value,
    ebpf_handle_t value_handle)
{
    ebpf_protocol_buffer_t request_buffer(
        sizeof(_ebpf_operation_map_update_element_with_handle_request) - 1 + key_size + value_size);
    auto request = reinterpret_cast<_ebpf_operation_map_update_element_with_handle_request*>(request_buffer.data());

    request->header.length = static_cast<uint16_t>(request_buffer.size());
    request->header.id = ebpf_operation_id_t::EBPF_OPERATION_MAP_UPDATE_ELEMENT_WITH_HANDLE;
    request->map_handle = (uintptr_t)map_handle;
    request->value_handle = (uintptr_t)value_handle;
    std::copy(key, key + key_size, request->data);
    std::copy(value, value + value_size, request->data + key_size);

    return invoke_ioctl(request_buffer);
}

uint32_t
ebpf_api_map_delete_element(ebpf_handle_t handle, uint32_t key_size, const uint8_t* key)
>>>>>>> 8f46b402
{
    if (map == nullptr) {
        return EBPF_INVALID_ARGUMENT;
    }

    if (map->pin_path != nullptr) {
        // If pin path is already set, the pin path provided now should be same
        // as the one previously set.
        if (path != nullptr && strcmp(path, map->pin_path) != 0) {
            return EBPF_INVALID_ARGUMENT;
        }
        path = map->pin_path;
    } else if (path == nullptr) {
        return EBPF_INVALID_ARGUMENT;
    }
    assert(map->map_handle != ebpf_handle_invalid);
    assert(map->map_fd > 0);

    ebpf_result_t result = ebpf_object_unpin(path);
    if (result == EBPF_SUCCESS) {
        map->pinned = false;
    }

    return result;
}

fd_t
ebpf_object_get(_In_z_ const char* path)
{
    size_t path_length = strlen(path);
    ebpf_protocol_buffer_t request_buffer(offsetof(ebpf_operation_get_pinning_request_t, name) + path_length);
    auto request = reinterpret_cast<ebpf_operation_get_pinning_request_t*>(request_buffer.data());
    ebpf_operation_get_map_pinning_reply_t reply;

    request->header.id = EBPF_OPERATION_GET_PINNING;
    request->header.length = static_cast<uint16_t>(request_buffer.size());
    std::copy(path, path + path_length, request->name);
    auto result = invoke_ioctl(request_buffer, reply);
    if (result != ERROR_SUCCESS) {
        return ebpf_fd_invalid;
    }

    if (reply.header.id != ebpf_operation_id_t::EBPF_OPERATION_GET_PINNING) {
        return ebpf_fd_invalid;
    }

    ebpf_handle_t handle = reinterpret_cast<ebpf_handle_t>(reply.handle);
    fd_t fd = _get_next_file_descriptor(handle);
    if (fd == ebpf_fd_invalid) {
        Platform::CloseHandle(handle);
    }
    return fd;
}

ebpf_result_t
ebpf_get_next_map(fd_t previous_fd, fd_t* next_fd)
{
    if (next_fd == nullptr) {
        return EBPF_INVALID_ARGUMENT;
    }

    ebpf_handle_t previous_handle = _get_handle_from_fd(previous_fd);
    _ebpf_operation_get_next_map_request request{
        sizeof(request), ebpf_operation_id_t::EBPF_OPERATION_GET_NEXT_MAP, reinterpret_cast<uint64_t>(previous_handle)};

    _ebpf_operation_get_next_map_reply reply;

    uint32_t retval = invoke_ioctl(request, reply);
    if (retval == ERROR_SUCCESS) {
        ebpf_handle_t next_handle = reinterpret_cast<ebpf_handle_t>(reply.next_handle);
        if (next_handle != ebpf_handle_invalid) {
            fd_t fd = _get_next_file_descriptor(next_handle);
            if (fd == ebpf_fd_invalid) {
                // Some error getting fd for the handle.
                Platform::CloseHandle(next_handle);
                retval = ERROR_OUTOFMEMORY;
            } else {
                *next_fd = fd;
            }
        } else {
            *next_fd = ebpf_fd_invalid;
        }
    }
    return windows_error_to_ebpf_result(retval);
}

uint32_t
ebpf_api_get_next_program(ebpf_handle_t previous_handle, ebpf_handle_t* next_handle)
{
    _ebpf_operation_get_next_program_request request{sizeof(request),
                                                     ebpf_operation_id_t::EBPF_OPERATION_GET_NEXT_PROGRAM,
                                                     reinterpret_cast<uint64_t>(previous_handle)};

    _ebpf_operation_get_next_program_reply reply;

    uint32_t retval = invoke_ioctl(request, reply);
    if (retval == ERROR_SUCCESS) {
        *next_handle = reinterpret_cast<ebpf_handle_t>(reply.next_handle);
    }
    return retval;
}

ebpf_result_t
ebpf_get_next_program(fd_t previous_fd, fd_t* next_fd)
{
    if (next_fd == nullptr) {
        return EBPF_INVALID_ARGUMENT;
    }

    ebpf_handle_t previous_handle = _get_handle_from_fd(previous_fd);
    _ebpf_operation_get_next_program_request request{sizeof(request),
                                                     ebpf_operation_id_t::EBPF_OPERATION_GET_NEXT_PROGRAM,
                                                     reinterpret_cast<uint64_t>(previous_handle)};

    _ebpf_operation_get_next_program_reply reply;

    uint32_t retval = invoke_ioctl(request, reply);
    if (retval == ERROR_SUCCESS) {
        ebpf_handle_t next_handle = reinterpret_cast<ebpf_handle_t>(reply.next_handle);
        if (next_handle != ebpf_handle_invalid) {
            fd_t fd = _get_next_file_descriptor(next_handle);
            if (fd == ebpf_fd_invalid) {
                // Some error getting fd for the handle.
                Platform::CloseHandle(next_handle);
                retval = ERROR_OUTOFMEMORY;
            } else {
                *next_fd = fd;
            }
        } else {
            *next_fd = ebpf_fd_invalid;
        }
    }
    return windows_error_to_ebpf_result(retval);
}

ebpf_result_t
ebpf_map_query_definition(
    fd_t fd, uint32_t* size, uint32_t* type, uint32_t* key_size, uint32_t* value_size, uint32_t* max_entries)
{
    ebpf_handle_t map_handle = _get_handle_from_fd(fd);
    if (map_handle == ebpf_handle_invalid) {
        return EBPF_INVALID_FD;
    }
    return query_map_definition(map_handle, size, type, key_size, value_size, max_entries);
}

ebpf_result_t
ebpf_program_query_info(
    fd_t fd, ebpf_execution_type_t* execution_type, const char** file_name, const char** section_name)
{
    ebpf_handle_t handle = _get_handle_from_fd(fd);
    if (handle == ebpf_handle_invalid) {
        return EBPF_INVALID_FD;
    }

    ebpf_protocol_buffer_t reply_buffer(1024);
    _ebpf_operation_query_program_info_request request{
        sizeof(request), ebpf_operation_id_t::EBPF_OPERATION_QUERY_PROGRAM_INFO, reinterpret_cast<uint64_t>(handle)};

    auto reply = reinterpret_cast<_ebpf_operation_query_program_info_reply*>(reply_buffer.data());

    uint32_t retval = invoke_ioctl(request, reply_buffer);
    if (retval != ERROR_SUCCESS) {
        return windows_error_to_ebpf_result(retval);
    }

    size_t file_name_length = reply->section_name_offset - reply->file_name_offset;
    size_t section_name_length = reply->header.length - reply->section_name_offset;
    char* local_file_name = reinterpret_cast<char*>(calloc(file_name_length + 1, sizeof(char)));
    char* local_section_name = reinterpret_cast<char*>(calloc(section_name_length + 1, sizeof(char)));

    if (!local_file_name || !local_section_name) {
        free(local_file_name);
        free(local_section_name);
        return EBPF_NO_MEMORY;
    }

    memcpy(local_file_name, reply_buffer.data() + reply->file_name_offset, file_name_length);
    memcpy(local_section_name, reply_buffer.data() + reply->section_name_offset, section_name_length);

    local_file_name[file_name_length] = '\0';
    local_section_name[section_name_length] = '\0';

    *execution_type = reply->code_type == EBPF_CODE_NATIVE ? EBPF_EXECUTION_JIT : EBPF_EXECUTION_INTERPRET;
    *file_name = local_file_name;
    *section_name = local_section_name;

    return windows_error_to_ebpf_result(retval);
}

uint32_t
ebpf_api_link_program(ebpf_handle_t program_handle, ebpf_attach_type_t attach_type, ebpf_handle_t* link_handle)
{
    ebpf_operation_link_program_request_t request = {
        sizeof(request), EBPF_OPERATION_LINK_PROGRAM, reinterpret_cast<uint64_t>(program_handle), attach_type};
    ebpf_operation_link_program_reply_t reply;

    uint32_t retval = invoke_ioctl(request, reply);
    if (retval != ERROR_SUCCESS) {
        return retval;
    }

    if (reply.header.id != ebpf_operation_id_t::EBPF_OPERATION_LINK_PROGRAM) {
        return ERROR_INVALID_PARAMETER;
    }

    *link_handle = reinterpret_cast<ebpf_handle_t>(reply.link_handle);
    return retval;
}

static ebpf_result_t
_link_ebpf_program(
    ebpf_handle_t program_handle,
    _In_ const ebpf_attach_type_t* attach_type,
    _Out_ ebpf_handle_t* link_handle,
    _In_reads_bytes_opt_(attach_parameter_size) uint8_t* attach_parameter,
    size_t attach_parameter_size) noexcept
{
    ebpf_protocol_buffer_t request_buffer;
    ebpf_operation_link_program_request_t* request;
    ebpf_operation_link_program_reply_t reply;
    ebpf_result_t result = EBPF_SUCCESS;
    *link_handle = ebpf_handle_invalid;

    try {
        size_t buffer_size = offsetof(ebpf_operation_link_program_request_t, data) + attach_parameter_size;
        if (buffer_size < sizeof(ebpf_operation_link_program_request_t)) {
            buffer_size = sizeof(ebpf_operation_link_program_request_t);
        }
        request_buffer.resize(buffer_size);
        request = reinterpret_cast<ebpf_operation_link_program_request_t*>(request_buffer.data());
        request->header.id = EBPF_OPERATION_LINK_PROGRAM;
        request->header.length = static_cast<uint16_t>(request_buffer.size());
        request->program_handle = reinterpret_cast<uint64_t>(program_handle);
        request->attach_type = *attach_type;

        if (attach_parameter_size > 0) {
            memcpy_s(request->data, attach_parameter_size, attach_parameter, attach_parameter_size);
        }

        result = windows_error_to_ebpf_result(invoke_ioctl(request_buffer, reply));
        if (result != EBPF_SUCCESS) {
            goto Exit;
        }

        if (reply.header.id != ebpf_operation_id_t::EBPF_OPERATION_LINK_PROGRAM) {
            result = EBPF_INVALID_ARGUMENT;
            goto Exit;
        }

        *link_handle = reinterpret_cast<ebpf_handle_t>(reply.link_handle);
    } catch (const std::bad_alloc&) {
        result = EBPF_NO_MEMORY;
        goto Exit;
    } catch (...) {
        result = EBPF_FAILED;
        goto Exit;
    }

Exit:
    return result;
}

static void
_clean_up_ebpf_link(_In_opt_ _Post_invalid_ ebpf_link_t* link)
{
    if (link == nullptr) {
        return;
    }
    if (link->link_handle != ebpf_handle_invalid) {
        ebpf_api_close_handle(link->link_handle);
    }
    free(link->pin_path);

    free(link);
}

_Success_(return == EBPF_SUCCESS) ebpf_result_t ebpf_program_attach(
    _In_ struct bpf_program* program,
    _In_opt_ const ebpf_attach_type_t* attach_type,
    _In_reads_bytes_opt_(attach_params_size) void* attach_parameters,
    _In_ size_t attach_params_size,
    _Outptr_ struct bpf_link** link)
{
    ebpf_result_t result = EBPF_SUCCESS;
    const ebpf_attach_type_t* program_attach_type;
    ebpf_link_t* new_link = nullptr;

    if (program == nullptr || link == nullptr || (attach_params_size != 0 && attach_parameters == nullptr) ||
        (attach_parameters != nullptr && attach_params_size == 0)) {
        result = EBPF_INVALID_ARGUMENT;
        goto Exit;
    }
    if (IsEqualGUID(program->attach_type, GUID_NULL)) {
        if (attach_type == nullptr) {
            result = EBPF_INVALID_ARGUMENT;
            goto Exit;
        } else {
            program_attach_type = attach_type;
        }
    } else {
        program_attach_type = &program->attach_type;
    }
    assert(program->handle != ebpf_handle_invalid);

    *link = nullptr;
    new_link = (ebpf_link_t*)calloc(1, sizeof(ebpf_link_t));
    if (new_link == nullptr) {
        result = EBPF_NO_MEMORY;
        goto Exit;
    }

    result = _link_ebpf_program(
        program->handle, program_attach_type, &new_link->link_handle, (uint8_t*)attach_parameters, attach_params_size);
    if (result != EBPF_SUCCESS) {
        goto Exit;
    }
    new_link->link_fd = _get_next_file_descriptor(new_link->link_handle);
    if (new_link->link_fd == ebpf_fd_invalid) {
        result = EBPF_NO_MEMORY;
        goto Exit;
    }
    *link = new_link;

Exit:
    if (result != EBPF_SUCCESS) {
        if (new_link != nullptr && new_link->link_handle != ebpf_handle_invalid) {
            ebpf_link_detach(new_link);
        }
        _clean_up_ebpf_link(new_link);
    }
    return result;
}

_Success_(return == EBPF_SUCCESS) ebpf_result_t ebpf_program_attach_by_fd(
    fd_t program_fd,
    _In_opt_ const ebpf_attach_type_t* attach_type,
    _In_reads_bytes_opt_(attach_params_size) void* attach_parameters,
    _In_ size_t attach_params_size,
    _Outptr_ struct bpf_link** link)
{
    ebpf_program_t* program = _get_ebpf_program_from_handle(_get_handle_from_fd(program_fd));
    if (program == nullptr || link == nullptr) {
        return EBPF_INVALID_ARGUMENT;
    }
    *link = nullptr;

    return ebpf_program_attach(program, attach_type, attach_parameters, attach_params_size, link);
}

uint32_t
ebpf_api_unlink_program(ebpf_handle_t link_handle)
{
    ebpf_operation_unlink_program_request_t request = {
        sizeof(request), EBPF_OPERATION_UNLINK_PROGRAM, reinterpret_cast<uint64_t>(link_handle)};

    return invoke_ioctl(request);
}

ebpf_result_t
ebpf_link_detach(_In_ struct bpf_link* link)
{
    if (link == nullptr) {
        return EBPF_INVALID_ARGUMENT;
    }
    assert(link->link_handle != ebpf_handle_invalid);

    ebpf_operation_unlink_program_request_t request = {
        sizeof(request), EBPF_OPERATION_UNLINK_PROGRAM, reinterpret_cast<uint64_t>(link->link_handle)};

    return windows_error_to_ebpf_result(invoke_ioctl(request));
}

ebpf_result_t
ebpf_link_close(_In_ struct bpf_link* link)
{
    if (link == nullptr) {
        return EBPF_INVALID_ARGUMENT;
    }
    _clean_up_ebpf_link(link);

    return EBPF_SUCCESS;
}

uint32_t
ebpf_api_close_handle(ebpf_handle_t handle)
{
    ebpf_operation_close_handle_request_t request = {
        sizeof(request), EBPF_OPERATION_CLOSE_HANDLE, reinterpret_cast<uint64_t>(handle)};

    return invoke_ioctl(request);
}

ebpf_result_t
ebpf_close_fd(fd_t fd)
{
    ebpf_handle_t handle = _get_handle_from_fd(fd);
    if (handle == ebpf_handle_invalid) {
        return EBPF_INVALID_FD;
    }
    _fd_to_handle_map.erase(fd);
    Platform::CloseHandle(handle);

    return EBPF_SUCCESS;
}

ebpf_result_t
ebpf_api_get_pinned_map_info(
    _Out_ uint16_t* map_count, _Outptr_result_buffer_maybenull_(*map_count) ebpf_map_info_t** map_info)
{
    ebpf_result_t result = EBPF_SUCCESS;
    ebpf_operation_get_map_info_request_t request = {
        sizeof(request), EBPF_OPERATION_GET_MAP_INFO, reinterpret_cast<uint64_t>(INVALID_HANDLE_VALUE)};
    ebpf_protocol_buffer_t reply_buffer;
    ebpf_operation_get_map_info_reply_t* reply = nullptr;
    size_t min_expected_buffer_length = 0;
    size_t serialized_buffer_length = 0;
    uint16_t local_map_count = 0;
    ebpf_map_info_t* local_map_info = nullptr;
    size_t output_buffer_length = 4 * 1024;
    uint8_t attempt_count = 0;

    if ((map_count == nullptr) || (map_info == nullptr)) {
        result = EBPF_INVALID_ARGUMENT;
        goto Exit;
    }

    while (attempt_count < IOCTL_MAX_ATTEMPTS) {
        size_t reply_length;
        result = ebpf_safe_size_t_add(
            EBPF_OFFSET_OF(ebpf_operation_get_map_info_reply_t, data), output_buffer_length, &reply_length);
        if (result != EBPF_SUCCESS)
            goto Exit;

        try {
            reply_buffer.resize(reply_length);
        } catch (const std::bad_alloc&) {
            result = EBPF_NO_MEMORY;
            goto Exit;
        } catch (...) {
            result = EBPF_FAILED;
            goto Exit;
        }

        // Invoke IOCTL.
        result = windows_error_to_ebpf_result(invoke_ioctl(request, reply_buffer));

        if ((result != EBPF_SUCCESS) && (result != EBPF_INSUFFICIENT_BUFFER))
            goto Exit;

        reply = reinterpret_cast<ebpf_operation_get_map_info_reply_t*>(reply_buffer.data());

        if (result == EBPF_INSUFFICIENT_BUFFER) {
            output_buffer_length = reply->size;
            attempt_count++;
            continue;
        } else
            // Success.
            break;
    }

    if (attempt_count == IOCTL_MAX_ATTEMPTS)
        goto Exit;

    local_map_count = reply->map_count;
    serialized_buffer_length = reply->size;

    if (local_map_count == 0)
        // No pinned maps present.
        goto Exit;

    // Check if the data buffer in IOCTL reply is at least as long as the
    // minimum expected length needed to hold the array of ebpf map info objects.
    result = ebpf_safe_size_t_multiply(
        EBPF_OFFSET_OF(ebpf_serialized_map_info_t, pin_path), (size_t)local_map_count, &min_expected_buffer_length);
    if (result != EBPF_SUCCESS)
        goto Exit;

    ebpf_assert(serialized_buffer_length >= min_expected_buffer_length);
    if (serialized_buffer_length < min_expected_buffer_length) {
        result = EBPF_INVALID_ARGUMENT;
        goto Exit;
    }

    // Deserialize reply buffer.
    result = ebpf_deserialize_map_info_array(serialized_buffer_length, reply->data, local_map_count, &local_map_info);
    if (result != EBPF_SUCCESS)
        goto Exit;

Exit:
    if (result != EBPF_SUCCESS) {
        ebpf_api_map_info_free(local_map_count, local_map_info);
        local_map_count = 0;
        local_map_info = nullptr;
    }

    *map_count = local_map_count;
    *map_info = local_map_info;

    return result;
}

void
ebpf_api_map_info_free(
    const uint16_t map_count, _In_opt_count_(map_count) _Post_ptr_invalid_ const ebpf_map_info_t* map_info)
{
    ebpf_map_info_array_free(map_count, const_cast<ebpf_map_info_t*>(map_info));
}

void
clean_up_ebpf_program(_In_ _Post_invalid_ ebpf_program_t* program)
{
    if (program == nullptr) {
        return;
    }
    if (program->fd != 0) {
        _fd_to_handle_map.erase(program->fd);
    }
    if (program->handle != ebpf_handle_invalid) {
        _ebpf_programs.erase(program->handle);
        ebpf_api_close_handle(program->handle);
    }
    free(program->byte_code);
    free(program->program_name);
    free(program->section_name);

    free(program);
}

void
clean_up_ebpf_programs(_Inout_ std::vector<ebpf_program_t*>& programs)
{
    for (auto& program : programs) {
        clean_up_ebpf_program(program);
    }
    programs.resize(0);
}

_Ret_maybenull_ ebpf_program_t*
ebpf_program_lookup(fd_t fd)
{
    return (_ebpf_programs.contains(fd)) ? _ebpf_programs[fd] : nullptr;
}

_Ret_maybenull_ ebpf_map_t*
ebpf_map_lookup(fd_t fd)
{
    return (_ebpf_maps.contains(fd)) ? _ebpf_maps[fd] : nullptr;
}

void
clean_up_ebpf_map(_In_ _Post_invalid_ ebpf_map_t* map)
{
    if (map == nullptr) {
        return;
    }
    if (map->map_fd != 0) {
        _fd_to_handle_map.erase(map->map_fd);
    }
    if (map->map_handle != ebpf_handle_invalid) {
        _ebpf_maps.erase(map->map_handle);
        ebpf_api_close_handle(map->map_handle);
    }
    free(map->name);

    free(map);
}

void
clean_up_ebpf_maps(_Inout_ std::vector<ebpf_map_t*>& maps)
{
    for (auto& map : maps) {
        clean_up_ebpf_map(map);
    }
    maps.resize(0);
}

static void
_clean_up_ebpf_object(_In_opt_ _Post_invalid_ ebpf_object_t* object)
{
    if (object != nullptr) {
        clean_up_ebpf_programs(object->programs);
        clean_up_ebpf_maps(object->maps);

        delete object;
    }
}

static void
_remove_ebpf_object_from_globals(_In_ const ebpf_object_t* object)
{
    for (int i = 0; i < _ebpf_objects.size(); i++) {
        if (_ebpf_objects[i] == object) {
            _ebpf_objects[i] = nullptr;
            break;
        }
    }
}

static void
_clean_up_ebpf_objects()
{
    for (auto& object : _ebpf_objects) {
        _clean_up_ebpf_object(object);
    }

    _ebpf_objects.resize(0);

    assert(_ebpf_programs.size() == 0);
    assert(_ebpf_maps.size() == 0);
}

void
initialize_map(_Out_ ebpf_map_t* map, _In_ const map_cache_t& map_cache)
{
    // Map cache contains mock fd. Initialize handle to ebpf_handle_invalid.
    map->map_handle = ebpf_handle_invalid;
    map->mock_map_fd = map_cache.ebpf_map_descriptor.original_fd;
    map->map_definition.type = (ebpf_map_type_t)map_cache.ebpf_map_descriptor.type;
    map->map_definition.key_size = map_cache.ebpf_map_descriptor.key_size;
    map->map_definition.value_size = map_cache.ebpf_map_descriptor.value_size;
    map->map_definition.max_entries = map_cache.ebpf_map_descriptor.max_entries;
    map->pinned = false;
    map->pin_path = nullptr;
}

static ebpf_result_t
_initialize_ebpf_object_from_elf(
    _In_z_ const char* file_name,
    _In_opt_ const ebpf_program_type_t* expected_program_type,
    _In_opt_ const ebpf_attach_type_t* expected_attach_type,
    _Out_ ebpf_object_t& object,
    _Outptr_result_maybenull_z_ const char** error_message) noexcept
{
    ebpf_result_t result = EBPF_SUCCESS;
    set_global_program_and_attach_type(expected_program_type, expected_attach_type);

    ebpf_verifier_options_t verifier_options{false, false, false, false, false};
<<<<<<< HEAD
    result = load_byte_code(file_name, nullptr, &verifier_options, object.programs, object.maps, error_message);
=======
    result = load_byte_code(file_name, nullptr, &verifier_options, object, error_message);
>>>>>>> 8f46b402
    if (result != EBPF_SUCCESS) {
        goto Exit;
    }

    object.file_name = _strdup(file_name);
    if (object.file_name == nullptr) {
        result = EBPF_NO_MEMORY;
        goto Exit;
    }

    for (auto& program : object.programs) {
        program->object = &object;
    }
    for (auto& map : object.maps) {
        map->object = &object;
    }

Exit:
    if (result != EBPF_SUCCESS) {
        clean_up_ebpf_programs(object.programs);
        clean_up_ebpf_maps(object.maps);
    }
    return result;
}

ebpf_result_t
ebpf_program_load(
    _In_z_ const char* file_name,
    _In_opt_ const ebpf_program_type_t* program_type,
    _In_opt_ const ebpf_attach_type_t* attach_type,
    _In_ ebpf_execution_type_t execution_type,
    _Outptr_ struct bpf_object** object,
    _Out_ fd_t* program_fd,
    _Outptr_result_maybenull_z_ const char** log_buffer)
{
    ebpf_object_t* new_object = nullptr;
    ebpf_protocol_buffer_t request_buffer;
    uint32_t error_message_size = 0;
    std::vector<uintptr_t> handles;
    ebpf_result_t result = EBPF_SUCCESS;
    ebpf_program_load_info load_info = {0};
    std::vector<fd_handle_map> handle_map;

    if (file_name == nullptr || object == nullptr || program_fd == nullptr || log_buffer == nullptr) {
        result = EBPF_INVALID_ARGUMENT;
        goto Done;
    }

    // If custom attach type is provided, then custom program type should also
    // be provided.
    if (program_type == nullptr && attach_type != nullptr) {
        result = EBPF_INVALID_ARGUMENT;
        goto Done;
    }

    clear_map_descriptors();
    *log_buffer = nullptr;
    *object = nullptr;

    try {
        new_object = new ebpf_object_t();
        if (new_object == nullptr) {
            result = EBPF_NO_MEMORY;
            goto Done;
        }

        result = _initialize_ebpf_object_from_elf(file_name, program_type, attach_type, *new_object, log_buffer);
        if (result != EBPF_SUCCESS) {
            goto Done;
        }

        // Create all the maps.
        // TODO: update ebpf_map_definition_t structure so that it contains flag and pinning information.
        for (auto& map : new_object->maps) {
            result = _create_map(map->name, &map->map_definition, &map->map_handle);
            if (result != EBPF_SUCCESS) {
                goto Done;
            }
            map->map_fd = _get_next_file_descriptor(map->map_handle);
        }

        for (auto& program : new_object->programs) {
            result = _create_program(
                program->program_type, file_name, program->section_name, program->program_name, &program->handle);
            if (result != EBPF_SUCCESS) {
                goto Done;
            }

            // TODO: (Issue #287) _open_osfhandle() fails for the program handle.
            // Workaround: for now increment a global counter and use that as
            // file descriptor.
            program->fd = _get_next_file_descriptor(program->handle);

            // populate load_info.
            load_info.file_name = const_cast<char*>(file_name);
            load_info.section_name = const_cast<char*>(program->section_name);
            load_info.program_name = const_cast<char*>(program->program_name);
            load_info.program_type = program->program_type;
            load_info.program_handle = program->handle;
            load_info.execution_type = execution_type;
            load_info.byte_code = program->byte_code;
            load_info.byte_code_size = program->byte_code_size;
            load_info.execution_context = execution_context_kernel_mode;
            load_info.map_count = (uint32_t)new_object->maps.size();

            if (load_info.map_count > 0) {
                for (auto& map : new_object->maps) {
                    handle_map.emplace_back(map->mock_map_fd, reinterpret_cast<file_handle_t>(map->map_handle));
                }

                load_info.handle_map = handle_map.data();
            }

            result = ebpf_rpc_load_program(&load_info, log_buffer, &error_message_size);
            if (result != EBPF_SUCCESS) {
                goto Done;
            }
        }

        for (auto& program : new_object->programs) {
            _ebpf_programs.insert(std::pair<ebpf_handle_t, ebpf_program_t*>(program->handle, program));
        }
        for (auto& map : new_object->maps) {
            _ebpf_maps.insert(std::pair<ebpf_handle_t, ebpf_map_t*>(map->map_handle, map));
        }

        *object = new_object;
        _ebpf_objects.emplace_back(*object);
        *program_fd = new_object->programs[0]->fd;
    } catch (const std::bad_alloc&) {
        result = EBPF_NO_MEMORY;
        goto Done;
    } catch (...) {
        result = EBPF_FAILED;
        goto Done;
    }

Done:
    if (result != EBPF_SUCCESS) {
        _clean_up_ebpf_object(new_object);
    }
    clear_map_descriptors();
    return result;
}

_Ret_maybenull_ struct bpf_program*
ebpf_program_next(_In_opt_ const struct bpf_program* previous, _In_ const struct bpf_object* object)
{
    ebpf_program_t* program = nullptr;
    if (object == nullptr) {
        goto Exit;
    }
    if (previous != nullptr && previous->object != object) {
        goto Exit;
    }
    if (previous == nullptr) {
        program = object->programs[0];
    } else {
        size_t programs_count = object->programs.size();
        for (size_t i = 0; i < programs_count; i++) {
            if (object->programs[i] == previous && i < programs_count - 1) {
                program = object->programs[i + 1];
                break;
            }
        }
    }

Exit:
    return program;
}

_Ret_maybenull_ struct bpf_program*
ebpf_program_previous(_In_opt_ const struct bpf_program* next, _In_ const struct bpf_object* object)
{
    ebpf_program_t* program = nullptr;
    if (object == nullptr) {
        goto Exit;
    }
    if (next != nullptr && next->object != object) {
        goto Exit;
    }
    if (next == nullptr) {
        program = object->programs[object->programs.size() - 1];
    } else {
        size_t programs_count = object->programs.size();
        for (auto i = programs_count - 1; i > 0; i--) {
            if (object->programs[i] == next) {
                program = object->programs[i - 1];
                break;
            }
        }
    }

Exit:
    return program;
}

_Ret_maybenull_ struct bpf_map*
ebpf_map_next(_In_opt_ const struct bpf_map* previous, _In_ const struct bpf_object* object)
{
    ebpf_map_t* map = nullptr;
    if (object == nullptr) {
        goto Exit;
    }
    if (previous != nullptr && previous->object != object) {
        goto Exit;
    }
    if (previous == nullptr) {
        map = object->maps[0];
    } else {
        size_t maps_count = object->maps.size();
        for (size_t i = 0; i < maps_count; i++) {
            if (object->maps[i] == previous && i < maps_count - 1) {
                map = object->maps[i + 1];
                break;
            }
        }
    }

Exit:
    return map;
}

_Ret_maybenull_ struct bpf_map*
ebpf_map_previous(_In_opt_ const struct bpf_map* next, _In_ const struct bpf_object* object)
{
    ebpf_map_t* map = nullptr;
    if (object == nullptr) {
        goto Exit;
    }
    if (next != nullptr && next->object != object) {
        goto Exit;
    }
    if (next == nullptr) {
        map = object->maps[object->maps.size() - 1];
    } else {
        size_t maps_count = object->maps.size();
        for (auto i = maps_count - 1; i > 0; i--) {
            if (object->maps[i] == next) {
                map = object->maps[i - 1];
                break;
            }
        }
    }

Exit:
    return map;
}

fd_t
ebpf_program_get_fd(_In_ const struct bpf_program* program)
{
    if (program == nullptr) {
        return ebpf_fd_invalid;
    }
    return program->fd;
}

fd_t
ebpf_map_get_fd(_In_ const struct bpf_map* map)
{
    if (map == nullptr) {
        return ebpf_fd_invalid;
    }
    return map->map_fd;
}

void
ebpf_object_close(_In_ _Post_invalid_ struct bpf_object* object)
{
    if (object == nullptr) {
        return;
    }

    _remove_ebpf_object_from_globals(object);
    _clean_up_ebpf_object(object);
}<|MERGE_RESOLUTION|>--- conflicted
+++ resolved
@@ -604,7 +604,7 @@
     _In_z_ const char* file_name,
     _In_z_ const char* section_name,
     bool mock_map_fd,
-    _Out_ ebpf_object_t& object,
+    std::vector<ebpf_program_t*>& programs,
     _Outptr_result_maybenull_ EbpfMapDescriptor** map_descriptors,
     _Out_ int* map_descriptors_count,
     _Outptr_result_maybenull_ const char** error_message)
@@ -616,16 +616,12 @@
     *map_descriptors = nullptr;
 
     ebpf_verifier_options_t verifier_options{false, false, false, false, mock_map_fd};
-<<<<<<< HEAD
     result = load_byte_code(file_name, section_name, &verifier_options, programs, maps, error_message);
-=======
-    result = load_byte_code(file_name, section_name, &verifier_options, object, error_message);
->>>>>>> 8f46b402
     if (result != EBPF_SUCCESS) {
         goto Done;
     }
 
-    if (object.programs.size() != 1) {
+    if (programs.size() != 1) {
         result = EBPF_FAILED;
         goto Done;
     }
@@ -645,7 +641,7 @@
 
 Done:
     if (result != EBPF_SUCCESS) {
-        clean_up_ebpf_programs(object.programs);
+        clean_up_ebpf_programs(programs);
     }
     clean_up_ebpf_maps(maps);
     clear_map_descriptors();
@@ -669,12 +665,8 @@
     ebpf_result_t result = EBPF_SUCCESS;
     ebpf_program_load_info load_info = {0};
     std::vector<fd_handle_map> handle_map;
-<<<<<<< HEAD
     std::vector<ebpf_program_t*> programs;
     std::vector<ebpf_map_t*> maps;
-=======
-    ebpf_object_t object;
->>>>>>> 8f46b402
     ebpf_program_t* program = nullptr;
 
     *handle = 0;
@@ -684,11 +676,7 @@
 
     try {
         ebpf_verifier_options_t verifier_options{false, false, false, false, false};
-<<<<<<< HEAD
         result = load_byte_code(file_name, section_name, &verifier_options, programs, maps, error_message);
-=======
-        result = load_byte_code(file_name, section_name, &verifier_options, object, error_message);
->>>>>>> 8f46b402
         if (result != EBPF_SUCCESS) {
             goto Done;
         }
@@ -773,7 +761,6 @@
             ebpf_api_close_handle((ebpf_handle_t)map_handle);
         }
 
-<<<<<<< HEAD
         clean_up_ebpf_programs(programs);
     } else {
         // Clean up ebpf_program_t structures without closing the handle.
@@ -781,9 +768,6 @@
             program_it->handle = ebpf_handle_invalid;
             clean_up_ebpf_program(program_it);
         }
-=======
-        clean_up_ebpf_programs(object.programs);
->>>>>>> 8f46b402
     }
     clear_map_descriptors();
 
@@ -917,10 +901,34 @@
     return EBPF_SUCCESS;
 }
 
-<<<<<<< HEAD
 ebpf_result_t
 ebpf_map_unpin(_In_ struct bpf_map* map, _In_opt_z_ const char* path)
-=======
+{
+    if (map == nullptr) {
+        return EBPF_INVALID_ARGUMENT;
+    }
+
+    if (map->pin_path != nullptr) {
+        // If pin path is already set, the pin path provided now should be same
+        // as the one previously set.
+        if (path != nullptr && strcmp(path, map->pin_path) != 0) {
+            return EBPF_INVALID_ARGUMENT;
+        }
+        path = map->pin_path;
+    } else if (path == nullptr) {
+        return EBPF_INVALID_ARGUMENT;
+    }
+    assert(map->map_handle != ebpf_handle_invalid);
+    assert(map->map_fd > 0);
+
+    ebpf_result_t result = ebpf_object_unpin(path);
+    if (result == EBPF_SUCCESS) {
+        map->pinned = false;
+    }
+
+    return result;
+}
+
 uint32_t
 ebpf_api_map_update_element_with_handle(
     ebpf_handle_t map_handle,
@@ -942,35 +950,6 @@
     std::copy(value, value + value_size, request->data + key_size);
 
     return invoke_ioctl(request_buffer);
-}
-
-uint32_t
-ebpf_api_map_delete_element(ebpf_handle_t handle, uint32_t key_size, const uint8_t* key)
->>>>>>> 8f46b402
-{
-    if (map == nullptr) {
-        return EBPF_INVALID_ARGUMENT;
-    }
-
-    if (map->pin_path != nullptr) {
-        // If pin path is already set, the pin path provided now should be same
-        // as the one previously set.
-        if (path != nullptr && strcmp(path, map->pin_path) != 0) {
-            return EBPF_INVALID_ARGUMENT;
-        }
-        path = map->pin_path;
-    } else if (path == nullptr) {
-        return EBPF_INVALID_ARGUMENT;
-    }
-    assert(map->map_handle != ebpf_handle_invalid);
-    assert(map->map_fd > 0);
-
-    ebpf_result_t result = ebpf_object_unpin(path);
-    if (result == EBPF_SUCCESS) {
-        map->pinned = false;
-    }
-
-    return result;
 }
 
 fd_t
@@ -1585,11 +1564,7 @@
     set_global_program_and_attach_type(expected_program_type, expected_attach_type);
 
     ebpf_verifier_options_t verifier_options{false, false, false, false, false};
-<<<<<<< HEAD
     result = load_byte_code(file_name, nullptr, &verifier_options, object.programs, object.maps, error_message);
-=======
-    result = load_byte_code(file_name, nullptr, &verifier_options, object, error_message);
->>>>>>> 8f46b402
     if (result != EBPF_SUCCESS) {
         goto Exit;
     }
