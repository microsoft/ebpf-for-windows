--- conflicted
+++ resolved
@@ -1405,19 +1405,14 @@
         clean_up_ebpf_programs(object->programs);
         clean_up_ebpf_maps(object->maps);
 
-<<<<<<< HEAD
         if (object->native_module_handle != ebpf_handle_invalid) {
             ebpf_assert(object->execution_type == EBPF_EXECUTION_NATIVE);
             Platform::CloseHandle(object->native_module_handle);
             object->native_module_handle = ebpf_handle_invalid;
         }
 
-        free(object->object_name);
-        free(object->file_name);
-=======
         ebpf_free(object->object_name);
         ebpf_free(object->file_name);
->>>>>>> aa414c3e
     }
 }
 
