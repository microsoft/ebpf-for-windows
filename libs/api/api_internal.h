// Copyright (c) Microsoft Corporation
// SPDX-License-Identifier: MIT

#pragma once

#include "api_common.hpp"
#include "ebpf_api.h"
#include "ebpf_platform.h"
#include "ebpf_windows.h"
#include "spec_type_descriptors.hpp"

struct bpf_object;

typedef struct bpf_program
{
    struct bpf_object* object;
    char* section_name;
    char* program_name;
    uint8_t* byte_code;
    uint32_t byte_code_size;
    ebpf_program_type_t program_type;
    ebpf_attach_type_t attach_type;
    ebpf_handle_t handle;
    fd_t fd;
    bool pinned;
} ebpf_program_t;

typedef struct bpf_map
{
    const struct bpf_object* object;
    char* name;
    ebpf_handle_t map_handle;
    fd_t map_fd;
    fd_t mock_map_fd;
    ebpf_map_definition_t map_definition;
    char* pin_path;
    bool pinned;
} ebpf_map_t;

typedef struct bpf_link
{
    char* pin_path;
    ebpf_handle_t link_handle;
    fd_t link_fd;
    bool disconnected;
} ebpf_link_t;

typedef struct bpf_object
{
    char* file_name = nullptr;
    std::vector<ebpf_program_t*> programs;
    std::vector<ebpf_map_t*> maps;
} ebpf_object_t;

ebpf_result_t
ebpf_get_program_byte_code(
    _In_z_ const char* file_name,
    _In_z_ const char* section_name,
    bool mock_map_fd,
    _Out_ ebpf_object_t& object,
    _Outptr_result_maybenull_ EbpfMapDescriptor** map_descriptors,
    _Out_ int* map_descriptors_count,
    _Outptr_result_maybenull_ const char** error_message);

ebpf_result_t
get_program_info_data(ebpf_program_type_t program_type, _Outptr_ ebpf_program_info_t** program_info);

void
clean_up_ebpf_program(_In_ _Post_invalid_ ebpf_program_t* program);

void
clean_up_ebpf_programs(_Inout_ std::vector<ebpf_program_t*>& programs);

void
clean_up_ebpf_map(_In_ _Post_invalid_ ebpf_map_t* map);

void
clean_up_ebpf_maps(_Inout_ std::vector<ebpf_map_t*>& maps);

/**
 * @brief Get next program in ebpf_object object.
 *
 * @param[in] previous Pointer to previous eBPF program, or NULL to get the first one.
 * @param[in] object Pointer to eBPF object.
 * @return Pointer to the next program, or NULL if none.
 */
_Ret_maybenull_ struct bpf_program*
ebpf_program_next(_In_opt_ const struct bpf_program* previous, _In_ const struct bpf_object* object);

/**
 * @brief Get previous program in ebpf_object object.
 *
 * @param[in] next Pointer to next eBPF program, or NULL to get the last one.
 * @param[in] object Pointer to eBPF object.
 * @return Pointer to the previous program, or NULL if none.
 */
_Ret_maybenull_ struct bpf_program*
ebpf_program_previous(_In_opt_ const struct bpf_program* next, _In_ const struct bpf_object* object);

/**
 * @brief Get next map in ebpf_object object.
 *
 * @param[in] previous Pointer to previous eBPF map, or NULL to get the first one.
 * @param[in] object Pointer to eBPF object.
 * @return Pointer to the next map, or NULL if none.
 */
_Ret_maybenull_ struct bpf_map*
ebpf_map_next(_In_opt_ const struct bpf_map* previous, _In_ const struct bpf_object* object);

/**
 * @brief Get previous map in ebpf_object object.
 *
 * @param[in] next Pointer to next eBPF map, or NULL to get the last one.
 * @param[in] object Pointer to eBPF object.
 * @return Pointer to the previous map, or NULL if none.
 */
_Ret_maybenull_ struct bpf_map*
ebpf_map_previous(_In_opt_ const struct bpf_map* next, _In_ const struct bpf_object* object);

/**
 * @brief Fetch fd for a program object.
 *
 * @param[in] program Pointer to eBPF program.
 * @return fd for the program on success, ebpf_fd_invalid on failure.
 */
fd_t
ebpf_program_get_fd(_In_ const struct bpf_program* program);

/**
 * @brief Fetch fd for a map object.
 *
 * @param[in] map Pointer to eBPF map.
 * @return fd for the map on success, ebpf_fd_invalid on failure.
 */
fd_t
ebpf_map_get_fd(_In_ const struct bpf_map* map);

/**
 * @brief Clean up ebpf_object. Also delete all the sub objects
 * (maps, programs) and close the related file descriptors.
 *
 * @param[in] object Pointer to ebpf_object.
 */
void
ebpf_object_close(_In_ _Post_invalid_ struct bpf_object* object);

<<<<<<< HEAD
void
initialize_map(_Out_ ebpf_map_t* map, _In_ const map_cache_t& map_cache);

/**
 * @brief Pin an eBPF map to specified path.
 * @param[in] program Pointer to eBPF map.
 * @param[in] path Pin path for the map.
 *
 * @retval Result of the pinning operation.
 */
ebpf_result_t
ebpf_map_pin(_In_ struct bpf_map* map, _In_opt_z_ const char* path);

/**
 * @brief Unpin an eBPF map from the specified path.
 * @param[in] map Pointer to eBPF map.
 * @param[in] path Pin path for the map.
 *
 * @retval Result of the unpin operation.
 */
ebpf_result_t
ebpf_map_unpin(_In_ struct bpf_map* map, _In_opt_z_ const char* path);

/**
 * @brief Set pin path for an eBPF map.
 * @param[in] map Pointer to eBPF map.
 * @param[in] path Pin path for the map.
 *
 * @retval EBPF_SUCCESS The API suceeded.
 * @retval EBPF_NO_MEMORY Out of memory.
 * @retval EBPF_INVALID_ARGUMENT One or more parameters are wrong.
 */
ebpf_result_t
ebpf_map_set_pin_path(_In_ struct bpf_map* map, _In_ const char* path);
=======
/**
 * @brief Get the map with a given fd.
 *
 * @param[in] fd File descriptor to resolve.
 * @returns Pointer to map, or NULL if not found.
 */
_Ret_maybenull_ ebpf_map_t*
ebpf_map_lookup(fd_t fd);

/**
 * @brief Get the program with a given fd.
 *
 * @param[in] fd File descriptor to resolve.
 * @returns Pointer to program, or NULL if not found.
 */
_Ret_maybenull_ ebpf_program_t*
ebpf_program_lookup(fd_t fd);

/**
 * @brief Update an element in an eBPF map that uses handles with values.
 * @param[in] handle Handle to eBPF map.
 * @param[in] key_size Size of the key buffer.
 * @param[in] key Pointer to buffer containing key.
 * @param[in] value_size Size of the value buffer.
 * @param[in] value Pointer to buffer containing value.
 * @param[in] value_handle Handle associated with value.
 * @retval 0 The operation was successful.
 * @retval other The operation failed.
 */
uint32_t
ebpf_api_map_update_element_with_handle(
    ebpf_handle_t handle,
    uint32_t key_size,
    _In_ const uint8_t* key,
    uint32_t value_size,
    _In_ const uint8_t* value,
    ebpf_handle_t value_handle);
>>>>>>> 8f46b402
<|MERGE_RESOLUTION|>--- conflicted
+++ resolved
@@ -144,7 +144,6 @@
 void
 ebpf_object_close(_In_ _Post_invalid_ struct bpf_object* object);
 
-<<<<<<< HEAD
 void
 initialize_map(_Out_ ebpf_map_t* map, _In_ const map_cache_t& map_cache);
 
@@ -179,7 +178,7 @@
  */
 ebpf_result_t
 ebpf_map_set_pin_path(_In_ struct bpf_map* map, _In_ const char* path);
-=======
+
 /**
  * @brief Get the map with a given fd.
  *
@@ -217,4 +216,3 @@
     uint32_t value_size,
     _In_ const uint8_t* value,
     ebpf_handle_t value_handle);
->>>>>>> 8f46b402
