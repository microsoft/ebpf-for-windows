﻿<?xml version="1.0" encoding="utf-8"?>
<!--
  Copyright (c) Microsoft Corporation
  SPDX-License-Identifier: MIT
-->
<Project DefaultTargets="Build" xmlns="http://schemas.microsoft.com/developer/msbuild/2003">
  <ItemGroup Label="ProjectConfigurations">
    <ProjectConfiguration Include="Debug|x64">
      <Configuration>Debug</Configuration>
      <Platform>x64</Platform>
    </ProjectConfiguration>
    <ProjectConfiguration Include="FuzzerDebug|x64">
      <Configuration>FuzzerDebug</Configuration>
      <Platform>x64</Platform>
    </ProjectConfiguration>
    <ProjectConfiguration Include="Release|x64">
      <Configuration>Release</Configuration>
      <Platform>x64</Platform>
    </ProjectConfiguration>
  </ItemGroup>
  <PropertyGroup Label="Globals">
    <VCProjectVersion>16.0</VCProjectVersion>
    <Keyword>Win32Proj</Keyword>
    <ProjectGuid>{c8bf60c3-40a9-43ad-891a-8aa34f1c3a68}</ProjectGuid>
    <RootNamespace>ebpfapi</RootNamespace>
    <WindowsTargetPlatformVersion>10.0</WindowsTargetPlatformVersion>
    <PrevailDir>$(ProjectDir)../../external/ebpf-verifier/</PrevailDir>
  </PropertyGroup>
  <Import Project="$(VCTargetsPath)\Microsoft.Cpp.Default.props" />
  <PropertyGroup Condition="'$(Configuration)|$(Platform)'=='Debug|x64'" Label="Configuration">
    <ConfigurationType>StaticLibrary</ConfigurationType>
    <UseDebugLibraries>true</UseDebugLibraries>
    <PlatformToolset>v143</PlatformToolset>
    <CharacterSet>Unicode</CharacterSet>
  </PropertyGroup>
  <PropertyGroup Condition="'$(Configuration)|$(Platform)'=='FuzzerDebug|x64'" Label="Configuration">
    <ConfigurationType>StaticLibrary</ConfigurationType>
    <UseDebugLibraries>true</UseDebugLibraries>
    <PlatformToolset>v143</PlatformToolset>
    <CharacterSet>Unicode</CharacterSet>
  </PropertyGroup>
  <PropertyGroup Condition="'$(Configuration)|$(Platform)'=='Release|x64'" Label="Configuration">
    <ConfigurationType>StaticLibrary</ConfigurationType>
    <UseDebugLibraries>false</UseDebugLibraries>
    <PlatformToolset>v143</PlatformToolset>
    <CharacterSet>Unicode</CharacterSet>
  </PropertyGroup>
  <Import Project="$(VCTargetsPath)\Microsoft.Cpp.props" />
  <ImportGroup Label="ExtensionSettings">
  </ImportGroup>
  <ImportGroup Label="Shared">
  </ImportGroup>
  <ImportGroup Label="PropertySheets" Condition="'$(Configuration)|$(Platform)'=='Debug|x64'">
    <Import Project="$(UserRootDir)\Microsoft.Cpp.$(Platform).user.props" Condition="exists('$(UserRootDir)\Microsoft.Cpp.$(Platform).user.props')" Label="LocalAppDataPlatform" />
  </ImportGroup>
  <ImportGroup Condition="'$(Configuration)|$(Platform)'=='FuzzerDebug|x64'" Label="PropertySheets">
    <Import Project="$(UserRootDir)\Microsoft.Cpp.$(Platform).user.props" Condition="exists('$(UserRootDir)\Microsoft.Cpp.$(Platform).user.props')" Label="LocalAppDataPlatform" />
  </ImportGroup>
  <ImportGroup Label="PropertySheets" Condition="'$(Configuration)|$(Platform)'=='Release|x64'">
    <Import Project="$(UserRootDir)\Microsoft.Cpp.$(Platform).user.props" Condition="exists('$(UserRootDir)\Microsoft.Cpp.$(Platform).user.props')" Label="LocalAppDataPlatform" />
  </ImportGroup>
  <PropertyGroup Label="UserMacros" />
  <PropertyGroup Condition="'$(Configuration)|$(Platform)'=='Debug|x64'">
    <LinkIncremental>false</LinkIncremental>
  </PropertyGroup>
  <PropertyGroup Condition="'$(Configuration)|$(Platform)'=='FuzzerDebug|x64'">
    <LinkIncremental>false</LinkIncremental>
  </PropertyGroup>
  <PropertyGroup Condition="'$(Configuration)|$(Platform)'=='Release|x64'">
    <LinkIncremental>false</LinkIncremental>
  </PropertyGroup>
  <ItemDefinitionGroup Condition="'$(Configuration)|$(Platform)'=='Debug|x64'">
    <ClCompile>
      <PreprocessorDefinitions>_DEBUG;_WINDOWS;_USRDLL;%(PreprocessorDefinitions)</PreprocessorDefinitions>
      <ConformanceMode>true</ConformanceMode>
      <PrecompiledHeader>NotUsing</PrecompiledHeader>
      <PrecompiledHeaderFile>pch.h</PrecompiledHeaderFile>
      <AdditionalIncludeDirectories>$(SolutionDir)libs\api_common;$(SolutionDir)libs\api;$(SolutionDir)rpc_interface;$(SolutionDir)libs\service;$(SolutionDir)include;$(SolutionDir)include\bpf;$(SolutionDir)libs\platform;$(SolutionDir)libs\platform\user;$(SolutionDir)libs\execution_context;$(SolutionDir)external\ubpf\vm;$(SolutionDir)external\ubpf\vm\inc;$(SolutionDir)external\ebpf-verifier\src;$(SolutionDir)external\ebpf-verifier\external;$(SolutionDir)external\ebpf-verifier\external\elfio;$(OutDir);%(AdditionalIncludeDirectories);$(SolutionDir)libs\thunk;$(SolutionDir)external\bpftool;$(SolutionDIr)external\pe-parse\pe-parser-library\include;$(SolutionDir)\external\ubpf\build\vm</AdditionalIncludeDirectories>
    </ClCompile>
    <Link>
      <SubSystem>Windows</SubSystem>
      <GenerateDebugInformation>true</GenerateDebugInformation>
      <EnableUAC>false</EnableUAC>
    </Link>
  </ItemDefinitionGroup>
  <ItemDefinitionGroup Condition="'$(Configuration)|$(Platform)'=='FuzzerDebug|x64'">
    <ClCompile>
      <PreprocessorDefinitions>_DEBUG;_WINDOWS;_USRDLL;%(PreprocessorDefinitions)</PreprocessorDefinitions>
      <ConformanceMode>true</ConformanceMode>
      <PrecompiledHeader>NotUsing</PrecompiledHeader>
      <PrecompiledHeaderFile>pch.h</PrecompiledHeaderFile>
      <AdditionalIncludeDirectories>$(SolutionDir)libs\api_common;$(SolutionDir)libs\api;$(SolutionDir)rpc_interface;$(SolutionDir)libs\service;$(SolutionDir)include;$(SolutionDir)include\bpf;$(SolutionDir)libs\platform;$(SolutionDir)libs\platform\user;$(SolutionDir)libs\execution_context;$(SolutionDir)external\ubpf\vm;$(SolutionDir)external\ubpf\vm\inc;$(SolutionDir)external\ebpf-verifier\src;$(SolutionDir)external\ebpf-verifier\external;$(SolutionDir)external\ebpf-verifier\external\elfio;$(OutDir);%(AdditionalIncludeDirectories);$(SolutionDir)libs\thunk;$(SolutionDir)external\bpftool;$(SolutionDIr)external\pe-parse\pe-parser-library\include;$(SolutionDir)\external\ubpf\build\vm</AdditionalIncludeDirectories>
    </ClCompile>
    <Link>
      <SubSystem>Windows</SubSystem>
      <GenerateDebugInformation>true</GenerateDebugInformation>
      <EnableUAC>false</EnableUAC>
    </Link>
    <Lib>
      <LinkTimeCodeGeneration>false</LinkTimeCodeGeneration>
    </Lib>
  </ItemDefinitionGroup>
  <ItemDefinitionGroup Condition="'$(Configuration)|$(Platform)'=='Release|x64'">
    <ClCompile>
      <PreprocessorDefinitions>NDEBUG;_WINDOWS;_USRDLL;%(PreprocessorDefinitions)</PreprocessorDefinitions>
      <ConformanceMode>true</ConformanceMode>
      <PrecompiledHeader>NotUsing</PrecompiledHeader>
      <PrecompiledHeaderFile>pch.h</PrecompiledHeaderFile>
      <AdditionalIncludeDirectories>$(SolutionDir)libs\api_common;$(SolutionDir)libs\api;$(SolutionDir)rpc_interface;$(SolutionDir)libs\service;$(SolutionDir)include;$(SolutionDir)include\bpf;$(SolutionDir)libs\platform;$(SolutionDir)libs\platform\user;$(SolutionDir)libs\execution_context;$(SolutionDir)external\ubpf\vm;$(SolutionDir)external\ubpf\vm\inc;$(SolutionDir)external\ebpf-verifier\src;$(SolutionDir)external\ebpf-verifier\external;$(SolutionDir)external\ebpf-verifier\external\elfio;$(OutDir);%(AdditionalIncludeDirectories);$(SolutionDir)libs\thunk;$(SolutionDir)external\bpftool;$(SolutionDIr)external\pe-parse\pe-parser-library\include;$(SolutionDir)\external\ubpf\build\vm</AdditionalIncludeDirectories>
    </ClCompile>
    <Link>
      <SubSystem>Windows</SubSystem>
      <EnableCOMDATFolding>true</EnableCOMDATFolding>
      <OptimizeReferences>true</OptimizeReferences>
      <GenerateDebugInformation>true</GenerateDebugInformation>
      <EnableUAC>false</EnableUAC>
    </Link>
  </ItemDefinitionGroup>
  <ItemGroup>
<<<<<<< HEAD
    <None Include="packages.config" />
  </ItemGroup>
  <ItemGroup>
    <ClCompile Include="..\platform\ebpf_tracelog.c" />
=======
>>>>>>> 396412bc
    <ClCompile Include="bpf_syscall.cpp" />
    <ClCompile Include="ebpf_api.cpp" />
    <ClCompile Include="libbpf_errno.cpp" />
    <ClCompile Include="libbpf_link.cpp" />
    <ClCompile Include="libbpf_object.cpp" />
    <ClCompile Include="libbpf_program.cpp" />
    <ClCompile Include="libbpf_map.cpp" />
    <ClCompile Include="libbpf_system.cpp" />
    <ClCompile Include="Verifier.cpp" />
    <ClCompile Include="windows_platform.cpp" />
  </ItemGroup>
  <ItemGroup>
    <ClInclude Include="..\thunk\platform.h" />
    <ClInclude Include="api_internal.h" />
    <ClInclude Include="rpc_client.h" />
    <ClInclude Include="tlv.h" />
    <ClInclude Include="Verifier.h" />
    <ClInclude Include="windows_platform.hpp" />
  </ItemGroup>
  <ItemGroup>
    <ProjectReference Include="..\..\rpc_interface\rpc_interface.vcxproj">
      <Project>{1423245d-0249-40fc-a077-ff7780acfe3f}</Project>
    </ProjectReference>
    <ProjectReference Include="..\..\tools\export_program_info\export_program_info.vcxproj">
      <Project>{fa9bb88d-8259-40c1-9422-bdedf9e9ce68}</Project>
    </ProjectReference>
    <ProjectReference Include="..\elf_spec\elf_spec.vcxproj">
      <Project>{c3d2cd73-bf4c-47df-8808-2a9996124d5b}</Project>
    </ProjectReference>
  </ItemGroup>
  <Import Project="$(VCTargetsPath)\Microsoft.Cpp.targets" />
</Project><|MERGE_RESOLUTION|>--- conflicted
+++ resolved
@@ -117,13 +117,7 @@
     </Link>
   </ItemDefinitionGroup>
   <ItemGroup>
-<<<<<<< HEAD
-    <None Include="packages.config" />
-  </ItemGroup>
-  <ItemGroup>
     <ClCompile Include="..\platform\ebpf_tracelog.c" />
-=======
->>>>>>> 396412bc
     <ClCompile Include="bpf_syscall.cpp" />
     <ClCompile Include="ebpf_api.cpp" />
     <ClCompile Include="libbpf_errno.cpp" />
