--- conflicted
+++ resolved
@@ -366,10 +366,6 @@
         break;
     }
 
-<<<<<<< HEAD
-    status = ebpf_api_elf_verify_section_from_file(
-        filename.c_str(), section.c_str(), &program_type, verbosity, &report, &error_message, &stats);
-=======
     status = ebpf_api_elf_verify_program_from_file(
         filename.c_str(),
         !section.empty() ? section.c_str() : nullptr,
@@ -379,7 +375,6 @@
         &report,
         &error_message,
         &stats);
->>>>>>> a67e9275
     if (status == ERROR_SUCCESS) {
         std::cout << report;
         std::cout << "\nProgram terminates within " << stats.max_loop_count << " loop iterations\n";
