--- conflicted
+++ resolved
@@ -8,17 +8,13 @@
 #include "platform.h"
 #include "tokens.h"
 
-<<<<<<< HEAD
-unsigned long
-=======
 #include <iomanip>
 #include <iostream>
 #include <set>
 #include <string>
 #include <vector>
 
-DWORD
->>>>>>> 3d626ff9
+unsigned long
 handle_ebpf_show_pins(
     const wchar_t* machine,
     wchar_t** argv,
