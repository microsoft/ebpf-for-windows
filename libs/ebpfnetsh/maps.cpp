--- conflicted
+++ resolved
@@ -9,16 +9,12 @@
 #include "platform.h"
 #include "tokens.h"
 
-<<<<<<< HEAD
-unsigned long
-=======
 #include <iomanip>
 #include <iostream>
 #include <string>
 #include <vector>
 
-DWORD
->>>>>>> 3d626ff9
+unsigned long
 handle_ebpf_show_maps(
     const wchar_t* machine,
     wchar_t** argv,
