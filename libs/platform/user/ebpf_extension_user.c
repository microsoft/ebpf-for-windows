--- conflicted
+++ resolved
@@ -25,12 +25,8 @@
 {
     GUID npi_id;
     GUID client_module_id;
-<<<<<<< HEAD
-    GUID interface_id;
     ebpf_handle_t nmr_binding_handle;
-=======
     GUID expected_provider_module_id;
->>>>>>> e56e80e5
     void* extension_client_context;
     const ebpf_extension_data_t* client_data;
     const ebpf_extension_dispatch_table_t* client_dispatch_table;
@@ -95,14 +91,9 @@
     local_extension_client->extension_client_context = extension_client_context;
     local_extension_client->client_data = client_data;
     local_extension_client->client_dispatch_table = client_dispatch_table;
-<<<<<<< HEAD
-    local_extension_client->interface_id = *interface_id;
     local_extension_client->nmr_binding_handle = _ebpf_get_next_handle();
-
-=======
     local_extension_client->npi_id = *interface_id;
     local_extension_client->expected_provider_module_id = *expected_provider_module_id;
->>>>>>> e56e80e5
     local_extension_client->client_module_id = *client_module_id;
 
     return_value = ebpf_hash_table_find(
