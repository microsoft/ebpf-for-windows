--- conflicted
+++ resolved
@@ -39,9 +39,9 @@
 #define PASSIVE_LEVEL 0
 #define DISPATCH_LEVEL 2
 
-<<<<<<< HEAD
-// Typedefs
-typedef struct _SE_EXPORTS
+    // Typedefs
+    
+    typedef struct _SE_EXPORTS
 {
 
     //
@@ -215,51 +215,6 @@
     MaximumMode
 } MODE;
 
-typedef struct _DEVICE_OBJECT DEVICE_OBJECT;
-
-typedef struct _DRIVER_OBJECT DRIVER_OBJECT;
-
-typedef struct _EX_PUSH_LOCK
-{
-    SRWLOCK lock;
-} EX_PUSH_LOCK;
-typedef struct _EX_SPIN_LOCK
-{
-    SRWLOCK lock;
-} EX_SPIN_LOCK;
-typedef struct _EX_RUNDOWN_REF
-{
-    struct _mock_rundown_ref* inner;
-} EX_RUNDOWN_REF;
-typedef struct _IO_WORKITEM IO_WORKITEM, *PIO_WORKITEM;
-typedef void
-IO_WORKITEM_ROUTINE(_In_ DEVICE_OBJECT* device_object, _In_opt_ void* context);
-
-//
-// Pool Allocation routines (in pool.c)
-//
-typedef _Enum_is_bitflag_ enum _POOL_TYPE {
-    NonPagedPool,
-    NonPagedPoolExecute = NonPagedPool,
-    PagedPool,
-    NonPagedPoolMustSucceed = NonPagedPool + 2,
-    DontUseThisType,
-    NonPagedPoolCacheAligned = NonPagedPool + 4,
-    PagedPoolCacheAligned,
-    NonPagedPoolCacheAlignedMustS = NonPagedPool + 6,
-    MaxPoolType,
-
-    //
-    // Define base types for NonPaged (versus Paged) pool, for use in cracking
-    // the underlying pool type.
-    //
-
-    NonPagedPoolBase = 0,
-    NonPagedPoolBaseMustSucceed = NonPagedPoolBase + 2,
-    NonPagedPoolBaseCacheAligned = NonPagedPoolBase + 4,
-    NonPagedPoolBaseCacheAlignedMustS = NonPagedPoolBase + 6,
-=======
-    // Typedefs
     typedef struct _DEVICE_OBJECT DEVICE_OBJECT;
 
     typedef struct _DRIVER_OBJECT DRIVER_OBJECT;
@@ -279,7 +234,6 @@
     typedef struct _IO_WORKITEM IO_WORKITEM, *PIO_WORKITEM;
     typedef void
     IO_WORKITEM_ROUTINE(_In_ DEVICE_OBJECT* device_object, _In_opt_ void* context);
->>>>>>> 53ba5dda
 
     //
     // Pool Allocation routines (in pool.c)
@@ -399,87 +353,11 @@
     _Acquires_exclusive_lock_(spin_lock->lock) void ExAcquireSpinLockExclusiveAtDpcLevelEx(
         _Inout_ _Requires_lock_not_held_(*_Curr_) _Acquires_lock_(*_Curr_) EX_SPIN_LOCK* spin_lock);
 
-<<<<<<< HEAD
-    NonPagedPoolSession = 32,
-    PagedPoolSession = NonPagedPoolSession + 1,
-    NonPagedPoolMustSucceedSession = PagedPoolSession + 1,
-    DontUseThisTypeSession = NonPagedPoolMustSucceedSession + 1,
-    NonPagedPoolCacheAlignedSession = DontUseThisTypeSession + 1,
-    PagedPoolCacheAlignedSession = NonPagedPoolCacheAlignedSession + 1,
-    NonPagedPoolCacheAlignedMustSSession = PagedPoolCacheAlignedSession + 1,
-
-    NonPagedPoolNx = 512,
-    NonPagedPoolNxCacheAligned = NonPagedPoolNx + 4,
-    NonPagedPoolSessionNx = NonPagedPoolNx + 32,
-
-} _Enum_is_bitflag_ POOL_TYPE;
-
-typedef _Enum_is_bitflag_ enum _WORK_QUEUE_TYPE {
-    CriticalWorkQueue,
-    DelayedWorkQueue,
-    HyperCriticalWorkQueue,
-    NormalWorkQueue,
-    BackgroundWorkQueue,
-    RealTimeWorkQueue,
-    SuperCriticalWorkQueue,
-    MaximumWorkQueue,
-    CustomPriorityWorkQueue = 32
-} WORK_QUEUE_TYPE;
-
-typedef uint8_t KIRQL;
-
-typedef KIRQL* PKIRQL;
-
-typedef struct _MDL
-{
-    struct _MDL* next;
-    size_t size;
-    uint64_t flags;
-    void* start_va;
-    unsigned long byte_offset;
-    unsigned long byte_count;
-} MDL, *PMDL;
-
-typedef struct _IRP IRP;
-
-typedef enum _MM_PAGE_PRIORITY
-{
-    LowPagePriority,
-    NormalPagePriority = 16,
-    HighPagePriority = 32
-} MM_PAGE_PRIORITY;
-
 extern PSE_EXPORTS SeExports;
 
-// Functions
-
-unsigned long __cdecl DbgPrintEx(
-    _In_ unsigned long component_id, _In_ unsigned long level, _In_z_ _Printf_format_string_ PCSTR format, ...);
-
-void
-ExInitializeRundownProtection(_Out_ EX_RUNDOWN_REF* rundown_ref);
-
-void
-ExWaitForRundownProtectionRelease(_Inout_ EX_RUNDOWN_REF* rundown_ref);
-
-BOOLEAN
-ExAcquireRundownProtection(_Inout_ EX_RUNDOWN_REF* rundown_ref);
-
-void
-ExReleaseRundownProtection(_Inout_ EX_RUNDOWN_REF* rundown_ref);
-
-_Acquires_exclusive_lock_(push_lock->lock) void ExAcquirePushLockExclusiveEx(
-    _Inout_ _Requires_lock_not_held_(*_Curr_) _Acquires_lock_(*_Curr_) EX_PUSH_LOCK* push_lock,
-    _In_ unsigned long flags);
-
-_Acquires_shared_lock_(push_lock->lock) void ExAcquirePushLockSharedEx(
-    _Inout_ _Requires_lock_not_held_(*_Curr_) _Acquires_lock_(*_Curr_) EX_PUSH_LOCK* push_lock,
-    _In_ unsigned long flags);
-=======
     _Acquires_shared_lock_(spin_lock->lock) KIRQL
         ExAcquireSpinLockSharedEx(_Inout_ _Requires_lock_not_held_(*_Curr_) _Acquires_lock_(*_Curr_)
                                       EX_SPIN_LOCK* spin_lock);
->>>>>>> 53ba5dda
 
     _Releases_exclusive_lock_(spin_lock->lock) void ExReleaseSpinLockExclusiveEx(
         _Inout_ _Requires_lock_held_(*_Curr_) _Releases_lock_(*_Curr_) EX_SPIN_LOCK* spin_lock, KIRQL old_irql);
@@ -648,15 +526,8 @@
 
         return entry;
     }
-
-<<<<<<< HEAD
-    list_head->Flink = NextEntry;
-    NextEntry->Blink = list_head;
-
-    return entry;
-}
-
-PGENERIC_MAPPING
+    
+    PGENERIC_MAPPING
 IoGetFileObjectGenericMapping();
 
 NTSTATUS
@@ -705,8 +576,7 @@
 
 HANDLE
 PsGetCurrentThreadId();
-=======
+
 #if defined(__cplusplus)
 }
 #endif
->>>>>>> 53ba5dda
