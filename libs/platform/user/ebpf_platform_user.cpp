--- conflicted
+++ resolved
@@ -1148,7 +1148,6 @@
     return GetCurrentThreadId();
 }
 
-<<<<<<< HEAD
 _IRQL_requires_max_(PASSIVE_LEVEL) _Must_inspect_result_ ebpf_result_t
     ebpf_platform_get_authentication_id(_Out_ uint64_t* authentication_id)
 {
@@ -1184,65 +1183,6 @@
     return return_value;
 }
 
-typedef struct _ebpf_signal
-{
-    HANDLE event;
-} ebpf_signal_t;
-
-_Must_inspect_result_ ebpf_result_t
-ebpf_signal_create(_Outptr_ ebpf_signal_t** signal)
-{
-    *signal = (ebpf_signal_t*)ebpf_allocate(sizeof(ebpf_signal_t));
-    if (!*signal) {
-        return EBPF_NO_MEMORY;
-    }
-
-    (*signal)->event = CreateEvent(NULL, FALSE, FALSE, NULL);
-    if (!(*signal)->event) {
-        ebpf_free(*signal);
-        *signal = NULL;
-        return EBPF_NO_MEMORY;
-    }
-
-    return EBPF_SUCCESS;
-}
-
-void
-ebpf_signal_destroy(_In_opt_ _Frees_ptr_opt_ ebpf_signal_t* signal)
-{
-    if (signal) {
-        CloseHandle(signal->event);
-    }
-    ebpf_free(signal);
-}
-
-void
-ebpf_signal_set(_In_ ebpf_signal_t* signal)
-{
-    SetEvent(signal->event);
-}
-
-void
-ebpf_signal_reset(_In_ ebpf_signal_t* signal)
-{
-    ResetEvent(signal->event);
-}
-
-_Must_inspect_result_ ebpf_result_t
-ebpf_signal_wait(_In_ ebpf_signal_t* signal, uint32_t timeout_ms)
-{
-    DWORD wait_result = WaitForSingleObject(signal->event, timeout_ms);
-    if (wait_result == WAIT_OBJECT_0) {
-        return EBPF_SUCCESS;
-    } else if (wait_result == WAIT_TIMEOUT) {
-        return EBPF_TIMEOUT;
-    } else {
-        return EBPF_FAILED;
-    }
-}
-
-=======
->>>>>>> 7d22d50d
 _IRQL_requires_max_(HIGH_LEVEL) _IRQL_raises_(new_irql) _IRQL_saves_ uint8_t ebpf_raise_irql(uint8_t new_irql)
 {
     UNREFERENCED_PARAMETER(new_irql);
