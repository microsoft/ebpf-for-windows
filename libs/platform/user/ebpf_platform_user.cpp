// Copyright (c) Microsoft Corporation
// SPDX-License-Identifier: MIT

#include "ebpf_platform.h"

#include <intsafe.h>
#include <functional>
#include <map>
#include <mutex>
#include <queue>
#include <random>
#include <set>
#include <stdbool.h>
#include <stdint.h>
#include <string>
#include <TraceLoggingProvider.h>
#include <vector>

#include "ebpf_leak_detector.h"
#include "ebpf_low_memory_test.h"
#include "ebpf_symbol_decoder.h"
#include "ebpf_utilities.h"

// Global variables used to override behavior for testing.
// Permit the test to simulate both Hyper-V Code Integrity.
bool _ebpf_platform_code_integrity_enabled = false;
// Permit the test to simulate non-preemptible execution.
bool _ebpf_platform_is_preemptible = true;

extern "C" bool ebpf_fuzzing_enabled = false;
extern "C" size_t ebpf_fuzzing_memory_limit = MAXSIZE_T;

std::unique_ptr<ebpf_low_memory_test_t> _ebpf_low_memory_test_ptr;
ebpf_leak_detector_ptr _ebpf_leak_detector_ptr;

/**
 * @brief Environment variable to enable low memory testing.
 *
 */
#define EBPF_LOW_MEMORY_SIMULATION_ENVIRONMENT_VARIABLE_NAME "EBPF_LOW_MEMORY_SIMULATION"
#define EBPF_MEMORY_LEAK_DETECTION_ENVIRONMENT_VARIABLE_NAME "EBPF_MEMORY_LEAK_DETECTION"

// Thread pool related globals.
static TP_CALLBACK_ENVIRON _callback_environment;
static PTP_POOL _pool = nullptr;
static PTP_CLEANUP_GROUP _cleanup_group = nullptr;

static uint32_t _ebpf_platform_maximum_group_count = 0;
static uint32_t _ebpf_platform_maximum_processor_count = 0;

// The starting index of the first processor in each group.
// Used to compute the current CPU index.
static std::vector<uint32_t> _ebpf_platform_group_to_index_map;

static ebpf_result_t
_initialize_thread_pool()
{
    ebpf_result_t result = EBPF_SUCCESS;
    bool cleanup_group_created = false;
    bool return_value;

    InitializeThreadpoolEnvironment(&_callback_environment);
    _pool = CreateThreadpool(nullptr);
    if (_pool == nullptr) {
        result = win32_error_code_to_ebpf_result(GetLastError());
        goto Exit;
    }

    SetThreadpoolThreadMaximum(_pool, 1);
    return_value = SetThreadpoolThreadMinimum(_pool, 1);
    if (!return_value) {
        result = win32_error_code_to_ebpf_result(GetLastError());
        goto Exit;
    }

    _cleanup_group = CreateThreadpoolCleanupGroup();
    if (_cleanup_group == nullptr) {
        result = win32_error_code_to_ebpf_result(GetLastError());
        goto Exit;
    }
    cleanup_group_created = true;

    SetThreadpoolCallbackPool(&_callback_environment, _pool);
    SetThreadpoolCallbackCleanupGroup(&_callback_environment, _cleanup_group, nullptr);

Exit:
    if (result != EBPF_SUCCESS) {
        if (cleanup_group_created) {
            CloseThreadpoolCleanupGroup(_cleanup_group);
        }
        if (_pool) {
            CloseThreadpool(_pool);
            _pool = nullptr;
        }
    }
    return result;
}

static void
_clean_up_thread_pool()
{
    if (!_pool) {
        return;
    }

    CloseThreadpoolCleanupGroupMembers(_cleanup_group, false, nullptr);
    CloseThreadpoolCleanupGroup(_cleanup_group);
    CloseThreadpool(_pool);
}

class _ebpf_emulated_dpc;

thread_local bool ebpf_non_preemptible = false;

typedef struct _ebpf_non_preemptible_work_item
{
    ebpf_list_entry_t entry;
    void* context;
    _ebpf_emulated_dpc* queue;
    void* parameter_1;
    void (*work_item_routine)(_Inout_opt_ void* work_item_context, _Inout_opt_ void* parameter_1);
} ebpf_non_preemptible_work_item_t;

class _ebpf_emulated_dpc;
static std::vector<std::shared_ptr<_ebpf_emulated_dpc>> _ebpf_emulated_dpcs;

/**
 * @brief This class emulates kernel mode DPCs by maintaining a per-CPU thread running at maximum priority.
 * Work items can be queued to this thread, which then executes them without being interrupted by lower
 * priority threads.
 */
class _ebpf_emulated_dpc
{
  public:
    _ebpf_emulated_dpc() = delete;

    /**
     * @brief Construct a new ebpf emulated dpc object for CPU i.
     *
     * @param[in] i CPU to run on.
     */
    _ebpf_emulated_dpc(size_t i) : head({}), terminate(false)
    {
        ebpf_list_initialize(&head);
        thread = std::thread([i, this]() {
            ebpf_non_preemptible = true;
            std::unique_lock<std::mutex> l(mutex);
            uintptr_t old_thread_affinity;
            ebpf_assert_success(ebpf_set_current_thread_affinity(1ull << i, &old_thread_affinity));
            SetThreadPriority(GetCurrentThread(), THREAD_PRIORITY_TIME_CRITICAL);
            for (;;) {
                if (terminate) {
                    return;
                }
                if (!ebpf_list_is_empty(&head)) {
                    auto entry = ebpf_list_remove_head_entry(&head);
                    if (entry == &flush_entry) {
                        ebpf_list_initialize(&flush_entry);
                        condition_variable.notify_all();
                    } else {
                        l.unlock();
                        ebpf_list_initialize(entry);
                        auto work_item = reinterpret_cast<ebpf_non_preemptible_work_item_t*>(entry);
                        work_item->work_item_routine(work_item->context, work_item->parameter_1);
                        l.lock();
                    }
                }
                condition_variable.wait(l, [this]() { return terminate || !ebpf_list_is_empty(&head); });
            }
        });
    }

    /**
     * @brief Destroy the ebpf emulated dpc object.
     *
     */
    ~_ebpf_emulated_dpc()
    {
        terminate = true;
        condition_variable.notify_all();
        thread.join();
    }

    /**
     * @brief Wait for all currently queued work items to complete.
     *
     */
    void
    flush_queue()
    {
        std::unique_lock<std::mutex> l(mutex);
        // Insert a marker in the queue.
        ebpf_list_initialize(&flush_entry);
        ebpf_list_insert_tail(&head, &flush_entry);
        condition_variable.notify_all();
        // Wait until the marker is processed.
        condition_variable.wait(l, [this]() { return terminate || ebpf_list_is_empty(&flush_entry); });
    }

    /**
     * @brief Insert a work item into its associated queue.
     *
     * @param[in, out] work_item Work item to be enqueued.
     * @param[in] parameter_1 Parameter to pass to worker function.
     * @retval true Work item wasn't already queued.
     * @retval false Work item is already queued.
     */
    static bool
    insert(_Inout_ ebpf_non_preemptible_work_item_t* work_item, _Inout_opt_ void* parameter_1)
    {
        auto& dpc_queue = *(work_item->queue);
        std::unique_lock<std::mutex> l(dpc_queue.mutex);
        if (!ebpf_list_is_empty(&work_item->entry)) {
            return false;
        } else {
            work_item->parameter_1 = parameter_1;
            ebpf_list_insert_tail(&dpc_queue.head, &work_item->entry);
            dpc_queue.condition_variable.notify_all();
            return true;
        }
    }

  private:
    ebpf_list_entry_t flush_entry;
    ebpf_list_entry_t head;
    std::thread thread;
    std::mutex mutex;
    std::condition_variable condition_variable;
    bool terminate;
};

/**
 * @brief Get an environment variable as a string.
 *
 * @param[in] name Environment variable name.
 * @return String value of environment variable or an empty string if not set.
 */
static std::string
_get_environment_variable_as_string(const std::string& name)
{
    std::string value;
    size_t required_size = 0;
    getenv_s(&required_size, nullptr, 0, name.c_str());
    if (required_size > 0) {
        value.resize(required_size);
        getenv_s(&required_size, &value[0], required_size, name.c_str());
        value.resize(required_size - 1);
    }
    return value;
}

/**
 * @brief Get an environment variable as a boolean.
 *
 * @param[in] name Environment variable name.
 * @return false Environment variable is set to "false", "0", or if it's not set.
 * @return true Environment variable is set to any other value.
 */
static bool
_get_environment_variable_as_bool(const std::string& name)
{
    std::string value = _get_environment_variable_as_string(name);
    if (value.empty()) {
        return false;
    }

    // Convert value to lower case.
    std::transform(value.begin(), value.end(), value.begin(), [](unsigned char c) { return (char)std::tolower(c); });
    if (value == "false") {
        return false;
    }
    if (value == "0") {
        return false;
    }
    return true;
}

/**
 * @brief Get an environment variable as a size_t.
 *
 * @param[in] name Environment variable name.
 * @return Value of environment variable or 0 if it's not set or not a valid number.
 */
static size_t
_get_environment_variable_as_size_t(const std::string& name)
{
    std::string value = _get_environment_variable_as_string(name);
    if (value.empty()) {
        return 0;
    }
    try {
        return std::stoull(value);
    } catch (const std::exception&) {
        return 0;
    }
}

_Must_inspect_result_ ebpf_result_t
ebpf_platform_initiate()
{

    try {
        _ebpf_platform_maximum_group_count = GetMaximumProcessorGroupCount();
        _ebpf_platform_maximum_processor_count = GetMaximumProcessorCount(ALL_PROCESSOR_GROUPS);
        auto low_memory_stack_depth =
            _get_environment_variable_as_size_t(EBPF_LOW_MEMORY_SIMULATION_ENVIRONMENT_VARIABLE_NAME);
        auto leak_detector = _get_environment_variable_as_bool(EBPF_MEMORY_LEAK_DETECTION_ENVIRONMENT_VARIABLE_NAME);
        if (low_memory_stack_depth || leak_detector) {
            _ebpf_symbol_decoder_initialize();
        }
        if (low_memory_stack_depth && !_ebpf_low_memory_test_ptr) {
            _ebpf_low_memory_test_ptr = std::make_unique<ebpf_low_memory_test_t>(low_memory_stack_depth);
            // Set flag to remove some asserts that fire from incorrect client behavior.
            ebpf_fuzzing_enabled = true;
        }

        if (leak_detector) {
            _ebpf_leak_detector_ptr = std::make_unique<ebpf_leak_detector_t>();
        }

        for (size_t i = 0; i < ebpf_get_cpu_count(); i++) {
            _ebpf_emulated_dpcs.push_back(std::make_shared<_ebpf_emulated_dpc>(i));
        }
        // Compute the starting index of each processor group.
        _ebpf_platform_group_to_index_map.resize(_ebpf_platform_maximum_group_count);
        uint32_t base_index = 0;
        for (size_t i = 0; i < _ebpf_platform_group_to_index_map.size(); i++) {
            _ebpf_platform_group_to_index_map[i] = base_index;
            base_index += GetMaximumProcessorCount((uint16_t)i);
        }
    } catch (const std::bad_alloc&) {
        return EBPF_NO_MEMORY;
    }

    return _initialize_thread_pool();
}

void
ebpf_platform_terminate()
{
    _clean_up_thread_pool();
    _ebpf_emulated_dpcs.resize(0);
    if (_ebpf_leak_detector_ptr) {
        _ebpf_leak_detector_ptr->dump_leaks();
        _ebpf_leak_detector_ptr.reset();
    }
}

_Must_inspect_result_ ebpf_result_t
ebpf_get_code_integrity_state(_Out_ ebpf_code_integrity_state_t* state)
{
    EBPF_LOG_ENTRY();
    if (_ebpf_platform_code_integrity_enabled) {
        EBPF_LOG_MESSAGE(EBPF_TRACELOG_LEVEL_INFO, EBPF_TRACELOG_KEYWORD_BASE, "Code integrity enabled");
        *state = EBPF_CODE_INTEGRITY_HYPERVISOR_KERNEL_MODE;
    } else {
        EBPF_LOG_MESSAGE(EBPF_TRACELOG_LEVEL_INFO, EBPF_TRACELOG_KEYWORD_BASE, "Code integrity disabled");
        *state = EBPF_CODE_INTEGRITY_DEFAULT;
    }
    EBPF_RETURN_RESULT(EBPF_SUCCESS);
}

bool
ebpf_low_memory_test_in_progress()
{
    return _ebpf_low_memory_test_ptr != nullptr;
}

__drv_allocatesMem(Mem) _Must_inspect_result_ _Ret_writes_maybenull_(size) void* ebpf_allocate(size_t size)
{
    ebpf_assert(size);
    if (size > ebpf_fuzzing_memory_limit) {
        return nullptr;
    }

    if (_ebpf_low_memory_test_ptr && _ebpf_low_memory_test_ptr->fail_stack_allocation()) {
        return nullptr;
    }

    void* memory;
    memory = calloc(size, 1);
    if (memory != nullptr)
        memset(memory, 0, size);

    if (memory && _ebpf_leak_detector_ptr) {
        _ebpf_leak_detector_ptr->register_allocation(reinterpret_cast<uintptr_t>(memory), size);
    }

    return memory;
}

__drv_allocatesMem(Mem) _Must_inspect_result_ _Ret_writes_maybenull_(new_size) void* ebpf_reallocate(
    _In_ _Post_invalid_ void* memory, size_t old_size, size_t new_size)
{
    UNREFERENCED_PARAMETER(old_size);
    if (new_size > ebpf_fuzzing_memory_limit) {
        return nullptr;
    }

    if (_ebpf_low_memory_test_ptr && _ebpf_low_memory_test_ptr->fail_stack_allocation()) {
        return nullptr;
    }

    void* p = realloc(memory, new_size);
    if (p && (new_size > old_size))
        memset(((char*)p) + old_size, 0, new_size - old_size);

    if (_ebpf_leak_detector_ptr) {
        _ebpf_leak_detector_ptr->unregister_allocation(reinterpret_cast<uintptr_t>(memory));
        _ebpf_leak_detector_ptr->register_allocation(reinterpret_cast<uintptr_t>(p), new_size);
    }

    return p;
}

void
ebpf_free(_Frees_ptr_opt_ void* memory)
{
    if (_ebpf_leak_detector_ptr) {
        _ebpf_leak_detector_ptr->unregister_allocation(reinterpret_cast<uintptr_t>(memory));
    }
    free(memory);
}

__drv_allocatesMem(Mem) _Must_inspect_result_
    _Ret_writes_maybenull_(size) void* ebpf_allocate_cache_aligned(size_t size)
{
    if (size > ebpf_fuzzing_memory_limit) {
        return nullptr;
    }

    if (_ebpf_low_memory_test_ptr && _ebpf_low_memory_test_ptr->fail_stack_allocation()) {
        return nullptr;
    }

    void* memory = _aligned_malloc(size, EBPF_CACHE_LINE_SIZE);
    if (memory) {
        memset(memory, 0, size);
    }
    return memory;
}

void
ebpf_free_cache_aligned(_Frees_ptr_opt_ void* memory)
{
    _aligned_free(memory);
}

struct _ebpf_memory_descriptor
{
    void* base;
    size_t length;
};
typedef struct _ebpf_memory_descriptor ebpf_memory_descriptor_t;

struct _ebpf_ring_descriptor
{
    void* primary_view;
    void* secondary_view;
    size_t length;
};
typedef struct _ebpf_ring_descriptor ebpf_ring_descriptor_t;

ebpf_memory_descriptor_t*
ebpf_map_memory(size_t length)
{
    ebpf_memory_descriptor_t* descriptor = (ebpf_memory_descriptor_t*)ebpf_allocate(sizeof(ebpf_memory_descriptor_t));
    if (!descriptor) {
        return nullptr;
    }

    descriptor->base = VirtualAlloc(0, length, MEM_COMMIT, PAGE_EXECUTE_READWRITE);
    descriptor->length = length;

    if (!descriptor->base) {
        EBPF_LOG_WIN32_API_FAILURE(EBPF_TRACELOG_KEYWORD_BASE, VirtualAlloc);
        ebpf_free(descriptor);
        descriptor = nullptr;
    }
    return descriptor;
}

void
ebpf_unmap_memory(_Frees_ptr_opt_ ebpf_memory_descriptor_t* memory_descriptor)
{
    if (memory_descriptor) {
        if (!VirtualFree(memory_descriptor->base, 0, MEM_RELEASE)) {
            EBPF_LOG_WIN32_API_FAILURE(EBPF_TRACELOG_KEYWORD_BASE, VirtualFree);
        }
        ebpf_free(memory_descriptor);
    }
}

// This code is derived from the sample at:
// https://docs.microsoft.com/en-us/windows/win32/api/memoryapi/nf-memoryapi-virtualalloc2

_Ret_maybenull_ ebpf_ring_descriptor_t*
ebpf_allocate_ring_buffer_memory(size_t length)
{
    EBPF_LOG_ENTRY();
    bool result = false;
    HANDLE section = nullptr;
    SYSTEM_INFO sysInfo;
    uint8_t* placeholder1 = nullptr;
    uint8_t* placeholder2 = nullptr;
    void* view1 = nullptr;
    void* view2 = nullptr;

    GetSystemInfo(&sysInfo);

    if (length == 0) {
        EBPF_LOG_MESSAGE(EBPF_TRACELOG_LEVEL_ERROR, EBPF_TRACELOG_KEYWORD_BASE, "Ring buffer length is zero");
        return nullptr;
    }

    if ((length % sysInfo.dwAllocationGranularity) != 0) {
        EBPF_LOG_MESSAGE_UINT64(
            EBPF_TRACELOG_LEVEL_ERROR,
            EBPF_TRACELOG_KEYWORD_BASE,
            "Ring buffer length doesn't match allocation granularity",
            length);
        return nullptr;
    }

    ebpf_ring_descriptor_t* descriptor = (ebpf_ring_descriptor_t*)ebpf_allocate(sizeof(ebpf_ring_descriptor_t));
    if (!descriptor) {
        goto Exit;
    }
    descriptor->length = length;

    //
    // Reserve a placeholder region where the buffer will be mapped.
    //
    placeholder1 = reinterpret_cast<uint8_t*>(
        VirtualAlloc2(nullptr, nullptr, 2 * length, MEM_RESERVE | MEM_RESERVE_PLACEHOLDER, PAGE_NOACCESS, nullptr, 0));

    if (placeholder1 == nullptr) {
        EBPF_LOG_WIN32_API_FAILURE(EBPF_TRACELOG_KEYWORD_BASE, VirtualAlloc2);
        goto Exit;
    }

#pragma warning(push)
#pragma warning(disable : 6333)  // Invalid parameter:  passing MEM_RELEASE and a non-zero dwSize parameter to
                                 // 'VirtualFree' is not allowed.  This causes the call to fail.
#pragma warning(disable : 28160) // Passing MEM_RELEASE and a non-zero dwSize parameter to VirtualFree is not allowed.
                                 // This results in the failure of this call.
    //
    // Split the placeholder region into two regions of equal size.
    //
    result = VirtualFree(placeholder1, length, MEM_RELEASE | MEM_PRESERVE_PLACEHOLDER);
    if (result == FALSE) {
        EBPF_LOG_WIN32_API_FAILURE(EBPF_TRACELOG_KEYWORD_BASE, VirtualFree);
        goto Exit;
    }
#pragma warning(pop)
    placeholder2 = placeholder1 + length;

    //
    // Create a pagefile-backed section for the buffer.
    //

    section = CreateFileMapping(INVALID_HANDLE_VALUE, nullptr, PAGE_READWRITE, 0, static_cast<DWORD>(length), nullptr);
    if (section == nullptr) {
        EBPF_LOG_WIN32_API_FAILURE(EBPF_TRACELOG_KEYWORD_BASE, CreateFileMapping);
        goto Exit;
    }

    //
    // Map the section into the first placeholder region.
    //
    view1 =
        MapViewOfFile3(section, nullptr, placeholder1, 0, length, MEM_REPLACE_PLACEHOLDER, PAGE_READWRITE, nullptr, 0);
    if (view1 == nullptr) {
        EBPF_LOG_WIN32_API_FAILURE(EBPF_TRACELOG_KEYWORD_BASE, MapViewOfFile3);
        goto Exit;
    }

    //
    // Ownership transferred, don't free this now.
    //
    placeholder1 = nullptr;

    //
    // Map the section into the second placeholder region.
    //
    view2 =
        MapViewOfFile3(section, nullptr, placeholder2, 0, length, MEM_REPLACE_PLACEHOLDER, PAGE_READWRITE, nullptr, 0);
    if (view2 == nullptr) {
        EBPF_LOG_WIN32_API_FAILURE(EBPF_TRACELOG_KEYWORD_BASE, MapViewOfFile3);
        goto Exit;
    }

    result = true;

    //
    // Success, return both mapped views to the caller.
    //
    descriptor->primary_view = view1;
    descriptor->secondary_view = view2;

    placeholder2 = nullptr;
    view1 = nullptr;
    view2 = nullptr;
Exit:
    if (!result) {
        ebpf_free(descriptor);
        descriptor = nullptr;
    }

    if (section != nullptr) {
        CloseHandle(section);
    }

    if (placeholder1 != nullptr) {
        VirtualFree(placeholder1, 0, MEM_RELEASE);
    }

    if (placeholder2 != nullptr) {
        VirtualFree(placeholder2, 0, MEM_RELEASE);
    }

    if (view1 != nullptr) {
        UnmapViewOfFileEx(view1, 0);
    }

    if (view2 != nullptr) {
        UnmapViewOfFileEx(view2, 0);
    }

    EBPF_RETURN_POINTER(ebpf_ring_descriptor_t*, descriptor);
}

void
ebpf_free_ring_buffer_memory(_Frees_ptr_opt_ ebpf_ring_descriptor_t* ring)
{
    EBPF_LOG_ENTRY();
    if (ring) {
        UnmapViewOfFile(ring->primary_view);
        UnmapViewOfFile(ring->secondary_view);
        ebpf_free(ring);
    }
    EBPF_RETURN_VOID();
}

void*
ebpf_ring_descriptor_get_base_address(_In_ const ebpf_ring_descriptor_t* ring_descriptor)
{
    return ring_descriptor->primary_view;
}

_Ret_maybenull_ void*
ebpf_ring_map_readonly_user(_In_ const ebpf_ring_descriptor_t* ring)
{
    EBPF_LOG_ENTRY();
    EBPF_RETURN_POINTER(void*, ebpf_ring_descriptor_get_base_address(ring));
}

_Must_inspect_result_ ebpf_result_t
ebpf_protect_memory(_In_ const ebpf_memory_descriptor_t* memory_descriptor, ebpf_page_protection_t protection)
{
    EBPF_LOG_ENTRY();
    ULONG mm_protection_state = 0;
    ULONG old_mm_protection_state = 0;
    switch (protection) {
    case EBPF_PAGE_PROTECT_READ_ONLY:
        mm_protection_state = PAGE_READONLY;
        break;
    case EBPF_PAGE_PROTECT_READ_WRITE:
        mm_protection_state = PAGE_READWRITE;
        break;
    case EBPF_PAGE_PROTECT_READ_EXECUTE:
        mm_protection_state = PAGE_EXECUTE_READ;
        break;
    default:
        EBPF_RETURN_RESULT(EBPF_INVALID_ARGUMENT);
    }

    if (!VirtualProtect(
            memory_descriptor->base, memory_descriptor->length, mm_protection_state, &old_mm_protection_state)) {
        EBPF_LOG_WIN32_API_FAILURE(EBPF_TRACELOG_KEYWORD_BASE, VirtualProtect);
        EBPF_RETURN_RESULT(EBPF_INVALID_ARGUMENT);
    }

    EBPF_RETURN_RESULT(EBPF_SUCCESS);
}

void*
ebpf_memory_descriptor_get_base_address(ebpf_memory_descriptor_t* memory_descriptor)
{
    return memory_descriptor->base;
}

_Must_inspect_result_ ebpf_result_t
ebpf_safe_size_t_multiply(
    size_t multiplicand, size_t multiplier, _Out_ _Deref_out_range_(==, multiplicand* multiplier) size_t* result)
{
    return SUCCEEDED(SizeTMult(multiplicand, multiplier, result)) ? EBPF_SUCCESS : EBPF_ARITHMETIC_OVERFLOW;
}

_Must_inspect_result_ ebpf_result_t
ebpf_safe_size_t_add(size_t augend, size_t addend, _Out_ _Deref_out_range_(==, augend + addend) size_t* result)
{
    return SUCCEEDED(SizeTAdd(augend, addend, result)) ? EBPF_SUCCESS : EBPF_ARITHMETIC_OVERFLOW;
}

_Must_inspect_result_ ebpf_result_t
ebpf_safe_size_t_subtract(
    size_t minuend, size_t subtrahend, _Out_ _Deref_out_range_(==, minuend - subtrahend) size_t* result)
{
    return SUCCEEDED(SizeTSub(minuend, subtrahend, result)) ? EBPF_SUCCESS : EBPF_ARITHMETIC_OVERFLOW;
}

void
ebpf_lock_create(_Out_ ebpf_lock_t* lock)
{
    InitializeSRWLock(reinterpret_cast<PSRWLOCK>(lock));
}

void
ebpf_lock_destroy(_In_ _Post_invalid_ ebpf_lock_t* lock)
{
    UNREFERENCED_PARAMETER(lock);
}

_Requires_lock_not_held_(*lock) _Acquires_lock_(*lock) _IRQL_requires_max_(DISPATCH_LEVEL) _IRQL_saves_
    _IRQL_raises_(DISPATCH_LEVEL) ebpf_lock_state_t ebpf_lock_lock(_Inout_ ebpf_lock_t* lock)
{
    AcquireSRWLockExclusive(reinterpret_cast<PSRWLOCK>(lock));
    return 0;
}

_Requires_lock_held_(*lock) _Releases_lock_(*lock) _IRQL_requires_(DISPATCH_LEVEL) void ebpf_lock_unlock(
    _Inout_ ebpf_lock_t* lock, _IRQL_restores_ ebpf_lock_state_t state)
{
    UNREFERENCED_PARAMETER(state);
    ReleaseSRWLockExclusive(reinterpret_cast<PSRWLOCK>(lock));
}

uint32_t
ebpf_random_uint32()
{
    std::random_device rd;
    std::mt19937 mt(rd());
    return mt();
}

uint64_t
ebpf_query_time_since_boot(bool include_suspended_time)
{
    uint64_t interrupt_time;
    if (include_suspended_time) {
        // QueryUnbiasedInterruptTimePrecise returns A pointer to a ULONGLONG in which to receive the interrupt-time
        // count in system time units of 100 nanoseconds.
        // Unbiased Interrupt time is the total time since boot including time spent suspended.
        // https://docs.microsoft.com/en-us/windows/win32/api/realtimeapiset/nf-realtimeapiset-queryunbiasedinterrupttimeprecise.
        QueryUnbiasedInterruptTimePrecise(&interrupt_time);
    } else {
        // QueryInterruptTimePrecise returns A pointer to a ULONGLONG in which to receive the interrupt-time count in
        // system time units of 100 nanoseconds.
        // (Biased) Interrupt time is the total time since boot excluding time spent suspended.
        // https://docs.microsoft.com/en-us/windows/win32/api/realtimeapiset/nf-realtimeapiset-queryinterrupttimeprecise.
        QueryInterruptTimePrecise(&interrupt_time);
    }

    return interrupt_time;
}

_Must_inspect_result_ ebpf_result_t
ebpf_set_current_thread_affinity(uintptr_t new_thread_affinity_mask, _Out_ uintptr_t* old_thread_affinity_mask)
{
    uintptr_t old_mask = SetThreadAffinityMask(GetCurrentThread(), new_thread_affinity_mask);
    if (old_mask == 0) {
        return EBPF_OPERATION_NOT_SUPPORTED;
    } else {
        *old_thread_affinity_mask = old_mask;
        return EBPF_SUCCESS;
    }
}

void
ebpf_restore_current_thread_affinity(uintptr_t old_thread_affinity_mask)
{
    SetThreadAffinityMask(GetCurrentThread(), old_thread_affinity_mask);
}

_Ret_range_(>, 0) uint32_t ebpf_get_cpu_count() { return _ebpf_platform_maximum_processor_count; }

bool
ebpf_is_preemptible()
{
    return !ebpf_non_preemptible;
}

bool
ebpf_is_non_preemptible_work_item_supported()
{
    return true;
}

uint32_t
ebpf_get_current_cpu()
{
    PROCESSOR_NUMBER processor_number;
    GetCurrentProcessorNumberEx(&processor_number);
    // Compute the CPU index from the group and number.
    return _ebpf_platform_group_to_index_map[processor_number.Group] + processor_number.Number;
}

uint64_t
ebpf_get_current_thread_id()
{
    return GetCurrentThreadId();
}

_Must_inspect_result_ ebpf_result_t
ebpf_allocate_non_preemptible_work_item(
    _Outptr_ ebpf_non_preemptible_work_item_t** work_item,
    uint32_t cpu_id,
    _In_ void (*work_item_routine)(_Inout_opt_ void* work_item_context, _Inout_opt_ void* parameter_1),
    _Inout_opt_ void* work_item_context)
{
    auto local_work_item =
        reinterpret_cast<ebpf_non_preemptible_work_item_t*>(ebpf_allocate(sizeof(ebpf_non_preemptible_work_item_t)));
    if (!local_work_item) {
        return EBPF_NO_MEMORY;
    }
    ebpf_list_initialize(&local_work_item->entry);
    local_work_item->queue = _ebpf_emulated_dpcs[cpu_id].get();
    local_work_item->work_item_routine = work_item_routine;
    local_work_item->context = work_item_context;
    *work_item = local_work_item;
    local_work_item = nullptr;
    return EBPF_SUCCESS;
}

void
ebpf_free_non_preemptible_work_item(_Frees_ptr_opt_ ebpf_non_preemptible_work_item_t* work_item)
{
    ebpf_free(work_item);
}

bool
ebpf_queue_non_preemptible_work_item(_Inout_ ebpf_non_preemptible_work_item_t* work_item, _Inout_opt_ void* parameter_1)
{
    return _ebpf_emulated_dpc::insert(work_item, parameter_1);
}

typedef struct _ebpf_preemptible_work_item
{
    PTP_WORK work;
    void (*work_item_routine)(_Inout_opt_ void* work_item_context);
    void* work_item_context;
} ebpf_preemptible_work_item_t;

static void
_ebpf_preemptible_routine(_Inout_ PTP_CALLBACK_INSTANCE instance, _In_opt_ void* parameter, _Inout_ PTP_WORK work)
{
    UNREFERENCED_PARAMETER(instance);
    UNREFERENCED_PARAMETER(work);

    if (parameter == nullptr) {
        return;
    }

    ebpf_preemptible_work_item_t* work_item = (ebpf_preemptible_work_item_t*)parameter;
    work_item->work_item_routine(work_item->work_item_context);

    ebpf_free_preemptible_work_item(work_item);
}

void
ebpf_free_preemptible_work_item(_Frees_ptr_opt_ ebpf_preemptible_work_item_t* work_item)
{
    if (!work_item) {
        return;
    }

    CloseThreadpoolWork(work_item->work);
    ebpf_free(work_item->work_item_context);
    ebpf_free(work_item);
}

void
ebpf_queue_preemptible_work_item(_Inout_ ebpf_preemptible_work_item_t* work_item)
{
    SubmitThreadpoolWork(work_item->work);
}

_Must_inspect_result_ ebpf_result_t
ebpf_allocate_preemptible_work_item(
    _Outptr_ ebpf_preemptible_work_item_t** work_item,
    _In_ void (*work_item_routine)(_Inout_opt_ void* work_item_context),
    _Inout_opt_ void* work_item_context)
{
    ebpf_result_t result = EBPF_SUCCESS;
    *work_item = (ebpf_preemptible_work_item_t*)ebpf_allocate(sizeof(ebpf_preemptible_work_item_t));
    if (*work_item == nullptr) {
        return EBPF_NO_MEMORY;
    }

    (*work_item)->work = CreateThreadpoolWork(_ebpf_preemptible_routine, *work_item, &_callback_environment);
    if ((*work_item)->work == nullptr) {
        result = win32_error_code_to_ebpf_result(GetLastError());
        goto Done;
    }
    (*work_item)->work_item_routine = work_item_routine;
    (*work_item)->work_item_context = work_item_context;

Done:
    if (result != EBPF_SUCCESS) {
        ebpf_free(*work_item);
        *work_item = nullptr;
    }
    return result;
}

typedef struct _ebpf_timer_work_item
{
    TP_TIMER* threadpool_timer;
    void (*work_item_routine)(_Inout_opt_ void* work_item_context);
    void* work_item_context;
} ebpf_timer_work_item_t;

void
_ebpf_timer_callback(_Inout_ TP_CALLBACK_INSTANCE* instance, _Inout_opt_ void* context, _Inout_ TP_TIMER* timer)
{
    ebpf_timer_work_item_t* timer_work_item = reinterpret_cast<ebpf_timer_work_item_t*>(context);
    UNREFERENCED_PARAMETER(instance);
    UNREFERENCED_PARAMETER(timer);
    if (timer_work_item)
        timer_work_item->work_item_routine(timer_work_item->work_item_context);
}

_Must_inspect_result_ ebpf_result_t
ebpf_allocate_timer_work_item(
    _Outptr_ ebpf_timer_work_item_t** work_item,
    _In_ void (*work_item_routine)(_Inout_opt_ void* work_item_context),
    _Inout_opt_ void* work_item_context)
{
    *work_item = (ebpf_timer_work_item_t*)ebpf_allocate(sizeof(ebpf_timer_work_item_t));

    if (*work_item == nullptr)
        goto Error;

    (*work_item)->threadpool_timer = CreateThreadpoolTimer(_ebpf_timer_callback, *work_item, nullptr);
    if ((*work_item)->threadpool_timer == nullptr)
        goto Error;

    (*work_item)->work_item_routine = work_item_routine;
    (*work_item)->work_item_context = work_item_context;

    return EBPF_SUCCESS;

Error:
    if (*work_item != nullptr) {
        if ((*work_item)->threadpool_timer != nullptr)
            CloseThreadpoolTimer((*work_item)->threadpool_timer);

        ebpf_free(*work_item);
    }
    return EBPF_NO_MEMORY;
}

#define MICROSECONDS_PER_TICK 10
#define MICROSECONDS_PER_MILLISECOND 1000

void
ebpf_schedule_timer_work_item(_Inout_ ebpf_timer_work_item_t* timer, uint32_t elapsed_microseconds)
{
    int64_t due_time;
    due_time = -static_cast<int64_t>(elapsed_microseconds) * MICROSECONDS_PER_TICK;

    SetThreadpoolTimer(
        timer->threadpool_timer,
        reinterpret_cast<FILETIME*>(&due_time),
        0,
        elapsed_microseconds / MICROSECONDS_PER_MILLISECOND);
}

void
ebpf_free_timer_work_item(_Frees_ptr_opt_ ebpf_timer_work_item_t* work_item)
{
    if (!work_item)
        return;

    WaitForThreadpoolTimerCallbacks(work_item->threadpool_timer, true);
    CloseThreadpoolTimer(work_item->threadpool_timer);
    for (auto& dpc : _ebpf_emulated_dpcs) {
        dpc->flush_queue();
    }
    ebpf_free(work_item);
}

_Must_inspect_result_ ebpf_result_t
ebpf_guid_create(_Out_ GUID* new_guid)
{
    if (UuidCreate(new_guid) == RPC_S_OK)
        return EBPF_SUCCESS;
    else
        return EBPF_OPERATION_NOT_SUPPORTED;
}

int32_t
ebpf_log_function(_In_ void* context, _In_z_ const char* format_string, ...)
{
    UNREFERENCED_PARAMETER(context);

    va_list arg_start;
    va_start(arg_start, format_string);

    vprintf(format_string, arg_start);

    va_end(arg_start);
    return 0;
}

_Must_inspect_result_ ebpf_result_t
ebpf_access_check(
    _In_ const ebpf_security_descriptor_t* security_descriptor,
    ebpf_security_access_mask_t request_access,
    _In_ const ebpf_security_generic_mapping_t* generic_mapping)
{
    ebpf_result_t result;
    HANDLE token = INVALID_HANDLE_VALUE;
    BOOL access_status = FALSE;
    DWORD granted_access;
    PRIVILEGE_SET privilege_set;
    DWORD privilege_set_size = sizeof(privilege_set);
    bool is_impersonating = false;

    if (!ImpersonateSelf(SecurityImpersonation)) {
        result = EBPF_ACCESS_DENIED;
        goto Done;
    }
    is_impersonating = true;
    if (!OpenThreadToken(GetCurrentThread(), TOKEN_QUERY, TRUE, &token)) {
        result = EBPF_ACCESS_DENIED;
        goto Done;
    }

    if (!AccessCheck(
            const_cast<_SECURITY_DESCRIPTOR*>(security_descriptor),
            token,
            request_access,
            const_cast<GENERIC_MAPPING*>(generic_mapping),
            &privilege_set,
            &privilege_set_size,
            &granted_access,
            &access_status)) {
        DWORD err = GetLastError();
        printf("LastError: %d\n", err);
        result = EBPF_ACCESS_DENIED;
    } else {
        result = access_status ? EBPF_SUCCESS : EBPF_ACCESS_DENIED;
    }

Done:
    if (token != INVALID_HANDLE_VALUE)
        CloseHandle(token);

    if (is_impersonating)
        RevertToSelf();
    return result;
}

_Must_inspect_result_ ebpf_result_t
ebpf_validate_security_descriptor(
    _In_ const ebpf_security_descriptor_t* security_descriptor, size_t security_descriptor_length)
{
    ebpf_result_t result;
    SECURITY_DESCRIPTOR_CONTROL security_descriptor_control;
    DWORD version;
    DWORD length;
    if (!IsValidSecurityDescriptor(const_cast<_SECURITY_DESCRIPTOR*>(security_descriptor))) {
        result = EBPF_INVALID_ARGUMENT;
        goto Done;
    }

    if (!GetSecurityDescriptorControl(
            const_cast<_SECURITY_DESCRIPTOR*>(security_descriptor), &security_descriptor_control, &version)) {
        result = EBPF_INVALID_ARGUMENT;
        goto Done;
    }

    if ((security_descriptor_control & SE_SELF_RELATIVE) == 0) {
        result = EBPF_INVALID_ARGUMENT;
        goto Done;
    }

    length = GetSecurityDescriptorLength(const_cast<_SECURITY_DESCRIPTOR*>(security_descriptor));
    if (length != security_descriptor_length) {
        result = EBPF_INVALID_ARGUMENT;
        goto Done;
    }

    result = EBPF_SUCCESS;

Done:
    return result;
}

uint32_t
ebpf_result_to_win32_error_code(ebpf_result_t result)
{
    static uint32_t (*RtlNtStatusToDosError)(NTSTATUS Status) = nullptr;
    if (!RtlNtStatusToDosError) {
        HMODULE ntdll = LoadLibrary(L"ntdll.dll");
        if (!ntdll) {
            return ERROR_OUTOFMEMORY;
        }
        RtlNtStatusToDosError =
            reinterpret_cast<decltype(RtlNtStatusToDosError)>(GetProcAddress(ntdll, "RtlNtStatusToDosError"));
    }
    return RtlNtStatusToDosError(ebpf_result_to_ntstatus(result));
}

long
ebpf_platform_printk(_In_z_ const char* format, va_list arg_list)
{
    int bytes_written = vprintf(format, arg_list);
    if (bytes_written >= 0) {
        putchar('\n');
        bytes_written++;
    }
    return bytes_written;
}

_Must_inspect_result_ ebpf_result_t
ebpf_update_global_helpers(
    _In_reads_(helper_info_count) ebpf_helper_function_prototype_t* helper_info, uint32_t helper_info_count)
{
    UNREFERENCED_PARAMETER(helper_info);
    UNREFERENCED_PARAMETER(helper_info_count);
    return EBPF_SUCCESS;
}

uint32_t
ebpf_platform_process_id()
{
    return GetCurrentProcessId();
}

uint32_t
ebpf_platform_thread_id()
{
    return GetCurrentThreadId();
}

<<<<<<< HEAD
_IRQL_requires_max_(PASSIVE_LEVEL) _Must_inspect_result_ ebpf_result_t
    ebpf_platform_get_authentication_id(_Out_ uint64_t* authentication_id)
{
    ebpf_result_t return_value = EBPF_SUCCESS;
    uint32_t error;
    TOKEN_GROUPS_AND_PRIVILEGES* privileges = nullptr;
    uint32_t size = 0;
    HANDLE process_handle;
    HANDLE token_handle;

    process_handle = OpenProcess(PROCESS_QUERY_INFORMATION, false, ebpf_platform_process_id());
    if (process_handle == nullptr) {
        return win32_error_code_to_ebpf_result(GetLastError());
    }

    bool result = OpenProcessToken(process_handle, TOKEN_QUERY, &token_handle);
    if (result == false) {
        return win32_error_code_to_ebpf_result(GetLastError());
    }

    result = GetTokenInformation(token_handle, TokenGroupsAndPrivileges, nullptr, 0, (PDWORD)&size);
    ebpf_assert(result == false);

    error = GetLastError();
    if (error != ERROR_INSUFFICIENT_BUFFER) {
        return win32_error_code_to_ebpf_result(GetLastError());
    }

    privileges = (TOKEN_GROUPS_AND_PRIVILEGES*)ebpf_allocate(size);
    if (privileges == nullptr) {
        return EBPF_NO_MEMORY;
    }

    result = GetTokenInformation(token_handle, TokenGroupsAndPrivileges, privileges, size, (PDWORD)&size);
    if (result == false) {
        return_value = win32_error_code_to_ebpf_result(GetLastError());
        goto Exit;
    }

    *authentication_id = *(uint64_t*)&privileges->AuthenticationId;

Exit:
    ebpf_free(privileges);
    return return_value;
=======
typedef struct _ebpf_signal
{
    HANDLE event;
} ebpf_signal_t;

_Must_inspect_result_ ebpf_result_t
ebpf_signal_create(_Outptr_ ebpf_signal_t** signal)
{
    *signal = (ebpf_signal_t*)ebpf_allocate(sizeof(ebpf_signal_t));
    if (!*signal) {
        return EBPF_NO_MEMORY;
    }

    (*signal)->event = CreateEvent(NULL, FALSE, FALSE, NULL);
    if (!(*signal)->event) {
        ebpf_free(*signal);
        *signal = NULL;
        return EBPF_NO_MEMORY;
    }

    return EBPF_SUCCESS;
}

void
ebpf_signal_destroy(_In_opt_ _Frees_ptr_opt_ ebpf_signal_t* signal)
{
    if (signal) {
        CloseHandle(signal->event);
    }
    ebpf_free(signal);
}

void
ebpf_signal_set(_In_ ebpf_signal_t* signal)
{
    SetEvent(signal->event);
}

void
ebpf_signal_reset(_In_ ebpf_signal_t* signal)
{
    ResetEvent(signal->event);
}

_Must_inspect_result_ ebpf_result_t
ebpf_signal_wait(_In_ ebpf_signal_t* signal, uint32_t timeout_ms)
{
    DWORD wait_result = WaitForSingleObject(signal->event, timeout_ms);
    if (wait_result == WAIT_OBJECT_0) {
        return EBPF_SUCCESS;
    } else if (wait_result == WAIT_TIMEOUT) {
        return EBPF_TIMEOUT;
    } else {
        return EBPF_FAILED;
    }
}

_IRQL_requires_max_(HIGH_LEVEL) _IRQL_raises_(new_irql) _IRQL_saves_ uint8_t ebpf_raise_irql(uint8_t new_irql)
{
    UNREFERENCED_PARAMETER(new_irql);
    return 0;
}

_IRQL_requires_max_(HIGH_LEVEL) void ebpf_lower_irql(_In_ _Notliteral_ _IRQL_restores_ uint8_t old_irql)
{
    UNREFERENCED_PARAMETER(old_irql);
>>>>>>> 58741db7
}<|MERGE_RESOLUTION|>--- conflicted
+++ resolved
@@ -1146,7 +1146,6 @@
     return GetCurrentThreadId();
 }
 
-<<<<<<< HEAD
 _IRQL_requires_max_(PASSIVE_LEVEL) _Must_inspect_result_ ebpf_result_t
     ebpf_platform_get_authentication_id(_Out_ uint64_t* authentication_id)
 {
@@ -1191,7 +1190,8 @@
 Exit:
     ebpf_free(privileges);
     return return_value;
-=======
+}
+
 typedef struct _ebpf_signal
 {
     HANDLE event;
@@ -1258,5 +1258,4 @@
 _IRQL_requires_max_(HIGH_LEVEL) void ebpf_lower_irql(_In_ _Notliteral_ _IRQL_restores_ uint8_t old_irql)
 {
     UNREFERENCED_PARAMETER(old_irql);
->>>>>>> 58741db7
 }