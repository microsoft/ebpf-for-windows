--- conflicted
+++ resolved
@@ -37,13 +37,8 @@
      * @retval EBPF_NO_MEMORY Unable to allocate resources for this
      *  operation.
      */
-<<<<<<< HEAD
-    ebpf_result_t
+    _Must_inspect_result_ ebpf_result_t
     ebpf_handle_create(ebpf_handle_t* handle, struct _ebpf_base_object* object);
-=======
-    _Must_inspect_result_ ebpf_result_t
-    ebpf_handle_create(ebpf_handle_t* handle, struct _ebpf_core_object* object);
->>>>>>> e7302835
 
     /**
      * @brief Remove an existing handle from the handle table and release its
