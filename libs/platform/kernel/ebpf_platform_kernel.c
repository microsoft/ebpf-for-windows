--- conflicted
+++ resolved
@@ -670,16 +670,8 @@
 ebpf_result_t
 ebpf_guid_create(_Out_ GUID* new_guid)
 {
-<<<<<<< HEAD
-    NTSTATUS status = ExUuidCreate(new_guid);
-    if (!NT_SUCCESS(status)) {
-        return EBPF_OPERATION_NOT_SUPPORTED;
-    }
-    return EBPF_SUCCESS;
-=======
     if (NT_SUCCESS(ExUuidCreate(new_guid)))
         return EBPF_SUCCESS;
     else
         return EBPF_OPERATION_NOT_SUPPORTED;
->>>>>>> 9890a6bf
 }