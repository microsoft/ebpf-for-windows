--- conflicted
+++ resolved
@@ -728,7 +728,6 @@
     return bytes_written;
 }
 
-<<<<<<< HEAD
 ebpf_result_t
 ebpf_update_global_helpers(
     _In_reads_(helper_info_count) ebpf_helper_function_prototype_t* helper_info, int helper_info_count)
@@ -737,7 +736,8 @@
     ebpf_result_t result = NT_SUCCESS(status) ? EBPF_SUCCESS : EBPF_FAILED;
 
     return result;
-=======
+}
+
 uint32_t
 ebpf_platform_process_id()
 {
@@ -748,5 +748,4 @@
 ebpf_platform_thread_id()
 {
     return (uint32_t)(uintptr_t)PsGetCurrentThreadId();
->>>>>>> c62b083e
 }