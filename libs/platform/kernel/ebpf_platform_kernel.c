--- conflicted
+++ resolved
@@ -761,7 +761,6 @@
     return (uint32_t)(uintptr_t)PsGetCurrentThreadId();
 }
 
-<<<<<<< HEAD
 _IRQL_requires_max_(PASSIVE_LEVEL) _Must_inspect_result_ ebpf_result_t
     ebpf_platform_get_authentication_id(_Out_ uint64_t* authentication_id)
 {
@@ -779,7 +778,8 @@
     *authentication_id = *(uint64_t*)&local_authentication_id;
 
     return EBPF_SUCCESS;
-=======
+}
+
 typedef struct _ebpf_signal
 {
     KEVENT event;
@@ -842,5 +842,4 @@
 _IRQL_requires_max_(HIGH_LEVEL) void ebpf_lower_irql(_In_ _Notliteral_ _IRQL_restores_ uint8_t old_irql)
 {
     KeLowerIrql(old_irql);
->>>>>>> 58741db7
 }