--- conflicted
+++ resolved
@@ -31,13 +31,10 @@
 #pragma warning(disable : 6387)  // ubpf_jit.c(70): error C6387: 'buffer' could be '0'
 #pragma warning(disable : 26451) // Arithmetic overflow: Using operator '*' on a 4 byte value and then casting the
                                  // result to a 8 byte value.
-<<<<<<< HEAD
-=======
 
 // Windows headers define near and far which conflict with the ubpf headers.
 #undef near
 #undef far
->>>>>>> a67e9275
 #include "ubpf_jit.c"
 #include "ubpf_jit_support.c"
 #include "ubpf_jit_x86_64.c"
