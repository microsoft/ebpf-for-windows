// Copyright (c) eBPF for Windows contributors
// SPDX-License-Identifier: MIT

#define _CRT_SECURE_NO_WARNINGS 1

#include "ebpf_platform.h"

#pragma warning(disable : 4100)
#pragma warning(disable : 4018)
#pragma warning(disable : 4146)
#pragma warning(disable : 4214)
#pragma warning(disable : 4242)
#pragma warning(disable : 4244)
#pragma warning(disable : 4245)
#pragma warning(disable : 4267)

#include <stdlib.h>

#define malloc(X) ebpf_allocate((X))
#define calloc(X, Y) ebpf_allocate((X) * (Y))
#define free(X) ebpf_free(X)

#include <endian.h>
#include <unistd.h>

#if !defined(_countof)
#define _countof(_Array) (sizeof(_Array) / sizeof(_Array[0]))
#endif

#undef stderr
#undef errno
#define stderr 0
#define fprintf place_holder_fprintf
#define strerror place_holder_strerror
#define errno (place_holder_errno())

inline int
fprintf(void* stream, const char* format, ...)
{
    return -1;
}

inline char* __cdecl place_holder_strerror(int error) { return NULL; }

inline int
place_holder_errno()
{
    return -1;
}

#define UBPF_STACK_SIZE 512

static enum Registers
map_register(int r)
{
    return 0;
}

#include "ubpf_int.h"

// Thunk out JIT related calls.
// Workaround until https://github.com/iovisor/ubpf/issues/185 is fixed.
struct ubpf_jit_result
<<<<<<< HEAD
ubpf_translate_x86_64(struct ubpf_vm* vm, uint8_t* buffer, size_t* size)
=======
ubpf_translate_x86_64(struct ubpf_vm* vm, uint8_t* buffer, size_t* size, enum JitMode jit_mode)
>>>>>>> a67e9275
{
    __fastfail(0);
    struct ubpf_jit_result result = {0};
    return result;
}

bool
ubpf_jit_update_dispatcher_x86_64(
    struct ubpf_vm* vm, external_function_dispatcher_t new_dispatcher, uint8_t* buffer, size_t size, uint32_t offset)
{
    __fastfail(0);
    return false;
}

bool
ubpf_jit_update_helper_x86_64(
<<<<<<< HEAD
    struct ubpf_vm* vm, ext_func new_helper, unsigned int idx, uint8_t* buffer, size_t size, uint32_t offset)
=======
    struct ubpf_vm* vm,
    extended_external_helper_t new_helper,
    unsigned int idx,
    uint8_t* buffer,
    size_t size,
    uint32_t offset)
>>>>>>> a67e9275
{
    __fastfail(0);
    return false;
}

#pragma warning(push)
#pragma warning(disable : 28159) // Don't use KeBugCheck
void __cdecl abort(void) { KeBugCheck(PAGE_FAULT_IN_NONPAGED_AREA); }
#pragma warning(pop)

#include "ubpf_vm.c"
#pragma warning(push)
#pragma warning(disable : 6387) // ubpf_jit.c(70): error C6387: 'buffer' could be '0'
#include "ubpf_jit.c"
#pragma warning(pop)<|MERGE_RESOLUTION|>--- conflicted
+++ resolved
@@ -61,11 +61,7 @@
 // Thunk out JIT related calls.
 // Workaround until https://github.com/iovisor/ubpf/issues/185 is fixed.
 struct ubpf_jit_result
-<<<<<<< HEAD
-ubpf_translate_x86_64(struct ubpf_vm* vm, uint8_t* buffer, size_t* size)
-=======
 ubpf_translate_x86_64(struct ubpf_vm* vm, uint8_t* buffer, size_t* size, enum JitMode jit_mode)
->>>>>>> a67e9275
 {
     __fastfail(0);
     struct ubpf_jit_result result = {0};
@@ -82,16 +78,12 @@
 
 bool
 ubpf_jit_update_helper_x86_64(
-<<<<<<< HEAD
-    struct ubpf_vm* vm, ext_func new_helper, unsigned int idx, uint8_t* buffer, size_t size, uint32_t offset)
-=======
     struct ubpf_vm* vm,
     extended_external_helper_t new_helper,
     unsigned int idx,
     uint8_t* buffer,
     size_t size,
     uint32_t offset)
->>>>>>> a67e9275
 {
     __fastfail(0);
     return false;
