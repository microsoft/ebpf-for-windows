--- conflicted
+++ resolved
@@ -17,16 +17,14 @@
 #define EXPIRY_TIME 60000 // 60 seconds in ms.
 #define CONVERT_100NS_UNITS_TO_MS(x) ((x) / 10000)
 
-<<<<<<< HEAD
 typedef struct _net_ebpf_bpf_sock_addr
 {
     bpf_sock_addr_t base;
     TOKEN_ACCESS_INFORMATION* access_information;
     uint64_t process_id;
 } net_ebpf_sock_addr_t;
-=======
+
 static ebpf_get_program_context_t _net_ebpf_sock_addr_get_program_context = NULL;
->>>>>>> 58741db7
 
 /**
  * Connection context info does not contain the source IP address because
