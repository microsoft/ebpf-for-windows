--- conflicted
+++ resolved
@@ -235,23 +235,6 @@
     <ClInclude Include="netebpfext_platform.h" />
     <ClInclude Include="resource.h" />
   </ItemGroup>
-<<<<<<< HEAD
-  <ItemGroup>
-    <ProjectReference Include="..\..\libs\store_helper\kernel\ebpf_store_helper_km.vcxproj">
-      <Project>{3569e946-c8b4-49ee-a89d-edd09dc9f36e}</Project>
-    </ProjectReference>
-    <ProjectReference Include="..\..\external\usersim\cxplat\src\cxplat_winkernel\cxplat_winkernel.vcxproj">
-      <Project>{1ebe3966-7dc4-49b4-b840-3d33d63415ec}</Project>
-    </ProjectReference>
-    <ProjectReference Include="..\..\libs\runtime\kernel\platform_kernel.vcxproj">
-      <Project>{fc3f9998-4085-4767-8386-5453f07c3aad}</Project>
-    </ProjectReference>
-    <ProjectReference Include="..\..\libs\shared\kernel\shared_kernel.vcxproj">
-      <Project>{d1b81388-23ca-4e4b-916f-8d37989ae836}</Project>
-    </ProjectReference>
-  </ItemGroup>
-=======
->>>>>>> a995522b
   <Import Project="$(VCTargetsPath)\Microsoft.Cpp.targets" />
   <ImportGroup Label="ExtensionTargets">
   </ImportGroup>
