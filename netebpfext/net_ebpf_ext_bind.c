// Copyright (c) eBPF for Windows contributors
// SPDX-License-Identifier: MIT

/**
 * @file
 * @brief This file implements the BIND program type hook on eBPF for Windows.
 */

#include "ebpf_shared_framework.h"
#include "net_ebpf_ext_bind.h"

typedef struct _bind_context_header
{
    EBPF_CONTEXT_HEADER;
    bind_md_t context;
} bind_context_header_t;

//
// WFP filter related globals for bind hook.
//

const net_ebpf_extension_wfp_filter_parameters_t _net_ebpf_extension_bind_wfp_filter_parameters[] = {
    {&FWPM_LAYER_ALE_RESOURCE_ASSIGNMENT_V4,
     NULL, // Default sublayer.
     &EBPF_HOOK_ALE_RESOURCE_ALLOC_V4_CALLOUT,
     L"net eBPF bind hook",
     L"net eBPF bind hook WFP filter"},
    {&FWPM_LAYER_ALE_RESOURCE_ASSIGNMENT_V6,
     NULL, // Default sublayer.
     &EBPF_HOOK_ALE_RESOURCE_ALLOC_V6_CALLOUT,
     L"net eBPF bind hook",
     L"net eBPF bind hook WFP filter"},
    {&FWPM_LAYER_ALE_RESOURCE_RELEASE_V4,
     NULL, // Default sublayer.
     &EBPF_HOOK_ALE_RESOURCE_RELEASE_V4_CALLOUT,
     L"net eBPF bind hook",
     L"net eBPF bind hook WFP filter"},
    {&FWPM_LAYER_ALE_RESOURCE_RELEASE_V6,
     NULL, // Default sublayer.
     &EBPF_HOOK_ALE_RESOURCE_RELEASE_V6_CALLOUT,
     L"net eBPF bind hook",
     L"net eBPF bind hook WFP filter"}};

#define NET_EBPF_BIND_FILTER_COUNT EBPF_COUNT_OF(_net_ebpf_extension_bind_wfp_filter_parameters)

static ebpf_result_t
_ebpf_bind_context_create(
    _In_reads_bytes_opt_(data_size_in) const uint8_t* data_in,
    size_t data_size_in,
    _In_reads_bytes_opt_(context_size_in) const uint8_t* context_in,
    size_t context_size_in,
    _Outptr_ void** context);

static void
_ebpf_bind_context_destroy(
    _In_opt_ void* context,
    _Out_writes_bytes_to_(*data_size_out, *data_size_out) uint8_t* data_out,
    _Inout_ size_t* data_size_out,
    _Out_writes_bytes_to_(*context_size_out, *context_size_out) uint8_t* context_out,
    _Inout_ size_t* context_size_out);

//
// Bind Program Information NPI Provider.
//
static ebpf_program_data_t _ebpf_bind_program_data = {
    .header = EBPF_PROGRAM_DATA_HEADER,
    .program_info = &_ebpf_bind_program_info,
    .context_create = _ebpf_bind_context_create,
    .context_destroy = _ebpf_bind_context_destroy,
    .required_irql = PASSIVE_LEVEL,
    .capabilities = {.supports_context_header = true},
};

// Set the program type as the provider module id.
NPI_MODULEID DECLSPEC_SELECTANY _ebpf_bind_program_info_provider_moduleid = {
    sizeof(NPI_MODULEID), MIT_GUID, EBPF_PROGRAM_TYPE_BIND_GUID};

static net_ebpf_extension_program_info_provider_t* _ebpf_bind_program_info_provider_context = NULL;

//
// Bind Hook NPI Provider.
//
ebpf_attach_provider_data_t _net_ebpf_bind_hook_provider_data = {
    EBPF_ATTACH_PROVIDER_DATA_HEADER, EBPF_PROGRAM_TYPE_BIND_GUID, BPF_ATTACH_TYPE_BIND, BPF_LINK_TYPE_PLAIN};

NPI_MODULEID DECLSPEC_SELECTANY _ebpf_bind_hook_provider_moduleid = {
    sizeof(NPI_MODULEID), MIT_GUID, EBPF_ATTACH_TYPE_BIND_GUID};

static net_ebpf_extension_hook_provider_t* _ebpf_bind_hook_provider_context = NULL;

//
// Client attach/detach handler routines.
//

static ebpf_result_t
_net_ebpf_extension_bind_on_client_attach(
    _In_ const net_ebpf_extension_hook_client_t* attaching_client,
    _In_ const net_ebpf_extension_hook_provider_t* provider_context)
{
    ebpf_result_t result = EBPF_SUCCESS;
    net_ebpf_extension_wfp_filter_context_t* filter_context = NULL;

    NET_EBPF_EXT_LOG_ENTRY();

    // Bind hook allows only one client at a time.
    if (net_ebpf_extension_hook_get_next_attached_client((net_ebpf_extension_hook_provider_t*)provider_context, NULL) !=
        NULL) {
        result = EBPF_ACCESS_DENIED;
        goto Exit;
    }

    result = net_ebpf_extension_wfp_filter_context_create(
        sizeof(net_ebpf_extension_wfp_filter_context_t), attaching_client, &filter_context);
    if (result != EBPF_SUCCESS) {
        goto Exit;
    }
    filter_context->filter_ids_count = NET_EBPF_BIND_FILTER_COUNT;

    // Add WFP filters at appropriate layers and set the hook NPI client as the filter's raw context.
    result = net_ebpf_extension_add_wfp_filters(
        EBPF_COUNT_OF(_net_ebpf_extension_bind_wfp_filter_parameters),
        _net_ebpf_extension_bind_wfp_filter_parameters,
        0,
        NULL,
        filter_context,
        &filter_context->filter_ids);
    if (result != EBPF_SUCCESS) {
        goto Exit;
    }

    // Set the filter context as the client context's provider data.
    net_ebpf_extension_hook_client_set_provider_data(
        (net_ebpf_extension_hook_client_t*)attaching_client, filter_context);

Exit:
    if (result != EBPF_SUCCESS) {
        if (filter_context != NULL) {
            ExFreePool(filter_context);
        }
    }
    NET_EBPF_EXT_RETURN_RESULT(result);
}

static void
_net_ebpf_extension_bind_on_client_detach(_In_ const net_ebpf_extension_hook_client_t* detaching_client)
{
    net_ebpf_extension_wfp_filter_context_t* filter_context =
        (net_ebpf_extension_wfp_filter_context_t*)net_ebpf_extension_hook_client_get_provider_data(detaching_client);
    ASSERT(filter_context != NULL);

    // Delete the WFP filters.
    net_ebpf_extension_delete_wfp_filters(filter_context->filter_ids_count, filter_context->filter_ids);
    net_ebpf_extension_wfp_filter_context_cleanup((net_ebpf_extension_wfp_filter_context_t*)filter_context);
}

//
// NMR Registration Helper Routines.
//

NTSTATUS
net_ebpf_ext_bind_register_providers()
{
    NTSTATUS status = STATUS_SUCCESS;

    NET_EBPF_EXT_LOG_ENTRY();

    const net_ebpf_extension_program_info_provider_parameters_t program_info_provider_parameters = {
        &_ebpf_bind_program_info_provider_moduleid, &_ebpf_bind_program_data};
    const net_ebpf_extension_hook_provider_parameters_t hook_provider_parameters = {
        &_ebpf_bind_hook_provider_moduleid, &_net_ebpf_bind_hook_provider_data};

    status = net_ebpf_extension_program_info_provider_register(
        &program_info_provider_parameters, &_ebpf_bind_program_info_provider_context);
    if (!NT_SUCCESS(status)) {
        NET_EBPF_EXT_LOG_MESSAGE_NTSTATUS(
            NET_EBPF_EXT_TRACELOG_LEVEL_ERROR,
            NET_EBPF_EXT_TRACELOG_KEYWORD_BIND,
            "net_ebpf_extension_program_info_provider_register",
            status);
        goto Exit;
    }

    status = net_ebpf_extension_hook_provider_register(
        &hook_provider_parameters,
        _net_ebpf_extension_bind_on_client_attach,
        _net_ebpf_extension_bind_on_client_detach,
        NULL,
        &_ebpf_bind_hook_provider_context);
    if (status != EBPF_SUCCESS) {
        NET_EBPF_EXT_LOG_MESSAGE_NTSTATUS(
            NET_EBPF_EXT_TRACELOG_LEVEL_ERROR,
            NET_EBPF_EXT_TRACELOG_KEYWORD_BIND,
            "net_ebpf_extension_hook_provider_register",
            status);
        goto Exit;
    }

Exit:
    if (!NT_SUCCESS(status)) {
        net_ebpf_ext_bind_unregister_providers();
    }
    NET_EBPF_EXT_RETURN_NTSTATUS(status);
}

void
net_ebpf_ext_bind_unregister_providers()
{
    if (_ebpf_bind_hook_provider_context) {
        net_ebpf_extension_hook_provider_unregister(_ebpf_bind_hook_provider_context);
        _ebpf_bind_hook_provider_context = NULL;
    }
    if (_ebpf_bind_program_info_provider_context) {
        net_ebpf_extension_program_info_provider_unregister(_ebpf_bind_program_info_provider_context);
        _ebpf_bind_program_info_provider_context = NULL;
    }
}

//
// WFP Classify Callbacks.
//
static ebpf_result_t
_net_ebpf_ext_resource_validate_and_truncate_appid(bind_md_t* ctx, size_t app_id_size)
{
    // An empty app id is valid, but we should not process any truncation logic.
    if (app_id_size == 0) {
        return EBPF_SUCCESS;
    }
    // Ensure we have valid size for iterating and the pointers are valid.
    if ((app_id_size % sizeof(wchar_t) != 0) || (ctx->app_id_start == NULL) || (ctx->app_id_end == NULL)) {
        return EBPF_INVALID_ARGUMENT;
    }

    wchar_t* last_separator = (wchar_t*)ctx->app_id_start;
    for (wchar_t* position = (wchar_t*)ctx->app_id_start; position < (wchar_t*)ctx->app_id_end; position++) {
        if (*position == '\\') {
            last_separator = position;
        }
    }
    if (*last_separator == '\\') {
        last_separator++;
    }
    ctx->app_id_start = (uint8_t*)last_separator;
    return EBPF_SUCCESS;
}

void
net_ebpf_ext_resource_allocation_classify(
    _In_ const FWPS_INCOMING_VALUES* incoming_fixed_values,
    _In_ const FWPS_INCOMING_METADATA_VALUES* incoming_metadata_values,
    _Inout_opt_ void* layer_data,
    _In_opt_ const void* classify_context,
    _In_ const FWPS_FILTER* filter,
    uint64_t flow_context,
    _Inout_ FWPS_CLASSIFY_OUT* classify_output)
{
    SOCKADDR_IN addr = {AF_INET};
    uint32_t result;
    bind_context_header_t context_header = {0};
    bind_md_t* ctx = &context_header.context;
    net_ebpf_extension_wfp_filter_context_t* filter_context = NULL;
    net_ebpf_extension_hook_client_t* attached_client = NULL;

    UNREFERENCED_PARAMETER(layer_data);
    UNREFERENCED_PARAMETER(classify_context);
    UNREFERENCED_PARAMETER(flow_context);

    classify_output->actionType = FWP_ACTION_PERMIT;

    filter_context = (net_ebpf_extension_wfp_filter_context_t*)filter->context;
    ASSERT(filter_context != NULL);
    if (filter_context == NULL) {
        goto Exit;
    }

    if (filter_context->client_detached) {
        NET_EBPF_EXT_LOG_MESSAGE_NTSTATUS(
            NET_EBPF_EXT_TRACELOG_LEVEL_VERBOSE,
            NET_EBPF_EXT_TRACELOG_KEYWORD_BIND,
            "net_ebpf_ext_resource_allocation_classify - Client detach detected.",
            STATUS_INVALID_PARAMETER);
        goto Exit;
    }

    attached_client = (net_ebpf_extension_hook_client_t*)filter_context->client_context;
    if (!net_ebpf_extension_hook_client_enter_rundown(attached_client)) {
        NET_EBPF_EXT_LOG_MESSAGE_NTSTATUS(
            NET_EBPF_EXT_TRACELOG_LEVEL_VERBOSE,
            NET_EBPF_EXT_TRACELOG_KEYWORD_BIND,
            "net_ebpf_ext_resource_allocation_classify - Client detach detected.",
            STATUS_INVALID_PARAMETER);
        attached_client = NULL;
        goto Exit;
    }

    addr.sin_port =
        incoming_fixed_values->incomingValue[FWPS_FIELD_ALE_RESOURCE_ASSIGNMENT_V4_IP_LOCAL_PORT].value.uint16;
    addr.sin_addr.S_un.S_addr =
        incoming_fixed_values->incomingValue[FWPS_FIELD_ALE_RESOURCE_ASSIGNMENT_V4_IP_LOCAL_ADDRESS].value.uint32;

    ctx->process_id = incoming_metadata_values->processId;
    memcpy(&ctx->socket_address, &addr, sizeof(addr));
    ctx->socket_address_length = sizeof(addr);
    ctx->operation = BIND_OPERATION_BIND;
    ctx->protocol = incoming_fixed_values->incomingValue[FWPS_FIELD_ALE_RESOURCE_ASSIGNMENT_V4_IP_PROTOCOL].value.uint8;

    ctx->app_id_start =
        incoming_fixed_values->incomingValue[FWPS_FIELD_ALE_RESOURCE_ASSIGNMENT_V4_ALE_APP_ID].value.byteBlob->data;
    ctx->app_id_end =
        ctx->app_id_start +
        incoming_fixed_values->incomingValue[FWPS_FIELD_ALE_RESOURCE_ASSIGNMENT_V4_ALE_APP_ID].value.byteBlob->size;

    result = _net_ebpf_ext_resource_validate_and_truncate_appid(
<<<<<<< HEAD
        &ctx,
=======
        ctx,
>>>>>>> 25d7ea15
        incoming_fixed_values->incomingValue[FWPS_FIELD_ALE_RESOURCE_ASSIGNMENT_V4_ALE_APP_ID].value.byteBlob->size);
    if (result != EBPF_SUCCESS) {
        goto Exit;
    }

<<<<<<< HEAD
    if (net_ebpf_extension_hook_invoke_program(attached_client, &ctx, &result) == EBPF_SUCCESS) {
=======
    if (net_ebpf_extension_hook_invoke_program(attached_client, ctx, &result) == EBPF_SUCCESS) {
>>>>>>> 25d7ea15
        switch (result) {
        case BIND_PERMIT:
        case BIND_REDIRECT:
            classify_output->actionType = FWP_ACTION_PERMIT;
            break;
        case BIND_DENY:
            classify_output->actionType = FWP_ACTION_BLOCK;
            classify_output->rights &= ~FWPS_RIGHT_ACTION_WRITE;
            break;
        // If the program returns any other value, we will block the bind.
        default:
            classify_output->actionType = FWP_ACTION_BLOCK;
            classify_output->rights &= ~FWPS_RIGHT_ACTION_WRITE;
            break;
        }
    }

Exit:
    if (attached_client) {
        net_ebpf_extension_hook_client_leave_rundown(attached_client);
    }
    return;
}

void
net_ebpf_ext_resource_release_classify(
    _In_ const FWPS_INCOMING_VALUES* incoming_fixed_values,
    _In_ const FWPS_INCOMING_METADATA_VALUES* incoming_metadata_values,
    _Inout_opt_ void* layer_data,
    _In_opt_ const void* classify_context,
    _In_ const FWPS_FILTER* filter,
    uint64_t flow_context,
    _Inout_ FWPS_CLASSIFY_OUT* classify_output)
{
    SOCKADDR_IN addr = {AF_INET};
    uint32_t result;
    bind_context_header_t context_header = {0};
    bind_md_t* ctx = &context_header.context;
    net_ebpf_extension_wfp_filter_context_t* filter_context = NULL;
    net_ebpf_extension_hook_client_t* attached_client = NULL;

    UNREFERENCED_PARAMETER(layer_data);
    UNREFERENCED_PARAMETER(classify_context);
    UNREFERENCED_PARAMETER(flow_context);

    classify_output->actionType = FWP_ACTION_PERMIT;

    filter_context = (net_ebpf_extension_wfp_filter_context_t*)filter->context;
    ASSERT(filter_context != NULL);
    if (filter_context == NULL) {
        goto Exit;
    }

    if (filter_context->client_detached) {
        NET_EBPF_EXT_LOG_MESSAGE_NTSTATUS(
            NET_EBPF_EXT_TRACELOG_LEVEL_VERBOSE,
            NET_EBPF_EXT_TRACELOG_KEYWORD_BIND,
            "net_ebpf_ext_resource_release_classify - Client detach detected.",
            STATUS_INVALID_PARAMETER);
        goto Exit;
    }

    attached_client = (net_ebpf_extension_hook_client_t*)filter_context->client_context;
    if (!net_ebpf_extension_hook_client_enter_rundown(attached_client)) {
        NET_EBPF_EXT_LOG_MESSAGE_NTSTATUS(
            NET_EBPF_EXT_TRACELOG_LEVEL_VERBOSE,
            NET_EBPF_EXT_TRACELOG_KEYWORD_BIND,
            "net_ebpf_ext_resource_release_classify - Rundown already started.",
            STATUS_INVALID_PARAMETER);
        attached_client = NULL;
        goto Exit;
    }

    addr.sin_port = incoming_fixed_values->incomingValue[FWPS_FIELD_ALE_RESOURCE_RELEASE_V4_IP_LOCAL_PORT].value.uint16;
    addr.sin_addr.S_un.S_addr =
        incoming_fixed_values->incomingValue[FWPS_FIELD_ALE_RESOURCE_RELEASE_V4_IP_LOCAL_ADDRESS].value.uint32;

    ctx->process_id = incoming_metadata_values->processId;
    memcpy(&ctx->socket_address, &addr, sizeof(addr));
    ctx->socket_address_length = sizeof(addr);
    ctx->operation = BIND_OPERATION_UNBIND;
    ctx->protocol = incoming_fixed_values->incomingValue[FWPS_FIELD_ALE_RESOURCE_RELEASE_V4_IP_PROTOCOL].value.uint8;

    ctx->app_id_start =
        incoming_fixed_values->incomingValue[FWPS_FIELD_ALE_RESOURCE_RELEASE_V4_ALE_APP_ID].value.byteBlob->data;
    ctx->app_id_end =
        ctx->app_id_start +
        incoming_fixed_values->incomingValue[FWPS_FIELD_ALE_RESOURCE_RELEASE_V4_ALE_APP_ID].value.byteBlob->size;

    result = _net_ebpf_ext_resource_validate_and_truncate_appid(
<<<<<<< HEAD
        &ctx, incoming_fixed_values->incomingValue[FWPS_FIELD_ALE_RESOURCE_RELEASE_V4_ALE_APP_ID].value.byteBlob->size);
=======
        ctx, incoming_fixed_values->incomingValue[FWPS_FIELD_ALE_RESOURCE_RELEASE_V4_ALE_APP_ID].value.byteBlob->size);
>>>>>>> 25d7ea15
    if (result != EBPF_SUCCESS) {
        goto Exit;
    }

    // Ignore the result of this call as we don't want to block the unbind.
    (void)net_ebpf_extension_hook_invoke_program(attached_client, ctx, &result);

    classify_output->actionType = FWP_ACTION_PERMIT;

Exit:
    if (attached_client) {
        net_ebpf_extension_hook_client_leave_rundown(attached_client);
    }
    return;
}

static ebpf_result_t
_ebpf_bind_context_create(
    _In_reads_bytes_opt_(data_size_in) const uint8_t* data_in,
    size_t data_size_in,
    _In_reads_bytes_opt_(context_size_in) const uint8_t* context_in,
    size_t context_size_in,
    _Outptr_ void** context)
{
    NET_EBPF_EXT_LOG_ENTRY();
    ebpf_result_t result;
    bind_context_header_t* context_header = NULL;
    bind_md_t* bind_context = NULL;

    *context = NULL;

    if (context_in == NULL || context_size_in < sizeof(bind_md_t)) {
        NET_EBPF_EXT_LOG_MESSAGE(
            NET_EBPF_EXT_TRACELOG_LEVEL_ERROR, NET_EBPF_EXT_TRACELOG_KEYWORD_BIND, "Context is required");
        result = EBPF_INVALID_ARGUMENT;
        goto Exit;
    }

    context_header = (bind_context_header_t*)ExAllocatePoolUninitialized(
        NonPagedPoolNx, sizeof(bind_context_header_t), NET_EBPF_EXTENSION_POOL_TAG);
    NET_EBPF_EXT_BAIL_ON_ALLOC_FAILURE_RESULT(
        NET_EBPF_EXT_TRACELOG_KEYWORD_BIND, context_header, "bind_context", result);

    bind_context = &context_header->context;
    // Copy the context from the caller.
    memcpy(bind_context, context_in, sizeof(bind_md_t));

    // Replace the app_id_start and app_id_end with pointers to data_in.
    bind_context->app_id_start = (uint8_t*)data_in;
    bind_context->app_id_end = (uint8_t*)data_in + data_size_in;

    result = _net_ebpf_ext_resource_validate_and_truncate_appid(bind_context, data_size_in);
    if (result != EBPF_SUCCESS) {
        goto Exit;
    }

    *context = bind_context;
    context_header = NULL;
    result = EBPF_SUCCESS;

Exit:
    if (context_header) {
        ExFreePool(context_header);
        context_header = NULL;
    }
    NET_EBPF_EXT_RETURN_RESULT(result);
}

static void
_ebpf_bind_context_destroy(
    _In_opt_ void* context,
    _Out_writes_bytes_to_(*data_size_out, *data_size_out) uint8_t* data_out,
    _Inout_ size_t* data_size_out,
    _Out_writes_bytes_to_(*context_size_out, *context_size_out) uint8_t* context_out,
    _Inout_ size_t* context_size_out)
{
    NET_EBPF_EXT_LOG_ENTRY();

    bind_md_t* bind_context = (bind_md_t*)context;
    bind_md_t* bind_context_out = (bind_md_t*)context_out;
    bind_context_header_t* header = NULL;

    if (!bind_context) {
        goto Exit;
    }

    header = CONTAINING_RECORD(bind_context, bind_context_header_t, context);

    if (context_out != NULL && *context_size_out >= sizeof(bind_md_t)) {
        // Copy the context to the caller.
        memcpy(bind_context_out, bind_context, sizeof(bind_md_t));

        // Zero out the app_id_start and app_id_end.
        bind_context_out->app_id_start = 0;
        bind_context_out->app_id_end = 0;
        *context_size_out = sizeof(bind_md_t);
    } else {
        *context_size_out = 0;
    }

    // Copy the app_id to the data_out.
    if (data_out != NULL && *data_size_out >= (size_t)(bind_context->app_id_end - bind_context->app_id_start)) {
        memcpy(data_out, bind_context->app_id_start, bind_context->app_id_end - bind_context->app_id_start);
        *data_size_out = bind_context->app_id_end - bind_context->app_id_start;
    } else {
        *data_size_out = 0;
    }

    ExFreePool(header);

Exit:
    NET_EBPF_EXT_LOG_EXIT();
}<|MERGE_RESOLUTION|>--- conflicted
+++ resolved
@@ -310,21 +310,13 @@
         incoming_fixed_values->incomingValue[FWPS_FIELD_ALE_RESOURCE_ASSIGNMENT_V4_ALE_APP_ID].value.byteBlob->size;
 
     result = _net_ebpf_ext_resource_validate_and_truncate_appid(
-<<<<<<< HEAD
-        &ctx,
-=======
         ctx,
->>>>>>> 25d7ea15
         incoming_fixed_values->incomingValue[FWPS_FIELD_ALE_RESOURCE_ASSIGNMENT_V4_ALE_APP_ID].value.byteBlob->size);
     if (result != EBPF_SUCCESS) {
         goto Exit;
     }
 
-<<<<<<< HEAD
-    if (net_ebpf_extension_hook_invoke_program(attached_client, &ctx, &result) == EBPF_SUCCESS) {
-=======
     if (net_ebpf_extension_hook_invoke_program(attached_client, ctx, &result) == EBPF_SUCCESS) {
->>>>>>> 25d7ea15
         switch (result) {
         case BIND_PERMIT:
         case BIND_REDIRECT:
@@ -415,11 +407,7 @@
         incoming_fixed_values->incomingValue[FWPS_FIELD_ALE_RESOURCE_RELEASE_V4_ALE_APP_ID].value.byteBlob->size;
 
     result = _net_ebpf_ext_resource_validate_and_truncate_appid(
-<<<<<<< HEAD
-        &ctx, incoming_fixed_values->incomingValue[FWPS_FIELD_ALE_RESOURCE_RELEASE_V4_ALE_APP_ID].value.byteBlob->size);
-=======
         ctx, incoming_fixed_values->incomingValue[FWPS_FIELD_ALE_RESOURCE_RELEASE_V4_ALE_APP_ID].value.byteBlob->size);
->>>>>>> 25d7ea15
     if (result != EBPF_SUCCESS) {
         goto Exit;
     }
