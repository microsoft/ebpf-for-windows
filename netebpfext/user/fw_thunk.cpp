// Copyright (c) Microsoft Corporation
// SPDX-License-Identifier: MIT

#include <unordered_map>
#include <mutex>

#include "netebpfext_platform.h"
#include "fw_thunk.h"

<<<<<<< HEAD
typedef class _fwp_engine
{
  public:
    _fwp_engine() = default;

    uint32_t
    add_fwpm_callout(const FWPM_CALLOUT0* callout)
    {
        std::unique_lock l(lock);
        uint32_t id = next_id++;
        fwpm_callouts.insert({id, *callout});
        return id;
    }

    bool
    remove_fwpm_callout(size_t id)
    {
        std::unique_lock l(lock);
        return fwpm_callouts.erase(id) == 1;
    }

    uint32_t
    add_fwps_callout(const FWPS_CALLOUT3* callout)
    {
        std::unique_lock l(lock);
        uint32_t id = next_id++;
        fwps_callouts.insert({id, *callout});
        return id;
    }

    bool
    remove_fwps_callout(size_t id)
    {
        std::unique_lock l(lock);
        return fwps_callouts.erase(id) == 1;
    }

    uint32_t
    add_fwpm_filter(const FWPM_FILTER0* filter)
    {
        std::unique_lock l(lock);
        uint32_t id = next_id++;
        fwpm_filters.insert({id, *filter});
        return id;
    }

    bool
    remove_fwpm_filter(size_t id)
    {
        std::unique_lock l(lock);
        return fwpm_filters.erase(id) == 1;
    }

    uint32_t
    add_fwpm_sub_layer(const FWPM_SUBLAYER0* sub_layer)
    {
        std::unique_lock l(lock);
        uint32_t id = next_id++;
        fwpm_sub_layers.insert({id, *sub_layer});
        return id;
    }

    bool
    remove_fwpm_sub_layer(size_t id)
    {
        std::unique_lock l(lock);
        return fwpm_sub_layers.erase(id) == 1;
    }

  private:
    std::mutex lock;
    uint32_t next_id = 1;
    std::unordered_map<size_t, FWPS_CALLOUT3> fwps_callouts;
    std::unordered_map<size_t, FWPM_CALLOUT0> fwpm_callouts;
    std::unordered_map<size_t, FWPM_FILTER0> fwpm_filters;
    std::unordered_map<size_t, FWPM_SUBLAYER0> fwpm_sub_layers;
} fwp_engine;

static std::unique_ptr<fwp_engine> _engine;

typedef struct _fwp_injection_handle
{
    ADDRESS_FAMILY address_family;
    uint32_t flags;
} fwp_injection_handle;

static std::unique_ptr<fwp_injection_handle> _injection_handle;

NTSTATUS
FwpmFilterDeleteById0(_In_ HANDLE engine_handle, _In_ uint64_t id)
=======
_IRQL_requires_max_(PASSIVE_LEVEL) NTSTATUS FwpmFilterDeleteById0(_In_ HANDLE engine_handle, _In_ uint64_t id)
>>>>>>> 45840d3c
{
    auto& engine = *reinterpret_cast<_fwp_engine*>(engine_handle);

    if (engine.remove_fwpm_filter(id)) {
        return STATUS_SUCCESS;
    } else {
        return STATUS_INVALID_PARAMETER;
    }
}

_IRQL_requires_max_(PASSIVE_LEVEL) NTSTATUS
    FwpmTransactionBegin0(_In_ _Acquires_lock_(_Curr_) HANDLE engine_handle, _In_ uint32_t flags)
{
    UNREFERENCED_PARAMETER(engine_handle);
    UNREFERENCED_PARAMETER(flags);
    return STATUS_SUCCESS;
}

_IRQL_requires_max_(PASSIVE_LEVEL) NTSTATUS FwpmFilterAdd0(
    _In_ HANDLE engine_handle,
    _In_ const FWPM_FILTER0* filter,
    _In_opt_ PSECURITY_DESCRIPTOR sd,
    _Out_opt_ uint64_t* id)
{
    UNREFERENCED_PARAMETER(sd);

    auto& engine = *reinterpret_cast<_fwp_engine*>(engine_handle);

    auto id_returned = engine.add_fwpm_filter(filter);

    if (id) {
        *id = id_returned;
    }

    return STATUS_SUCCESS;
}

_IRQL_requires_max_(PASSIVE_LEVEL) NTSTATUS FwpmTransactionCommit0(_In_ _Releases_lock_(_Curr_) HANDLE engine_handle)
{
    UNREFERENCED_PARAMETER(engine_handle);
    return STATUS_SUCCESS;
}

_IRQL_requires_max_(PASSIVE_LEVEL) NTSTATUS FwpmTransactionAbort0(_In_ _Releases_lock_(_Curr_) HANDLE engine_handle)
{
    UNREFERENCED_PARAMETER(engine_handle);
    return STATUS_SUCCESS;
}

_IRQL_requires_max_(PASSIVE_LEVEL) NTSTATUS
    FwpsCalloutRegister3(_Inout_ void* device_object, _In_ const FWPS_CALLOUT3* callout, _Out_opt_ uint32_t* callout_id)
{
    UNREFERENCED_PARAMETER(device_object);

    auto& engine = *_engine.get();

    auto id_returned = engine.add_fwps_callout(callout);

    if (callout_id) {
        *callout_id = id_returned;
    }

    return STATUS_SUCCESS;
}

_IRQL_requires_max_(PASSIVE_LEVEL) NTSTATUS FwpmCalloutAdd0(
    _In_ HANDLE engine_handle,
    _In_ const FWPM_CALLOUT0* callout,
    _In_opt_ PSECURITY_DESCRIPTOR sd,
    _Out_opt_ uint32_t* id)
{
    auto& engine = *reinterpret_cast<_fwp_engine*>(engine_handle);

    auto id_returned = engine.add_fwpm_callout(callout);

    if (id) {
        *id = id_returned;
    }
    UNREFERENCED_PARAMETER(sd);
    return STATUS_SUCCESS;
}

_IRQL_requires_max_(PASSIVE_LEVEL) NTSTATUS FwpsCalloutUnregisterById0(_In_ const uint32_t callout_id)
{
    auto& engine = *_engine.get();

    if (engine.remove_fwps_callout(callout_id)) {
        return STATUS_SUCCESS;
    } else {
        return STATUS_INVALID_PARAMETER;
    }
}

_IRQL_requires_max_(PASSIVE_LEVEL) NTSTATUS FwpmEngineOpen0(
    _In_opt_ const wchar_t* server_name,
    _In_ uint32_t authn_service,
    _In_opt_ SEC_WINNT_AUTH_IDENTITY_W* auth_identity,
    _In_opt_ const FWPM_SESSION0* session,
    _Out_ HANDLE* engine_handle)
{
    UNREFERENCED_PARAMETER(server_name);
    UNREFERENCED_PARAMETER(authn_service);
    UNREFERENCED_PARAMETER(auth_identity);
    UNREFERENCED_PARAMETER(session);

    if (!_engine)
        _engine = std::make_unique<_fwp_engine>();

    *engine_handle = _engine.get();
    return STATUS_SUCCESS;
}

_IRQL_requires_max_(PASSIVE_LEVEL) NTSTATUS
    FwpmSubLayerAdd0(_In_ HANDLE engine_handle, _In_ const FWPM_SUBLAYER0* sub_layer, _In_opt_ PSECURITY_DESCRIPTOR sd)
{
    UNREFERENCED_PARAMETER(sd);
    auto& engine = *reinterpret_cast<_fwp_engine*>(engine_handle);

    engine.add_fwpm_sub_layer(sub_layer);

    return STATUS_SUCCESS;
}

<<<<<<< HEAD
NTSTATUS
FwpmEngineClose0(_Inout_ HANDLE engine_handle)
=======
_IRQL_requires_max_(PASSIVE_LEVEL) NTSTATUS FwpsInjectionHandleCreate0(
    _In_opt_ ADDRESS_FAMILY address_family, _In_ uint32_t flags, _Out_ HANDLE* injection_handle)
>>>>>>> 45840d3c
{
    if (engine_handle != _engine.get()) {
        return STATUS_INVALID_PARAMETER;
    } else {
        return STATUS_SUCCESS;
    }
}

<<<<<<< HEAD
NTSTATUS
FwpsInjectionHandleCreate0(_In_opt_ ADDRESS_FAMILY address_family, _In_ uint32_t flags, _Out_ HANDLE* injection_handle)
=======
_IRQL_requires_max_(PASSIVE_LEVEL) NTSTATUS FwpmEngineClose0(_Inout_ HANDLE engine_handle)
>>>>>>> 45840d3c
{
    _injection_handle = std::make_unique<_fwp_injection_handle>(address_family, flags);
    *injection_handle = _injection_handle.get();

    return STATUS_SUCCESS;
}

_IRQL_requires_max_(PASSIVE_LEVEL) NTSTATUS FwpsInjectionHandleDestroy0(_In_ HANDLE injection_handle)
{
    if (injection_handle != _injection_handle.get()) {
        return STATUS_INVALID_PARAMETER;
    } else {
        _injection_handle.reset();
        return STATUS_SUCCESS;
    }
}

_IRQL_requires_max_(DISPATCH_LEVEL) NTSTATUS
    FwpsFlowRemoveContext0(_In_ uint64_t flow_id, _In_ UINT16 layer_id, _In_ uint32_t callout_id)
{
    UNREFERENCED_PARAMETER(flow_id);
    UNREFERENCED_PARAMETER(layer_id);
    UNREFERENCED_PARAMETER(callout_id);
    return STATUS_NOT_IMPLEMENTED;
}

_IRQL_requires_max_(DISPATCH_LEVEL) NTSTATUS FwpsFlowAssociateContext0(
    _In_ uint64_t flow_id, _In_ UINT16 layer_id, _In_ uint32_t callout_id, _In_ uint64_t flowContext)
{
    UNREFERENCED_PARAMETER(flow_id);
    UNREFERENCED_PARAMETER(layer_id);
    UNREFERENCED_PARAMETER(callout_id);
    UNREFERENCED_PARAMETER(flowContext);
    return STATUS_NOT_IMPLEMENTED;
}

_IRQL_requires_max_(DISPATCH_LEVEL) NTSTATUS FwpsAllocateNetBufferAndNetBufferList0(
    _In_ NDIS_HANDLE pool_handle,
    _In_ uint16_t context_size,
    _In_ uint16_t context_backfill,
    _In_opt_ MDL* mdl_chain,
    _In_ unsigned long data_offset,
    _In_ size_t data_length,
    _Outptr_ NET_BUFFER_LIST** net_buffer_list)
{
    UNREFERENCED_PARAMETER(pool_handle);
    UNREFERENCED_PARAMETER(context_size);
    UNREFERENCED_PARAMETER(context_backfill);
    UNREFERENCED_PARAMETER(mdl_chain);
    UNREFERENCED_PARAMETER(data_offset);
    UNREFERENCED_PARAMETER(data_length);
    UNREFERENCED_PARAMETER(net_buffer_list);
    return STATUS_NOT_IMPLEMENTED;
}

_IRQL_requires_max_(DISPATCH_LEVEL) void FwpsFreeNetBufferList0(_In_ NET_BUFFER_LIST* net_buffer_list)
{
    UNREFERENCED_PARAMETER(net_buffer_list);
}

NTSTATUS
FwpsInjectMacReceiveAsync0(
    _In_ HANDLE injection_handle,
    _In_opt_ HANDLE injection_context,
    _In_ uint32_t flags,
    _In_ UINT16 layer_id,
    _In_ IF_INDEX interface_index,
    _In_ NDIS_PORT_NUMBER ndis_port_number,
    _Inout_ NET_BUFFER_LIST* net_buffer_lists,
    _In_ void* completion_function,
    _In_opt_ HANDLE completion_context)
{
    UNREFERENCED_PARAMETER(injection_handle);
    UNREFERENCED_PARAMETER(injection_context);
    UNREFERENCED_PARAMETER(flags);
    UNREFERENCED_PARAMETER(layer_id);
    UNREFERENCED_PARAMETER(interface_index);
    UNREFERENCED_PARAMETER(ndis_port_number);
    UNREFERENCED_PARAMETER(net_buffer_lists);
    UNREFERENCED_PARAMETER(completion_function);
    UNREFERENCED_PARAMETER(completion_context);
    return STATUS_NOT_IMPLEMENTED;
}

_IRQL_requires_max_(DISPATCH_LEVEL) void FwpsFreeCloneNetBufferList0(
    _In_ NET_BUFFER_LIST* net_buffer_list, _In_ unsigned long free_clone_flags)
{
    UNREFERENCED_PARAMETER(net_buffer_list);
    UNREFERENCED_PARAMETER(free_clone_flags);
}

_IRQL_requires_max_(DISPATCH_LEVEL) NTSTATUS FwpsAllocateCloneNetBufferList0(
    _Inout_ NET_BUFFER_LIST* original_net_buffer_list,
    _In_opt_ NDIS_HANDLE net_buffer_list_pool_handle,
    _In_opt_ NDIS_HANDLE net_buffer_pool_handle,
    _In_ unsigned long allocate_clone_flags,
    _Outptr_ NET_BUFFER_LIST** net_buffer_list)
{
    UNREFERENCED_PARAMETER(original_net_buffer_list);
    UNREFERENCED_PARAMETER(net_buffer_list_pool_handle);
    UNREFERENCED_PARAMETER(net_buffer_pool_handle);
    UNREFERENCED_PARAMETER(net_buffer_pool_handle);
    UNREFERENCED_PARAMETER(allocate_clone_flags);
    UNREFERENCED_PARAMETER(net_buffer_list);
    return STATUS_NOT_IMPLEMENTED;
}

_IRQL_requires_min_(PASSIVE_LEVEL) _IRQL_requires_max_(DISPATCH_LEVEL) _Must_inspect_result_ NTSTATUS
    FwpsInjectMacSendAsync0(
        _In_ HANDLE injection_handle,
        _In_opt_ HANDLE injection_context,
        _In_ uint32_t flags,
        _In_ UINT16 layer_id,
        _In_ IF_INDEX interface_index,
        _In_ NDIS_PORT_NUMBER ndis_port_number,
        _Inout_ NET_BUFFER_LIST* net_buffer_lists,
        _In_ void* completion_function,
        _In_opt_ HANDLE completion_context)
{
    UNREFERENCED_PARAMETER(injection_handle);
    UNREFERENCED_PARAMETER(injection_context);
    UNREFERENCED_PARAMETER(flags);
    UNREFERENCED_PARAMETER(layer_id);
    UNREFERENCED_PARAMETER(interface_index);
    UNREFERENCED_PARAMETER(ndis_port_number);
    UNREFERENCED_PARAMETER(net_buffer_lists);
    UNREFERENCED_PARAMETER(completion_function);
    UNREFERENCED_PARAMETER(completion_context);
    return STATUS_NOT_IMPLEMENTED;
}<|MERGE_RESOLUTION|>--- conflicted
+++ resolved
@@ -7,7 +7,6 @@
 #include "netebpfext_platform.h"
 #include "fw_thunk.h"
 
-<<<<<<< HEAD
 typedef class _fwp_engine
 {
   public:
@@ -96,11 +95,7 @@
 
 static std::unique_ptr<fwp_injection_handle> _injection_handle;
 
-NTSTATUS
-FwpmFilterDeleteById0(_In_ HANDLE engine_handle, _In_ uint64_t id)
-=======
 _IRQL_requires_max_(PASSIVE_LEVEL) NTSTATUS FwpmFilterDeleteById0(_In_ HANDLE engine_handle, _In_ uint64_t id)
->>>>>>> 45840d3c
 {
     auto& engine = *reinterpret_cast<_fwp_engine*>(engine_handle);
 
@@ -224,13 +219,8 @@
     return STATUS_SUCCESS;
 }
 
-<<<<<<< HEAD
-NTSTATUS
-FwpmEngineClose0(_Inout_ HANDLE engine_handle)
-=======
 _IRQL_requires_max_(PASSIVE_LEVEL) NTSTATUS FwpsInjectionHandleCreate0(
     _In_opt_ ADDRESS_FAMILY address_family, _In_ uint32_t flags, _Out_ HANDLE* injection_handle)
->>>>>>> 45840d3c
 {
     if (engine_handle != _engine.get()) {
         return STATUS_INVALID_PARAMETER;
@@ -239,12 +229,7 @@
     }
 }
 
-<<<<<<< HEAD
-NTSTATUS
-FwpsInjectionHandleCreate0(_In_opt_ ADDRESS_FAMILY address_family, _In_ uint32_t flags, _Out_ HANDLE* injection_handle)
-=======
 _IRQL_requires_max_(PASSIVE_LEVEL) NTSTATUS FwpmEngineClose0(_Inout_ HANDLE engine_handle)
->>>>>>> 45840d3c
 {
     _injection_handle = std::make_unique<_fwp_injection_handle>(address_family, flags);
     *injection_handle = _injection_handle.get();
