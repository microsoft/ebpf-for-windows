--- conflicted
+++ resolved
@@ -59,19 +59,13 @@
 
 #define NET_EBPF_EXTENSION_NPI_PROVIDER_VERSION 0
 
-<<<<<<< HEAD
+
 // XDP Hook
-static ebpf_context_descriptor_t _ebpf_xdp_context_descriptor = {sizeof(xdp_md_t),
-                                                                 EBPF_OFFSET_OF(xdp_md_t, data),
-                                                                 EBPF_OFFSET_OF(xdp_md_t, data_end),
-                                                                 EBPF_OFFSET_OF(xdp_md_t, data_meta)};
-=======
 static ebpf_context_descriptor_t _ebpf_xdp_context_descriptor = {
     sizeof(xdp_md_t),
     EBPF_OFFSET_OF(xdp_md_t, data),
     EBPF_OFFSET_OF(xdp_md_t, data_end),
     EBPF_OFFSET_OF(xdp_md_t, data_meta)};
->>>>>>> 36fb9f94
 static ebpf_program_info_t _ebpf_xdp_program_info = {{"xdp", &_ebpf_xdp_context_descriptor, {0}}, 0, NULL};
 static ebpf_program_data_t _ebpf_xdp_program_data = {&_ebpf_xdp_program_info, NULL};
 static ebpf_extension_data_t _ebpf_xdp_program_info_provider_data = {
