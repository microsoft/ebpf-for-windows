// Copyright (c) eBPF for Windows contributors
// SPDX-License-Identifier: MIT

/*++

Abstract:

   This file implements the classifyFn, notifyFn, and flowDeleteFn callouts
   functions for:
   Layer 2 network receive
   Resource Acquire
   Resource Release

Environment:

    Kernel mode

--*/

#include "net_ebpf_ext.h"
#include "net_ebpf_ext_bind.h"
#include "net_ebpf_ext_sock_addr.h"
#include "net_ebpf_ext_sock_ops.h"
#include "net_ebpf_ext_xdp.h"

#define SUBLAYER_WEIGHT_MAXIMUM 0xFFFF

// Globals.
NDIS_HANDLE _net_ebpf_ext_ndis_handle = NULL;
NDIS_HANDLE _net_ebpf_ext_nbl_pool_handle = NULL;
HANDLE _net_ebpf_ext_l2_injection_handle = NULL;

static bool _net_ebpf_xdp_providers_registered = false;
static bool _net_ebpf_bind_providers_registered = false;
static bool _net_ebpf_sock_addr_providers_registered = false;
static bool _net_ebpf_sock_ops_providers_registered = false;

static net_ebpf_ext_sublayer_info_t _net_ebpf_ext_sublayers[] = {
    {&EBPF_DEFAULT_SUBLAYER, L"EBPF Sub-Layer", L"Sub-Layer for use by eBPF callouts", 0, SUBLAYER_WEIGHT_MAXIMUM},
    {&EBPF_HOOK_CGROUP_CONNECT_V4_SUBLAYER,
     L"EBPF CGroup Connect V4 Sub-Layer",
     L"Sub-Layer for use by eBPF connect redirect callouts",
     0,
     SUBLAYER_WEIGHT_MAXIMUM},
    {&EBPF_HOOK_CGROUP_CONNECT_V6_SUBLAYER,
     L"EBPF CGroup Connect V6 Sub-Layer",
     L"Sub-Layer for use by eBPF connect redirect callouts",
     0,
     SUBLAYER_WEIGHT_MAXIMUM}};

static void
_net_ebpf_ext_flow_delete(uint16_t layer_id, uint32_t callout_id, uint64_t flow_context);

NTSTATUS
net_ebpf_ext_filter_change_notify(
    FWPS_CALLOUT_NOTIFY_TYPE callout_notification_type, _In_ const GUID* filter_key, _Inout_ FWPS_FILTER* filter);

typedef struct _net_ebpf_ext_wfp_callout_state
{
    const GUID* callout_guid;
    const GUID* layer_guid;
    FWPS_CALLOUT_CLASSIFY_FN classify_fn;
    FWPS_CALLOUT_NOTIFY_FN notify_fn;
    FWPS_CALLOUT_FLOW_DELETE_NOTIFY_FN delete_fn;
    wchar_t* name;
    wchar_t* description;
    FWP_ACTION_TYPE filter_action_type;
    uint32_t assigned_callout_id;
} net_ebpf_ext_wfp_callout_state_t;

static net_ebpf_ext_wfp_callout_state_t _net_ebpf_ext_wfp_callout_states[] = {
    // EBPF_HOOK_OUTBOUND_L2
    {
        &EBPF_HOOK_OUTBOUND_L2_CALLOUT,
        &FWPM_LAYER_OUTBOUND_MAC_FRAME_NATIVE,
        net_ebpf_ext_layer_2_classify,
        net_ebpf_ext_filter_change_notify,
        _net_ebpf_ext_flow_delete,
        L"L2 Outbound",
        L"L2 Outbound Callout for eBPF",
        FWP_ACTION_CALLOUT_TERMINATING,
    },
    // EBPF_HOOK_INBOUND_L2
    {
        &EBPF_HOOK_INBOUND_L2_CALLOUT,
        &FWPM_LAYER_INBOUND_MAC_FRAME_NATIVE,
        net_ebpf_ext_layer_2_classify,
        net_ebpf_ext_filter_change_notify,
        _net_ebpf_ext_flow_delete,
        L"L2 Inbound",
        L"L2 Inbound Callout for eBPF",
        FWP_ACTION_CALLOUT_TERMINATING,
    },
    // EBPF_HOOK_ALE_RESOURCE_ALLOC_V4
    {
        &EBPF_HOOK_ALE_RESOURCE_ALLOC_V4_CALLOUT,
        &FWPM_LAYER_ALE_RESOURCE_ASSIGNMENT_V4,
        net_ebpf_ext_resource_allocation_classify,
        net_ebpf_ext_filter_change_notify,
        _net_ebpf_ext_flow_delete,
        L"Resource Allocation v4",
        L"Resource Allocation v4 callout for eBPF",
        FWP_ACTION_CALLOUT_TERMINATING,
    },
    // EBPF_HOOK_ALE_RESOURCE_RELEASE_V4
    {
        &EBPF_HOOK_ALE_RESOURCE_RELEASE_V4_CALLOUT,
        &FWPM_LAYER_ALE_RESOURCE_RELEASE_V4,
        net_ebpf_ext_resource_release_classify,
        net_ebpf_ext_filter_change_notify,
        _net_ebpf_ext_flow_delete,
        L"Resource Release v4",
        L"Resource Release v4 callout for eBPF",
        FWP_ACTION_CALLOUT_TERMINATING,
    },
    // EBPF_HOOK_ALE_RESOURCE_ALLOC_V6
    {
        &EBPF_HOOK_ALE_RESOURCE_ALLOC_V6_CALLOUT,
        &FWPM_LAYER_ALE_RESOURCE_ASSIGNMENT_V6,
        net_ebpf_ext_resource_allocation_classify,
        net_ebpf_ext_filter_change_notify,
        _net_ebpf_ext_flow_delete,
        L"Resource Allocation v6",
        L"Resource Allocation v6 callout for eBPF",
        FWP_ACTION_CALLOUT_TERMINATING,
    },
    // EBPF_HOOK_ALE_RESOURCE_RELEASE_V6
    {
        &EBPF_HOOK_ALE_RESOURCE_RELEASE_V6_CALLOUT,
        &FWPM_LAYER_ALE_RESOURCE_RELEASE_V6,
        net_ebpf_ext_resource_release_classify,
        net_ebpf_ext_filter_change_notify,
        _net_ebpf_ext_flow_delete,
        L"Resource Release eBPF Callout v6",
        L"Resource Release callout for eBPF",
        FWP_ACTION_CALLOUT_TERMINATING,
    },
    // EBPF_HOOK_ALE_AUTH_CONNECT_V4
    {
        &EBPF_HOOK_ALE_AUTH_CONNECT_V4_CALLOUT,
        &FWPM_LAYER_ALE_AUTH_CONNECT_V4,
        net_ebpf_extension_sock_addr_authorize_connection_classify,
        net_ebpf_ext_filter_change_notify,
        _net_ebpf_ext_flow_delete,
        L"ALE Authorize Connect eBPF Callout v4",
        L"ALE Authorize Connect callout for eBPF",
        FWP_ACTION_CALLOUT_TERMINATING,
    },
    // EBPF_HOOK_ALE_AUTH_CONNECT_V6
    {
        &EBPF_HOOK_ALE_AUTH_CONNECT_V6_CALLOUT,
        &FWPM_LAYER_ALE_AUTH_CONNECT_V6,
        net_ebpf_extension_sock_addr_authorize_connection_classify,
        net_ebpf_ext_filter_change_notify,
        _net_ebpf_ext_flow_delete,
        L"ALE Authorize Connect eBPF Callout v6",
        L"ALE Authorize Connect callout for eBPF",
        FWP_ACTION_CALLOUT_TERMINATING,
    },
    // EBPF_HOOK_ALE_AUTH_RECV_ACCEPT_V4
    {
        &EBPF_HOOK_ALE_AUTH_RECV_ACCEPT_V4_CALLOUT,
        &FWPM_LAYER_ALE_AUTH_RECV_ACCEPT_V4,
        net_ebpf_extension_sock_addr_authorize_recv_accept_classify,
        net_ebpf_ext_filter_change_notify,
        _net_ebpf_ext_flow_delete,
        L"ALE Authorize Receive or Accept eBPF Callout v4",
        L"ALE Authorize Receive or Accept callout for eBPF",
        FWP_ACTION_CALLOUT_TERMINATING,
    },
    // EBPF_HOOK_ALE_AUTH_RECV_ACCEPT_V6
    {
        &EBPF_HOOK_ALE_AUTH_RECV_ACCEPT_V6_CALLOUT,
        &FWPM_LAYER_ALE_AUTH_RECV_ACCEPT_V6,
        net_ebpf_extension_sock_addr_authorize_recv_accept_classify,
        net_ebpf_ext_filter_change_notify,
        _net_ebpf_ext_flow_delete,
        L"ALE Authorize Receive or Accept eBPF Callout v6",
        L"ALE Authorize Receive or Accept callout for eBPF",
        FWP_ACTION_CALLOUT_TERMINATING,
    },
    // EBPF_HOOK_ALE_CONNECT_REDIRECT_V4
    {
        &EBPF_HOOK_ALE_CONNECT_REDIRECT_V4_CALLOUT,
        &FWPM_LAYER_ALE_CONNECT_REDIRECT_V4,
        net_ebpf_extension_sock_addr_redirect_connection_classify,
        net_ebpf_ext_filter_change_notify,
        _net_ebpf_ext_flow_delete,
        L"ALE Connect Redirect eBPF Callout v4",
        L"ALE Connect Redirect callout for eBPF",
        FWP_ACTION_CALLOUT_TERMINATING,
    },
    // EBPF_HOOK_ALE_CONNECT_REDIRECT_V6
    {
        &EBPF_HOOK_ALE_CONNECT_REDIRECT_V6_CALLOUT,
        &FWPM_LAYER_ALE_CONNECT_REDIRECT_V6,
        net_ebpf_extension_sock_addr_redirect_connection_classify,
        net_ebpf_ext_filter_change_notify,
        _net_ebpf_ext_flow_delete,
        L"ALE Connect Redirect eBPF Callout v6",
        L"ALE Connect Redirect callout for eBPF",
        FWP_ACTION_CALLOUT_TERMINATING,
    },
    // EBPF_HOOK_ALE_FLOW_ESTABLISHED_V4
    {
        &EBPF_HOOK_ALE_FLOW_ESTABLISHED_V4_CALLOUT,
        &FWPM_LAYER_ALE_FLOW_ESTABLISHED_V4,
        net_ebpf_extension_sock_ops_flow_established_classify,
        net_ebpf_ext_filter_change_notify,
        net_ebpf_extension_sock_ops_flow_delete,
        L"ALE Flow Established Callout v4",
        L"ALE Flow Established callout for eBPF",
        FWP_ACTION_CALLOUT_TERMINATING,
    },
    // EBPF_HOOK_ALE_FLOW_ESTABLISHED_V6
    {
        &EBPF_HOOK_ALE_FLOW_ESTABLISHED_V6_CALLOUT,
        &FWPM_LAYER_ALE_FLOW_ESTABLISHED_V6,
        net_ebpf_extension_sock_ops_flow_established_classify,
        net_ebpf_ext_filter_change_notify,
        net_ebpf_extension_sock_ops_flow_delete,
        L"ALE Flow Established Callout v4",
        L"ALE Flow Established callout for eBPF",
        FWP_ACTION_CALLOUT_TERMINATING,
    }};

// WFP globals
static bool _fwp_engine_lock_initialized = false;
static EX_PUSH_LOCK _fwp_engine_lock;
static HANDLE _fwp_engine_handle;

//
// WFP component management related utility functions.
//

_Must_inspect_result_ ebpf_result_t
net_ebpf_extension_wfp_filter_context_create(
    size_t filter_context_size,
    _In_ const net_ebpf_extension_hook_client_t* client_context,
    _In_ const net_ebpf_extension_hook_provider_t* provider_context,
    _Outptr_ net_ebpf_extension_wfp_filter_context_t** filter_context)
{
    ebpf_result_t result = EBPF_SUCCESS;
    net_ebpf_extension_wfp_filter_context_t* local_filter_context = NULL;
    uint32_t client_context_count_max = NET_EBPF_EXT_MAX_CLIENTS_PER_HOOK_SINGLE_ATTACH;

    NET_EBPF_EXT_LOG_ENTRY();

    *filter_context = NULL;

    if (net_ebpf_extension_hook_provider_get_attach_capability(provider_context) ==
        ATTACH_CAPABILITY_MULTI_ATTACH_WITH_WILDCARD) {
        client_context_count_max = NET_EBPF_EXT_MAX_CLIENTS_PER_HOOK_MULTI_ATTACH;
    }

    // Allocate buffer for WFP filter context.
    local_filter_context = (net_ebpf_extension_wfp_filter_context_t*)ExAllocatePoolUninitialized(
        NonPagedPoolNx, filter_context_size, NET_EBPF_EXTENSION_POOL_TAG);
    NET_EBPF_EXT_BAIL_ON_ALLOC_FAILURE_RESULT(
        NET_EBPF_EXT_TRACELOG_KEYWORD_EXTENSION, local_filter_context, "local_filter_context", result);

    memset(local_filter_context, 0, filter_context_size);

    local_filter_context->client_contexts = (net_ebpf_extension_hook_client_t**)ExAllocatePoolUninitialized(
        NonPagedPoolNx,
        client_context_count_max * sizeof(net_ebpf_extension_hook_client_t*),
        NET_EBPF_EXTENSION_POOL_TAG);
    NET_EBPF_EXT_BAIL_ON_ALLOC_FAILURE_RESULT(
        NET_EBPF_EXT_TRACELOG_KEYWORD_EXTENSION,
        local_filter_context->client_contexts,
        "local_filter_context - client_contexts",
        result);

    memset(
        local_filter_context->client_contexts, 0, client_context_count_max * sizeof(net_ebpf_extension_hook_client_t*));
    local_filter_context->client_context_count_max = client_context_count_max;
    local_filter_context->context_deleting = FALSE;
    InitializeListHead(&local_filter_context->link);
    local_filter_context->reference_count = 1; // Initial reference.

    // Set the first client context.
    local_filter_context->client_contexts[0] = (net_ebpf_extension_hook_client_t*)client_context;
    local_filter_context->client_context_count = 1;

    // Set filter context as provider data in the hook client.
    net_ebpf_extension_hook_client_set_provider_data(
        (net_ebpf_extension_hook_client_t*)client_context, local_filter_context);

    // Set the provider context.
    local_filter_context->provider_context = provider_context;

    *filter_context = local_filter_context;
    local_filter_context = NULL;

Exit:
    CLEAN_UP_FILTER_CONTEXT(local_filter_context);

    NET_EBPF_EXT_RETURN_RESULT(result);
}

void
net_ebpf_extension_wfp_filter_context_cleanup(_Frees_ptr_ net_ebpf_extension_wfp_filter_context_t* filter_context)
{
    // Since the hook client is detaching, the eBPF program should not be invoked any further.
    // The context_deleting field in filter_context is set to false for this reason. This way any
    // lingering WFP classify callbacks will exit as it would not find any hook client associated
    // with the filter context. This is best effort & no locks are held.
    filter_context->context_deleting = TRUE;
    DEREFERENCE_FILTER_CONTEXT(filter_context);
}

net_ebpf_extension_hook_id_t
net_ebpf_extension_get_hook_id_from_wfp_layer_id(uint16_t wfp_layer_id)
{
    net_ebpf_extension_hook_id_t hook_id = (net_ebpf_extension_hook_id_t)0;

    switch (wfp_layer_id) {
    case FWPS_LAYER_OUTBOUND_MAC_FRAME_NATIVE:
        hook_id = EBPF_HOOK_OUTBOUND_L2;
        break;
    case FWPS_LAYER_INBOUND_MAC_FRAME_NATIVE:
        hook_id = EBPF_HOOK_INBOUND_L2;
        break;
    case FWPS_LAYER_ALE_RESOURCE_ASSIGNMENT_V4:
        hook_id = EBPF_HOOK_ALE_RESOURCE_ALLOC_V4;
        break;
    case FWPS_LAYER_ALE_RESOURCE_ASSIGNMENT_V6:
        hook_id = EBPF_HOOK_ALE_RESOURCE_ALLOC_V6;
        break;
    case FWPS_LAYER_ALE_RESOURCE_RELEASE_V4:
        hook_id = EBPF_HOOK_ALE_RESOURCE_RELEASE_V4;
        break;
    case FWPS_LAYER_ALE_RESOURCE_RELEASE_V6:
        hook_id = EBPF_HOOK_ALE_RESOURCE_RELEASE_V6;
        break;
    case FWPS_LAYER_ALE_AUTH_CONNECT_V4:
        hook_id = EBPF_HOOK_ALE_AUTH_CONNECT_V4;
        break;
    case FWPS_LAYER_ALE_AUTH_RECV_ACCEPT_V4:
        hook_id = EBPF_HOOK_ALE_AUTH_RECV_ACCEPT_V4;
        break;
    case FWPS_LAYER_ALE_AUTH_CONNECT_V6:
        hook_id = EBPF_HOOK_ALE_AUTH_CONNECT_V6;
        break;
    case FWPS_LAYER_ALE_AUTH_RECV_ACCEPT_V6:
        hook_id = EBPF_HOOK_ALE_AUTH_RECV_ACCEPT_V6;
        break;
    case FWPS_LAYER_ALE_FLOW_ESTABLISHED_V4:
        hook_id = EBPF_HOOK_ALE_FLOW_ESTABLISHED_V4;
        break;
    case FWPS_LAYER_ALE_FLOW_ESTABLISHED_V6:
        hook_id = EBPF_HOOK_ALE_FLOW_ESTABLISHED_V6;
        break;
    case FWPS_LAYER_ALE_CONNECT_REDIRECT_V4:
        hook_id = EBPF_HOOK_ALE_CONNECT_REDIRECT_V4;
        break;
    case FWPS_LAYER_ALE_CONNECT_REDIRECT_V6:
        hook_id = EBPF_HOOK_ALE_CONNECT_REDIRECT_V6;
        break;
    default:
        ASSERT(FALSE);
        break;
    }

    return hook_id;
}

uint32_t
net_ebpf_extension_get_callout_id_for_hook(net_ebpf_extension_hook_id_t hook_id)
{
    uint32_t callout_id = 0;

    if (hook_id < EBPF_COUNT_OF(_net_ebpf_ext_wfp_callout_states)) {
        callout_id = _net_ebpf_ext_wfp_callout_states[hook_id].assigned_callout_id;
    }

    return callout_id;
}
void
net_ebpf_extension_delete_wfp_filters(
    uint32_t filter_count, _Frees_ptr_ _In_count_(filter_count) net_ebpf_ext_wfp_filter_id_t* filter_ids)
{
    NET_EBPF_EXT_LOG_ENTRY();
    NTSTATUS status = STATUS_SUCCESS;

    ACQUIRE_PUSH_LOCK_EXCLUSIVE(&_fwp_engine_lock);
    for (uint32_t index = 0; index < filter_count; index++) {
        status = FwpmFilterDeleteById(_fwp_engine_handle, filter_ids[index].id);
        if (!NT_SUCCESS(status)) {
            NET_EBPF_EXT_LOG_NTSTATUS_API_FAILURE(
                NET_EBPF_EXT_TRACELOG_KEYWORD_EXTENSION, "FwpmFilterDeleteById", status);
            filter_ids[index].state = NET_EBPF_EXT_WFP_FILTER_DELETE_FAILED;
            filter_ids[index].error_code = status;
        } else {
            NET_EBPF_EXT_LOG_MESSAGE_UINT64_UINT64(
                NET_EBPF_EXT_TRACELOG_LEVEL_VERBOSE,
                NET_EBPF_EXT_TRACELOG_KEYWORD_EXTENSION,
                "Marked WFP filter for deletion: ",
                index,
                filter_ids[index].id);
            filter_ids[index].state = NET_EBPF_EXT_WFP_FILTER_DELETING;
        }
    }
    RELEASE_PUSH_LOCK_EXCLUSIVE(&_fwp_engine_lock);
    NET_EBPF_EXT_LOG_EXIT();
}

_Must_inspect_result_ ebpf_result_t
net_ebpf_extension_add_wfp_filters(
    uint32_t filter_count,
    _In_count_(filter_count) const net_ebpf_extension_wfp_filter_parameters_t* parameters,
    uint32_t condition_count,
    _In_opt_count_(condition_count) const FWPM_FILTER_CONDITION* conditions,
    _Inout_ net_ebpf_extension_wfp_filter_context_t* filter_context,
    _Outptr_result_buffer_maybenull_(filter_count) net_ebpf_ext_wfp_filter_id_t** filter_ids)
{
    NTSTATUS status = STATUS_SUCCESS;
    ebpf_result_t result = EBPF_SUCCESS;
    bool is_in_transaction = FALSE;
    net_ebpf_ext_wfp_filter_id_t* local_filter_ids = NULL;
    *filter_ids = NULL;
    bool fwp_engine_lock_acquired = false;

    NET_EBPF_EXT_LOG_ENTRY();

    if (filter_count == 0) {
        NET_EBPF_EXT_LOG_MESSAGE(
            NET_EBPF_EXT_TRACELOG_LEVEL_ERROR, NET_EBPF_EXT_TRACELOG_KEYWORD_EXTENSION, "Filter count is 0");
        result = EBPF_INVALID_ARGUMENT;
        goto Exit;
    }

    local_filter_ids = (net_ebpf_ext_wfp_filter_id_t*)ExAllocatePoolUninitialized(
        NonPagedPoolNx, (sizeof(net_ebpf_ext_wfp_filter_id_t) * filter_count), NET_EBPF_EXTENSION_POOL_TAG);
    NET_EBPF_EXT_BAIL_ON_ALLOC_FAILURE_RESULT(
        NET_EBPF_EXT_TRACELOG_KEYWORD_EXTENSION, local_filter_ids, "local_filter_ids", result);

    memset(local_filter_ids, 0, (sizeof(net_ebpf_ext_wfp_filter_id_t) * filter_count));

    ACQUIRE_PUSH_LOCK_EXCLUSIVE(&_fwp_engine_lock);
    fwp_engine_lock_acquired = true;

    status = FwpmTransactionBegin(_fwp_engine_handle, 0);
    if (!NT_SUCCESS(status)) {
        NET_EBPF_EXT_LOG_NTSTATUS_API_FAILURE(NET_EBPF_EXT_TRACELOG_KEYWORD_EXTENSION, "FwpmTransactionBegin", status);
        result = EBPF_INVALID_ARGUMENT;
        goto Exit;
    }
    is_in_transaction = TRUE;

    for (uint32_t index = 0; index < filter_count; index++) {
        FWPM_FILTER filter = {0};
        uint64_t local_filter_id = 0;
        const net_ebpf_extension_wfp_filter_parameters_t* filter_parameter = &parameters[index];

        filter.layerKey = *filter_parameter->layer_guid;
        filter.displayData.name = (wchar_t*)filter_parameter->name;
        filter.displayData.description = (wchar_t*)filter_parameter->description;
        filter.providerKey = (GUID*)&EBPF_WFP_PROVIDER;
        filter.action.type =
            filter_parameter->action_type ? filter_parameter->action_type : FWP_ACTION_CALLOUT_TERMINATING;
        filter.action.calloutKey = *filter_parameter->callout_guid;
        filter.filterCondition = (FWPM_FILTER_CONDITION*)conditions;
        filter.numFilterConditions = condition_count;
        if (filter_parameter->sublayer_guid != NULL) {
            filter.subLayerKey = *(filter_parameter->sublayer_guid);
        } else {
            filter.subLayerKey = EBPF_DEFAULT_SUBLAYER;
        }
        filter.weight.type = FWP_EMPTY; // auto-weight.
        REFERENCE_FILTER_CONTEXT(filter_context);
        filter.rawContext = (uint64_t)(uintptr_t)filter_context;

        status = FwpmFilterAdd(_fwp_engine_handle, &filter, NULL, &local_filter_id);
        if (!NT_SUCCESS(status)) {
            NET_EBPF_EXT_LOG_NTSTATUS_API_FAILURE_MESSAGE_STRING(
                NET_EBPF_EXT_TRACELOG_KEYWORD_EXTENSION,
                "FwpmFilterAdd",
                status,
                "Failed to add filter",
                (char*)filter_parameter->name);
            result = EBPF_INVALID_ARGUMENT;
            goto Exit;
        } else {
            local_filter_ids[index].id = local_filter_id;
            local_filter_ids[index].name = (wchar_t*)filter_parameter->name;
            local_filter_ids[index].state = NET_EBPF_EXT_WFP_FILTER_ADDED;
            NET_EBPF_EXT_LOG_MESSAGE_UINT64_UINT64(
                NET_EBPF_EXT_TRACELOG_LEVEL_VERBOSE,
                NET_EBPF_EXT_TRACELOG_KEYWORD_EXTENSION,
                "Added WFP filter: ",
                index,
                local_filter_id);
        }
    }

    status = FwpmTransactionCommit(_fwp_engine_handle);
    if (!NT_SUCCESS(status)) {
        NET_EBPF_EXT_LOG_NTSTATUS_API_FAILURE(NET_EBPF_EXT_TRACELOG_KEYWORD_EXTENSION, "FwpmTransactionCommit", status);
        result = EBPF_INVALID_ARGUMENT;
        goto Exit;
    }
    is_in_transaction = FALSE;

    *filter_ids = local_filter_ids;

Exit:
    if (!NT_SUCCESS(status)) {
        if (local_filter_ids != NULL) {
            ExFreePool(local_filter_ids);
        }
        if (is_in_transaction) {
            status = FwpmTransactionAbort(_fwp_engine_handle);
            if (!NT_SUCCESS(status)) {
                NET_EBPF_EXT_LOG_NTSTATUS_API_FAILURE(
                    NET_EBPF_EXT_TRACELOG_KEYWORD_EXTENSION, "FwpmTransactionAbort", status);
            }
        }
    }

    if (fwp_engine_lock_acquired) {
        RELEASE_PUSH_LOCK_EXCLUSIVE(&_fwp_engine_lock);
    }

    NET_EBPF_EXT_RETURN_RESULT(result);
}

_Requires_exclusive_lock_held_(&_fwp_engine_lock) static NTSTATUS _net_ebpf_ext_register_wfp_callout(
    _Inout_ net_ebpf_ext_wfp_callout_state_t* callout_state, _Inout_ void* device_object)
/* ++

   This function registers callouts and filters.

-- */
{
    NTSTATUS status = STATUS_SUCCESS;

    NET_EBPF_EXT_LOG_ENTRY();

    FWPS_CALLOUT callout_register_state = {0};
    FWPM_CALLOUT callout_add_state = {0};

    FWPM_DISPLAY_DATA display_data = {0};

    BOOLEAN was_callout_registered = FALSE;

    callout_register_state.calloutKey = *callout_state->callout_guid;
    callout_register_state.classifyFn = callout_state->classify_fn;
    callout_register_state.notifyFn = callout_state->notify_fn;
    callout_register_state.flowDeleteFn = callout_state->delete_fn;
    callout_register_state.flags = 0;

    status = FwpsCalloutRegister(device_object, &callout_register_state, &callout_state->assigned_callout_id);
    if (WFP_ERROR(status, ALREADY_EXISTS)) {
        status = STATUS_SUCCESS;
    }
    if (!NT_SUCCESS(status)) {
        NET_EBPF_EXT_LOG_NTSTATUS_API_FAILURE_MESSAGE_STRING(
            NET_EBPF_EXT_TRACELOG_KEYWORD_EXTENSION,
            "FwpsCalloutRegister",
            status,
            "Failed to register callout",
            (char*)callout_state->name);
        goto Exit;
    }
    was_callout_registered = TRUE;

    display_data.name = callout_state->name;
    display_data.description = callout_state->description;

    callout_add_state.calloutKey = *callout_state->callout_guid;
    callout_add_state.displayData = display_data;
    callout_add_state.providerKey = (GUID*)&EBPF_WFP_PROVIDER;
    callout_add_state.applicableLayer = *callout_state->layer_guid;

    status = FwpmCalloutAdd(_fwp_engine_handle, &callout_add_state, NULL, NULL);
    if (WFP_ERROR(status, ALREADY_EXISTS)) {
        status = STATUS_SUCCESS;
    }
    if (!NT_SUCCESS(status)) {
        NET_EBPF_EXT_LOG_NTSTATUS_API_FAILURE_MESSAGE_STRING(
            NET_EBPF_EXT_TRACELOG_KEYWORD_EXTENSION,
            "FwpmCalloutAdd",
            status,
            "Failed to add callout",
            (char*)callout_state->name);
        goto Exit;
    }

Exit:

    if (!NT_SUCCESS(status)) {
        if (was_callout_registered) {
            status = FwpsCalloutUnregisterById(callout_state->assigned_callout_id);
            if (!NT_SUCCESS(status)) {
                NET_EBPF_EXT_LOG_NTSTATUS_API_FAILURE(
                    NET_EBPF_EXT_TRACELOG_KEYWORD_EXTENSION, "FwpsCalloutUnregisterById", status);
            } else {
                callout_state->assigned_callout_id = 0;
            }
        }
    }

    NET_EBPF_EXT_RETURN_NTSTATUS(status);
}

NTSTATUS
net_ebpf_ext_initialize_ndis_handles(_In_ const DRIVER_OBJECT* driver_object)
{
    NTSTATUS status = STATUS_SUCCESS;
    NET_BUFFER_LIST_POOL_PARAMETERS nbl_pool_parameters = {0};
    NDIS_HANDLE local_net_ebpf_ext_ndis_handle = NULL;
    NDIS_HANDLE local_net_ebpf_ext_nbl_pool_handle = NULL;

    NET_EBPF_EXT_LOG_ENTRY();

    local_net_ebpf_ext_ndis_handle =
        NdisAllocateGenericObject((DRIVER_OBJECT*)driver_object, NET_EBPF_EXTENSION_POOL_TAG, 0);
    if (local_net_ebpf_ext_ndis_handle == NULL) {
        status = STATUS_INSUFFICIENT_RESOURCES;
        NET_EBPF_EXT_LOG_NTSTATUS_API_FAILURE(
            NET_EBPF_EXT_TRACELOG_KEYWORD_EXTENSION, "NdisAllocateGenericObject", status);
        goto Exit;
    }

    nbl_pool_parameters.Header.Type = NDIS_OBJECT_TYPE_DEFAULT;
    nbl_pool_parameters.Header.Revision = NET_BUFFER_LIST_POOL_PARAMETERS_REVISION_1;
    nbl_pool_parameters.Header.Size = NDIS_SIZEOF_NET_BUFFER_LIST_POOL_PARAMETERS_REVISION_1;
    nbl_pool_parameters.ProtocolId = NDIS_PROTOCOL_ID_DEFAULT;
    nbl_pool_parameters.fAllocateNetBuffer = TRUE;
    nbl_pool_parameters.DataSize = 0;
    nbl_pool_parameters.PoolTag = NET_EBPF_EXTENSION_POOL_TAG;

    local_net_ebpf_ext_nbl_pool_handle =
        NdisAllocateNetBufferListPool(local_net_ebpf_ext_ndis_handle, &nbl_pool_parameters);
    if (local_net_ebpf_ext_nbl_pool_handle == NULL) {
        status = STATUS_INSUFFICIENT_RESOURCES;
        NET_EBPF_EXT_LOG_NTSTATUS_API_FAILURE(
            NET_EBPF_EXT_TRACELOG_KEYWORD_EXTENSION, "NdisAllocateNetBufferListPool", status);

        NdisFreeGenericObject((PNDIS_GENERIC_OBJECT)local_net_ebpf_ext_ndis_handle);
        goto Exit;
    }

    _net_ebpf_ext_ndis_handle = local_net_ebpf_ext_ndis_handle;
    _net_ebpf_ext_nbl_pool_handle = local_net_ebpf_ext_nbl_pool_handle;

Exit:
    NET_EBPF_EXT_RETURN_NTSTATUS(status);
}

void
net_ebpf_ext_uninitialize_ndis_handles()
{
    if (_net_ebpf_ext_nbl_pool_handle != NULL) {
        NdisFreeNetBufferListPool(_net_ebpf_ext_nbl_pool_handle);
    }

    if (_net_ebpf_ext_ndis_handle != NULL) {
        NdisFreeGenericObject((NDIS_GENERIC_OBJECT*)_net_ebpf_ext_ndis_handle);
    }
}

NTSTATUS
<<<<<<< HEAD
net_ebpf_extension_open_wfp_engine_handle(HANDLE* wfp_engine_handle)
{
    if (!wfp_engine_handle) {
        return STATUS_INVALID_PARAMETER;
    }

    return FwpmEngineOpen(NULL, RPC_C_AUTHN_WINNT, NULL, NULL, wfp_engine_handle);
}

NTSTATUS
net_ebpf_extension_close_wfp_engine_handle(HANDLE wfp_engine_handle)
{
    if (!wfp_engine_handle) {
        return STATUS_INVALID_PARAMETER;
    }

    return FwpmEngineClose(wfp_engine_handle);
}

NTSTATUS
=======
>>>>>>> 3c0ffaa6
net_ebpf_extension_initialize_wfp_components(_Inout_ void* device_object)
/* ++

   This function initializes various WFP related components.

-- */
{
    UNREFERENCED_PARAMETER(device_object);
    NTSTATUS status = STATUS_SUCCESS;
    FWPM_PROVIDER ebpf_wfp_provider = {0};
    FWPM_SUBLAYER ebpf_hook_sub_layer;
    BOOLEAN is_engine_opened = FALSE;
    BOOLEAN is_in_transaction = FALSE;
    FWPM_SESSION session = {0};
    size_t index;

    NET_EBPF_EXT_LOG_ENTRY();

    if (!_fwp_engine_lock_initialized) {
        ExInitializePushLock(&_fwp_engine_lock);
        _fwp_engine_lock_initialized = true;
    }

    ACQUIRE_PUSH_LOCK_EXCLUSIVE(&_fwp_engine_lock);

    if (_fwp_engine_handle != NULL) {
        // already registered
        goto Exit;
    }

    session.flags = FWPM_SESSION_FLAG_DYNAMIC;

    status = FwpmEngineOpen(NULL, RPC_C_AUTHN_WINNT, NULL, &session, &_fwp_engine_handle);
    NET_EBPF_EXT_BAIL_ON_API_FAILURE_STATUS(NET_EBPF_EXT_TRACELOG_KEYWORD_EXTENSION, "FwpmEngineOpen", status);
    is_engine_opened = TRUE;

    status = FwpmTransactionBegin(_fwp_engine_handle, 0);
    NET_EBPF_EXT_BAIL_ON_API_FAILURE_STATUS(NET_EBPF_EXT_TRACELOG_KEYWORD_EXTENSION, "FwpmTransactionBegin", status);
    is_in_transaction = TRUE;

    // Create the WFP provider.
    ebpf_wfp_provider.displayData.name = L"eBPF for Windows contributors";
    ebpf_wfp_provider.displayData.description = L"Windows Networking eBPF Extension";
    ebpf_wfp_provider.providerKey = EBPF_WFP_PROVIDER;
    status = FwpmProviderAdd(_fwp_engine_handle, &ebpf_wfp_provider, NULL);
    if (WFP_ERROR(status, ALREADY_EXISTS)) {
        status = STATUS_SUCCESS;
    }
    NET_EBPF_EXT_BAIL_ON_API_FAILURE_STATUS(NET_EBPF_EXT_TRACELOG_KEYWORD_EXTENSION, "FwpmProviderAdd", status);

    // Add all the sub layers.
    for (index = 0; index < EBPF_COUNT_OF(_net_ebpf_ext_sublayers); index++) {
        RtlZeroMemory(&ebpf_hook_sub_layer, sizeof(FWPM_SUBLAYER));

        ebpf_hook_sub_layer.subLayerKey = *(_net_ebpf_ext_sublayers[index].sublayer_guid);
        ebpf_hook_sub_layer.displayData.name = (wchar_t*)_net_ebpf_ext_sublayers[index].name;
        ebpf_hook_sub_layer.displayData.description = (wchar_t*)_net_ebpf_ext_sublayers[index].description;
        ebpf_hook_sub_layer.providerKey = (GUID*)&EBPF_WFP_PROVIDER;
        ebpf_hook_sub_layer.flags = _net_ebpf_ext_sublayers[index].flags;
        ebpf_hook_sub_layer.weight = _net_ebpf_ext_sublayers[index].weight;

        status = FwpmSubLayerAdd(_fwp_engine_handle, &ebpf_hook_sub_layer, NULL);
        if (WFP_ERROR(status, ALREADY_EXISTS)) {
            status = STATUS_SUCCESS;
        }
        NET_EBPF_EXT_BAIL_ON_API_FAILURE_STATUS(NET_EBPF_EXT_TRACELOG_KEYWORD_EXTENSION, "FwpmSubLayerAdd", status);
    }

    for (index = 0; index < EBPF_COUNT_OF(_net_ebpf_ext_wfp_callout_states); index++) {
        status = _net_ebpf_ext_register_wfp_callout(&_net_ebpf_ext_wfp_callout_states[index], device_object);
        if (!NT_SUCCESS(status)) {
            NET_EBPF_EXT_LOG_MESSAGE_STRING(
                NET_EBPF_EXT_TRACELOG_LEVEL_ERROR,
                NET_EBPF_EXT_TRACELOG_KEYWORD_EXTENSION,
                "_net_ebpf_ext_register_wfp_callout() failed to register callout",
                (char*)_net_ebpf_ext_wfp_callout_states[index].name);
            goto Exit;
        }
    }

    status = FwpmTransactionCommit(_fwp_engine_handle);
    NET_EBPF_EXT_BAIL_ON_API_FAILURE_STATUS(NET_EBPF_EXT_TRACELOG_KEYWORD_EXTENSION, "FwpmTransactionCommit", status);
    is_in_transaction = FALSE;

    // Create L2 injection handle.
    status = FwpsInjectionHandleCreate(AF_LINK, FWPS_INJECTION_TYPE_L2, &_net_ebpf_ext_l2_injection_handle);
    NET_EBPF_EXT_BAIL_ON_API_FAILURE_STATUS(
        NET_EBPF_EXT_TRACELOG_KEYWORD_EXTENSION, "FwpsInjectionHandleCreate", status);

Exit:

    if (!NT_SUCCESS(status)) {
        if (is_in_transaction) {
            NTSTATUS abort_status = FwpmTransactionAbort(_fwp_engine_handle);
            if (!NT_SUCCESS(abort_status)) {
                NET_EBPF_EXT_LOG_NTSTATUS_API_FAILURE(
                    NET_EBPF_EXT_TRACELOG_KEYWORD_EXTENSION, "FwpmTransactionAbort", abort_status);
            }
        }

        if (is_engine_opened) {
            net_ebpf_extension_uninitialize_wfp_components(false);
        }
    }

    RELEASE_PUSH_LOCK_EXCLUSIVE(&_fwp_engine_lock);
    NET_EBPF_EXT_RETURN_NTSTATUS(status);
}

void
net_ebpf_extension_uninitialize_wfp_components(bool locked)
{
    size_t index;
    NTSTATUS status;

    if (!locked) {
        ACQUIRE_PUSH_LOCK_EXCLUSIVE(&_fwp_engine_lock);
    }

    if (_fwp_engine_handle != NULL) {
<<<<<<< HEAD
        // Clean up the callouts
=======
        status = FwpmEngineClose(_fwp_engine_handle);
        if (!NT_SUCCESS(status)) {
            NET_EBPF_EXT_LOG_NTSTATUS_API_FAILURE(NET_EBPF_EXT_TRACELOG_KEYWORD_EXTENSION, "FwpmEngineClose", status);
        }
        _fwp_engine_handle = NULL;

>>>>>>> 3c0ffaa6
        for (index = 0; index < EBPF_COUNT_OF(_net_ebpf_ext_wfp_callout_states); index++) {
            status = FwpsCalloutUnregisterById(_net_ebpf_ext_wfp_callout_states[index].assigned_callout_id);
            if (!NT_SUCCESS(status) && !WFP_ERROR(status, CALLOUT_NOT_FOUND)) {
                NET_EBPF_EXT_LOG_NTSTATUS_API_FAILURE(
                    NET_EBPF_EXT_TRACELOG_KEYWORD_EXTENSION, "FwpsCalloutUnregisterById", status);
            }

            status = FwpmCalloutDeleteByKey(_fwp_engine_handle, _net_ebpf_ext_wfp_callout_states[index].callout_guid);
            if (!NT_SUCCESS(status) && !WFP_ERROR(status, CALLOUT_NOT_FOUND)) {
                NET_EBPF_EXT_LOG_NTSTATUS_API_FAILURE(
                    NET_EBPF_EXT_TRACELOG_KEYWORD_EXTENSION, "FwpmCalloutDeleteByKey", status);
            }
        }

        // Clean up the sub layers.
        for (index = 0; index < EBPF_COUNT_OF(_net_ebpf_ext_sublayers); index++) {
            status = FwpmSubLayerDeleteByKey0(_fwp_engine_handle, _net_ebpf_ext_sublayers[index].sublayer_guid);
            if (!NT_SUCCESS(status) && !WFP_ERROR(status, SUBLAYER_NOT_FOUND)) {
                NET_EBPF_EXT_LOG_NTSTATUS_API_FAILURE(
                    NET_EBPF_EXT_TRACELOG_KEYWORD_EXTENSION, "FwpmSubLayerDeleteByKey0", status);
            }
        }

        // Clean up the providers.
        status = FwpmProviderDeleteByKey(_fwp_engine_handle, &EBPF_WFP_PROVIDER);
        if (!NT_SUCCESS(status) && !WFP_ERROR(status, PROVIDER_NOT_FOUND)) {
            NET_EBPF_EXT_LOG_NTSTATUS_API_FAILURE(
                NET_EBPF_EXT_TRACELOG_KEYWORD_EXTENSION, "FwpmProviderDeleteByKey", status);
        }

        // Close the engine handle.
        status = net_ebpf_extension_close_wfp_engine_handle(_fwp_engine_handle);
        if (!NT_SUCCESS(status)) {
            NET_EBPF_EXT_LOG_NTSTATUS_API_FAILURE(NET_EBPF_EXT_TRACELOG_KEYWORD_EXTENSION, "FwpmEngineClose", status);
        }
        _fwp_engine_handle = NULL;
    }

    if (!locked) {
        RELEASE_PUSH_LOCK_EXCLUSIVE(&_fwp_engine_lock);
    }

    // FwpsInjectionHandleCreate can fail. So, check for NULL.
    if (_net_ebpf_ext_l2_injection_handle != NULL) {
        status = FwpsInjectionHandleDestroy(_net_ebpf_ext_l2_injection_handle);
        if (!NT_SUCCESS(status)) {
            NET_EBPF_EXT_LOG_NTSTATUS_API_FAILURE(
                NET_EBPF_EXT_TRACELOG_KEYWORD_EXTENSION, "FwpsInjectionHandleDestroy", status);
        }
    }
}

NTSTATUS
net_ebpf_ext_filter_change_notify(
    FWPS_CALLOUT_NOTIFY_TYPE callout_notification_type, _In_ const GUID* filter_key, _Inout_ FWPS_FILTER* filter)
{
    NET_EBPF_EXT_LOG_ENTRY();

    UNREFERENCED_PARAMETER(filter_key);
    if (callout_notification_type == FWPS_CALLOUT_NOTIFY_DELETE_FILTER) {
        net_ebpf_extension_wfp_filter_context_t* filter_context =
            (net_ebpf_extension_wfp_filter_context_t*)(uintptr_t)filter->context;

        for (uint32_t index = 0; index < filter_context->filter_ids_count; index++) {
            net_ebpf_ext_wfp_filter_id_t* cur_filter_id = &filter_context->filter_ids[index];
            if (cur_filter_id->id == filter->filterId) {
                cur_filter_id->state = NET_EBPF_EXT_WFP_FILTER_DELETED;
                NET_EBPF_EXT_LOG_MESSAGE_UINT64_UINT64(
                    NET_EBPF_EXT_TRACELOG_LEVEL_VERBOSE,
                    NET_EBPF_EXT_TRACELOG_KEYWORD_EXTENSION,
                    "Deleted WFP filter: ",
                    index,
                    cur_filter_id->id);

                break;
            }
        }
        DEREFERENCE_FILTER_CONTEXT((filter_context));
    }

    NET_EBPF_EXT_RETURN_NTSTATUS(STATUS_SUCCESS);
}

static void
_net_ebpf_ext_flow_delete(uint16_t layer_id, uint32_t callout_id, uint64_t flow_context)
/* ++

   This is the flowDeleteFn function of the L2 callout.

-- */
{
    UNREFERENCED_PARAMETER(layer_id);
    UNREFERENCED_PARAMETER(callout_id);
    UNREFERENCED_PARAMETER(flow_context);
    return;
}

NTSTATUS
net_ebpf_ext_register_providers()
{
    NTSTATUS status = STATUS_SUCCESS;

    NET_EBPF_EXT_LOG_ENTRY();

    status = net_ebpf_ext_xdp_register_providers();
    if (!NT_SUCCESS(status)) {
        NET_EBPF_EXT_LOG_MESSAGE_NTSTATUS(
            NET_EBPF_EXT_TRACELOG_LEVEL_ERROR,
            NET_EBPF_EXT_TRACELOG_KEYWORD_EXTENSION,
            "net_ebpf_ext_xdp_register_providers failed.",
            status);
        goto Exit;
    }
    _net_ebpf_xdp_providers_registered = true;

    status = net_ebpf_ext_bind_register_providers();
    if (!NT_SUCCESS(status)) {
        NET_EBPF_EXT_LOG_MESSAGE_NTSTATUS(
            NET_EBPF_EXT_TRACELOG_LEVEL_ERROR,
            NET_EBPF_EXT_TRACELOG_KEYWORD_EXTENSION,
            "net_ebpf_ext_bind_register_providers failed.",
            status);
        goto Exit;
    }
    _net_ebpf_bind_providers_registered = true;

    status = net_ebpf_ext_sock_addr_register_providers();
    if (!NT_SUCCESS(status)) {
        NET_EBPF_EXT_LOG_MESSAGE_NTSTATUS(
            NET_EBPF_EXT_TRACELOG_LEVEL_ERROR,
            NET_EBPF_EXT_TRACELOG_KEYWORD_EXTENSION,
            "net_ebpf_ext_bind_register_providers failed.",
            status);
        goto Exit;
    }
    _net_ebpf_sock_addr_providers_registered = true;

    status = net_ebpf_ext_sock_ops_register_providers();
    if (!NT_SUCCESS(status)) {
        NET_EBPF_EXT_LOG_MESSAGE_NTSTATUS(
            NET_EBPF_EXT_TRACELOG_LEVEL_ERROR,
            NET_EBPF_EXT_TRACELOG_KEYWORD_EXTENSION,
            "net_ebpf_ext_sock_ops_register_providers failed.",
            status);
        goto Exit;
    }
    _net_ebpf_sock_ops_providers_registered = true;

Exit:
    if (!NT_SUCCESS(status)) {
        net_ebpf_ext_unregister_providers();
    }
    NET_EBPF_EXT_RETURN_NTSTATUS(status);
}

void
net_ebpf_ext_unregister_providers()
{
    if (_net_ebpf_xdp_providers_registered) {
        net_ebpf_ext_xdp_unregister_providers();
        _net_ebpf_xdp_providers_registered = false;
    }
    if (_net_ebpf_bind_providers_registered) {
        net_ebpf_ext_bind_unregister_providers();
        _net_ebpf_bind_providers_registered = false;
    }
    if (_net_ebpf_sock_addr_providers_registered) {
        net_ebpf_ext_sock_addr_unregister_providers();
        _net_ebpf_sock_addr_providers_registered = false;
    }
    if (_net_ebpf_sock_ops_providers_registered) {
        net_ebpf_ext_sock_ops_unregister_providers();
        _net_ebpf_sock_ops_providers_registered = false;
    }
}

ebpf_result_t
net_ebpf_ext_add_client_context(
    _Inout_ net_ebpf_extension_wfp_filter_context_t* filter_context,
    _In_ const struct _net_ebpf_extension_hook_client* hook_client)
{
    ebpf_result_t result = EBPF_SUCCESS;
    KIRQL old_irql;

    NET_EBPF_EXT_LOG_ENTRY();

    old_irql = ExAcquireSpinLockExclusive(&filter_context->lock);

    // Check if we have reached max capacity.
    if (filter_context->client_context_count == filter_context->client_context_count_max) {
        NET_EBPF_EXT_LOG_MESSAGE(
            NET_EBPF_EXT_TRACELOG_LEVEL_ERROR,
            NET_EBPF_EXT_TRACELOG_KEYWORD_EXTENSION,
            "net_ebpf_ext_add_client_context: Exceeded max client count");
        result = EBPF_NO_MEMORY;
        goto Exit;
    }

    // Append the client context to the end.
    filter_context->client_contexts[filter_context->client_context_count] =
        (struct _net_ebpf_extension_hook_client*)hook_client;
    filter_context->client_context_count++;

    // Add filter_context as provider data for the client.
    net_ebpf_extension_hook_client_set_provider_data(
        (struct _net_ebpf_extension_hook_client*)hook_client, (void*)filter_context);

Exit:
    ExReleaseSpinLockExclusive(&filter_context->lock, old_irql);
    NET_EBPF_EXT_RETURN_RESULT(result);
}

void
net_ebpf_ext_remove_client_context(
    _Inout_ net_ebpf_extension_wfp_filter_context_t* filter_context,
    _In_ const struct _net_ebpf_extension_hook_client* hook_client)
{
    KIRQL old_irql;
    uint32_t index;
    bool found = FALSE;

    old_irql = ExAcquireSpinLockExclusive(&filter_context->lock);

    for (index = 0; index < filter_context->client_context_count; index++) {
        if (filter_context->client_contexts[index] == hook_client) {
            filter_context->client_contexts[index] = NULL;
            filter_context->client_context_count--;
            found = TRUE;
            break;
        }
    }
    ASSERT(found == TRUE);
    if (index != filter_context->client_context_count) {
        memcpy(
            &filter_context->client_contexts[index],
            &filter_context->client_contexts[index + 1],
            (filter_context->client_context_count - index) * sizeof(net_ebpf_extension_hook_client_t*));

        filter_context->client_contexts[filter_context->client_context_count] = NULL;
    }

    ExReleaseSpinLockExclusive(&filter_context->lock, old_irql);
}<|MERGE_RESOLUTION|>--- conflicted
+++ resolved
@@ -662,7 +662,6 @@
 }
 
 NTSTATUS
-<<<<<<< HEAD
 net_ebpf_extension_open_wfp_engine_handle(HANDLE* wfp_engine_handle)
 {
     if (!wfp_engine_handle) {
@@ -683,8 +682,6 @@
 }
 
 NTSTATUS
-=======
->>>>>>> 3c0ffaa6
 net_ebpf_extension_initialize_wfp_components(_Inout_ void* device_object)
 /* ++
 
@@ -805,16 +802,7 @@
     }
 
     if (_fwp_engine_handle != NULL) {
-<<<<<<< HEAD
         // Clean up the callouts
-=======
-        status = FwpmEngineClose(_fwp_engine_handle);
-        if (!NT_SUCCESS(status)) {
-            NET_EBPF_EXT_LOG_NTSTATUS_API_FAILURE(NET_EBPF_EXT_TRACELOG_KEYWORD_EXTENSION, "FwpmEngineClose", status);
-        }
-        _fwp_engine_handle = NULL;
-
->>>>>>> 3c0ffaa6
         for (index = 0; index < EBPF_COUNT_OF(_net_ebpf_ext_wfp_callout_states); index++) {
             status = FwpsCalloutUnregisterById(_net_ebpf_ext_wfp_callout_states[index].assigned_callout_id);
             if (!NT_SUCCESS(status) && !WFP_ERROR(status, CALLOUT_NOT_FOUND)) {
