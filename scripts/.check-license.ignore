--- conflicted
+++ resolved
@@ -2,11 +2,8 @@
 
 # File extensions that don't support embedding license info
 .*\.md$
-<<<<<<< HEAD
 .*\.png$
-=======
 .*\.rc$
->>>>>>> 31b77e57
 .*\.sln$
 
 # Other Files
