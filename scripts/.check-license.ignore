--- conflicted
+++ resolved
@@ -2,11 +2,8 @@
 
 # File extensions that don't support embedding license info
 .*\.md$
-<<<<<<< HEAD
 .*\.rc$
-=======
 .*\.sln$
->>>>>>> c8a612ae
 
 # Other Files
 LICENSE.txt
