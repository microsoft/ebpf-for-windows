# Copyright (c) eBPF for Windows contributors
# SPDX-License-Identifier: MIT

param ([parameter(Mandatory=$false)][string] $Target = "TEST_VM",
       [parameter(Mandatory=$false)][bool] $KmTracing = $true,
       [parameter(Mandatory=$false)][string] $KmTraceType = "file",
       [parameter(Mandatory=$false)][string] $TestMode = "CI/CD",
       [parameter(Mandatory=$false)][string] $LogFileName = "TestLog.log",
       [parameter(Mandatory=$false)][string] $WorkingDirectory = $pwd.ToString(),
       [parameter(Mandatory=$false)][string] $RegressionArtifactsVersion = "",
       [parameter(Mandatory=$false)][string] $RegressionArtifactsConfiguration = "",
       [parameter(Mandatory=$false)][string] $TestExecutionJsonFileName = "test_execution.json",
       [parameter(Mandatory=$false)][string] $SelfHostedRunnerName = [System.Net.Dns]::GetHostName(),
       [Parameter(Mandatory = $false)][int] $TestJobTimeout = (30*60),
       [Parameter(Mandatory = $false)][string] $EnableHVCI = "Off",
       [Parameter(Mandatory = $false)][switch] $ExecuteOnHost,
       [Parameter(Mandatory = $false)][string] $Architecture = "x64",
<<<<<<< HEAD
       [Parameter(Mandatory = $false)][switch] $GranularTracing)
=======
       [Parameter(Mandatory = $false)][switch] $VMIsRemote
)
>>>>>>> f92d7832

$ExecuteOnHost = [bool]$ExecuteOnHost
$ExecuteOnVM = (-not $ExecuteOnHost)
$VMIsRemote = [bool]$VMIsRemote

Push-Location $WorkingDirectory

# Load other utility modules.
Import-Module .\common.psm1 -Force -ArgumentList ($LogFileName) -WarningAction SilentlyContinue

# Initialize granular tracing if enabled
$setupTraceFile = $null
if ($GranularTracing -and $KmTracing) {
    try {
        Import-Module .\tracing_utils.psm1 -Force -ArgumentList ($LogFileName) -WarningAction SilentlyContinue
        if (Initialize-TracingUtils -WorkingDirectory $WorkingDirectory) {
            Write-Log "Starting granular tracing for setup operations"
            # Create TestLogs directory for trace files
            $traceDir = Join-Path $WorkingDirectory "TestLogs"
            if (-not (Test-Path $traceDir)) {
                New-Item -ItemType Directory -Path $traceDir -Force | Out-Null
            }
            $setupTraceFile = Start-OperationTrace -OperationName "setup_ebpf" -OutputDirectory $traceDir -TraceType $KmTraceType
            if ($setupTraceFile) {
                Write-Log "Started setup tracing: $setupTraceFile" -ForegroundColor Green
            }
        }
    } catch {
        Write-Log "Warning: Failed to initialize granular tracing for setup: $_" -ForegroundColor Yellow
    }
}

if ($ExecuteOnVM) {
    if ($SelfHostedRunnerName -eq "1ESRunner") {
        $TestVMCredential = Retrieve-StoredCredential -Target $Target
    } else {
        $TestVMCredential = Get-StoredCredential -Target $Target -ErrorAction Stop
    }

    $UserName = $TestVMCredential.UserName
    $Password = $TestVMCredential.Password
} else {
    # Username and password are not used when running on host - use empty but non-null values.
    $UserName = $env:USERNAME
    $Password = ConvertTo-SecureString -String 'empty' -AsPlainText -Force
    $TestVMCredential = New-Object System.Management.Automation.PSCredential($UserName, $Password)
}

Import-Module .\config_test_vm.psm1 -Force -ArgumentList ($UserName, $Password, $WorkingDirectory, $LogFileName) -WarningAction SilentlyContinue

# Read the test execution json.
$Config = Get-Content ("{0}\{1}" -f $PSScriptRoot, $TestExecutionJsonFileName) | ConvertFrom-Json

# Delete old log files if any.
Remove-Item "$env:TEMP\$LogFileName" -ErrorAction SilentlyContinue
Remove-Item ".\TestLogs" -Recurse -Confirm:$false -ErrorAction SilentlyContinue

if ($TestMode -eq "Regression") {

    # Download the release artifacts for regression tests.
    Get-RegressionTestArtifacts -ArtifactVersion $RegressionArtifactsVersion -Configuration $RegressionArtifactsConfiguration
}

if ($TestMode -eq "CI/CD" -or $TestMode -eq "Regression") {

    # Download the release artifacts for legacy regression tests.
    Get-LegacyRegressionTestArtifacts
}

Get-CoreNetTools -Architecture $Architecture
Get-PSExec

if ($ExecuteOnVM -and $VMIsRemote) {
    # Setup for remote machine execution.
    $VMList = $Config.VMMap.$SelfHostedRunnerName

    # Export build artifacts to the remote machine(s).
    Export-BuildArtifactsToVMs -VMList $VMList -VMIsRemote:$VMIsRemote -ErrorAction Stop

    # Configure network adapters on remote machine(s).
    Initialize-NetworkInterfaces `
        -ExecuteOnHost $false `
        -ExecuteOnVM $true `
        -VMList $VMList `
        -TestWorkingDirectory "C:\ebpf" `
        -VMIsRemote:$VMIsRemote `
        -ErrorAction Stop

    # Install eBPF Components on the remote machine(s).
    foreach($VM in $VMList) {
        $VMName = $VM.Name
        Install-eBPFComponentsOnVM -VMName $VMName -TestMode $TestMode -KmTracing $KmTracing -KmTraceType $KmTraceType -VMIsRemote:$VMIsRemote -ErrorAction Stop
    }

    Pop-Location
}
elseif ($ExecuteOnVM) {
    $Job = Start-Job -ScriptBlock {
        param (
            [Parameter(Mandatory = $true)] [PSCredential] $TestVMCredential,
            [Parameter(Mandatory = $true)] [PSCustomObject] $Config,
            [Parameter(Mandatory = $true)] [string] $SelfHostedRunnerName,
            [parameter(Mandatory = $true)] [string] $TestMode,
            [parameter(Mandatory = $true)] [string] $LogFileName,
            [parameter(Mandatory = $true)] [string] $WorkingDirectory = $pwd.ToString(),
            [parameter(Mandatory = $true)] [bool] $KmTracing,
            [parameter(Mandatory = $true)] [string] $KmTraceType,
            [parameter(Mandatory = $true)] [string] $EnableHVCI
        )
        Push-Location $WorkingDirectory

        # Load other utility modules.
        Import-Module .\common.psm1 -Force -ArgumentList ($LogFileName) -WarningAction SilentlyContinue

        Import-Module .\config_test_vm.psm1 -Force -ArgumentList ($TestVMCredential.UserName, $TestVMCredential.Password, $WorkingDirectory, $LogFileName) -WarningAction SilentlyContinue

        $VMList = $Config.VMMap.$SelfHostedRunnerName

        # Get all VMs to ready state.
        Initialize-AllVMs -VMList $VMList -ErrorAction Stop

        # Export build artifacts to the test VMs. Attempt with a few retries.
        $MaxRetryCount = 5
        for ($i = 0; $i -lt $MaxRetryCount; $i += 1) {
            try {
                Export-BuildArtifactsToVMs -VMList $VMList -ErrorAction Stop
                break
            } catch {
                if ($i -eq $MaxRetryCount) {
                    Write-Log "Export-BuildArtifactsToVMs failed after $MaxRetryCount attempts."
                    throw
                }
                Write-Log "Export-BuildArtifactsToVMs failed. Retrying..."
            }
        }

        # Configure network adapters.
        Initialize-NetworkInterfaces `
            -ExecuteOnHost $false `
            -ExecuteOnVM $true `
            -VMList $VMList `
            -TestWorkingDirectory "C:\ebpf" `
            -ErrorAction Stop

        # Enable HVCI on the test VMs if specified.
        Write-Log "EnableHVCI: $EnableHVCI"

        if ($EnableHVCI -eq "On") {
            Write-Log "Enabling HVCI on test VMs..."
            # Enable HVCI on the test VM.
            foreach($VM in $VMList) {
                $VMName = $VM.Name
                Enable-HVCIOnVM -VMName $VMName -ErrorAction Stop
            }
        } else {
            Write-Log "HVCI is not enabled on test VMs."
        }

        # Install eBPF Components on the test VM.
        foreach($VM in $VMList) {
            $VMName = $VM.Name
            Install-eBPFComponentsOnVM -VMName $VMname -TestMode $TestMode -KmTracing $KmTracing -KmTraceType $KmTraceType -ErrorAction Stop
        }

        # Log OS build information on the test VM.
        foreach($VM in $VMList) {
            $VMName = $VM.Name
            Log-OSBuildInformationOnVM -VMName $VMName -ErrorAction Stop
        }

        Pop-Location
    }  -ArgumentList (
        $TestVMCredential,
        $Config,
        $SelfHostedRunnerName,
        $TestMode,
        $LogFileName,
        $WorkingDirectory,
        $KmTracing,
        $KmTraceType,
        $EnableHVCI)

    # Wait for the job to complete.
    $JobTimedOut = `
        Wait-TestJobToComplete -Job $Job `
        -Config $Config `
        -SelfHostedRunnerName $SelfHostedRunnerName `
        -TestJobTimeout $TestJobTimeout `
        -CheckpointPrefix "Setup" `
        -ExecuteOnVM $true

    # Clean up.
    Remove-Job -Job $Job -Force

    Pop-Location

    if ($JobTimedOut) {
        exit 1
    }
} else {
    Initialize-NetworkInterfaces `
        -ExecuteOnHost $true `
        -ExecuteOnVM $false `
        -VMList @() `
        -TestWorkingDirectory $WorkingDirectory `
        -ErrorAction Stop

    # Install eBPF components but skip anything that requires reboot.
    # Note that installing ebpf components requires psexec which does not run in a powershell job.
    Import-Module .\install_ebpf.psm1 -Force -ArgumentList ($WorkingDirectory, $LogFileName) -WarningAction SilentlyContinue
    Install-eBPFComponents -TestMode $TestMode -KmTracing $KmTracing -KmTraceType $KmTraceType -SkipRebootOperations

    Pop-Location
}

# Stop granular tracing if it was started
if ($setupTraceFile) {
    try {
        $savedTraceFile = Stop-OperationTrace
        if ($savedTraceFile) {
            Write-Log "Stopped setup tracing: $savedTraceFile" -ForegroundColor Green
        }
    } catch {
        Write-Log "Warning: Failed to stop setup tracing: $_" -ForegroundColor Yellow
    }
}<|MERGE_RESOLUTION|>--- conflicted
+++ resolved
@@ -15,12 +15,9 @@
        [Parameter(Mandatory = $false)][string] $EnableHVCI = "Off",
        [Parameter(Mandatory = $false)][switch] $ExecuteOnHost,
        [Parameter(Mandatory = $false)][string] $Architecture = "x64",
-<<<<<<< HEAD
+       [Parameter(Mandatory = $false)][switch] $VMIsRemote,
        [Parameter(Mandatory = $false)][switch] $GranularTracing)
-=======
-       [Parameter(Mandatory = $false)][switch] $VMIsRemote
 )
->>>>>>> f92d7832
 
 $ExecuteOnHost = [bool]$ExecuteOnHost
 $ExecuteOnVM = (-not $ExecuteOnHost)
