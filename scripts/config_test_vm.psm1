--- conflicted
+++ resolved
@@ -1,8 +1,4 @@
-<<<<<<< HEAD
 # Copyright (c) eBPF for Windows contributors
-=======
-﻿# Copyright (c) eBPF for Windows contributors
->>>>>>> a67e9275
 # SPDX-License-Identifier: MIT
 
 param ([Parameter(Mandatory=$True)] [string] $Admin,
