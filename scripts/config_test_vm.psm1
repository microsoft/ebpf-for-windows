--- conflicted
+++ resolved
@@ -887,7 +887,49 @@
     Write-Log "Successfully created $SwitchType switch with name: $SwitchName" -ForegroundColor Green
 }
 
-<<<<<<< HEAD
+<#
+.SYNOPSIS
+    Helper function to enable HVCI on the target VM.
+
+.DESCRIPTION
+    This function enables Hypervisor-protected Code Integrity (HVCI) on the specified VM.
+
+.PARAMETER VmName
+    The name of the VM on which to enable HVCI.
+
+.EXAMPLE
+    Enable-HVCIOnVM -VmName 'MyVM'
+#>
+function Enable-HVCIOnVM {
+    param (
+        [Parameter(Mandatory=$True)][string]$VmName
+    )
+
+    try {
+        Write-Log "Enabling HVCI on VM: $VmName"
+        $vmCredential = New-Credential -Username $Admin -AdminPassword $AdminPassword
+        Invoke-Command -VMName $VmName -Credential $vmCredential -ScriptBlock {
+            # Enable HVCI
+            New-Item -Path "HKLM:\SYSTEM\CurrentControlSet\Control\DeviceGuard\Scenarios" -Name "HypervisorEnforcedCodeIntegrity" -ItemType Directory -Force
+            Set-ItemProperty -Path "HKLM:\SYSTEM\CurrentControlSet\Control\DeviceGuard\Scenarios\HypervisorEnforcedCodeIntegrity" -Name "Enabled" -Value 1 -Force
+            # Restart the VM to apply changes
+            Restart-Computer -Force -ErrorAction Stop
+        }
+    } catch {
+        throw "Failed to enable HVCI on VM: $VmName with error: $_"
+    }
+
+    # Wait 1 minute for the VM to restart
+    Write-Log "Waiting for 1 minute for VM: $VmName to restart"
+    Start-Sleep -Seconds 60
+
+    # Wait for the VM to restart and be ready again
+    Write-Log "Waiting for VM: $VmName to restart and be ready again"
+    Wait-AllVMsToInitialize -VMList @(@{ Name = $VmName }) -UserName $Admin -AdminPassword $AdminPassword
+
+    Write-Log "HVCI enabled successfully on VM: $VmName" -ForegroundColor Green
+}
+
 function Import-ResultsFromHost {
     param(
         [Parameter(Mandatory = $true)][bool] $KmTracing,
@@ -964,47 +1006,4 @@
             Copy-Item "$WorkingDirectory\$EtlFile" $LogsDir -Force -ErrorAction Ignore | Out-Null
         }
     }
-=======
-<#
-.SYNOPSIS
-    Helper function to enable HVCI on the target VM.
-
-.DESCRIPTION
-    This function enables Hypervisor-protected Code Integrity (HVCI) on the specified VM.
-
-.PARAMETER VmName
-    The name of the VM on which to enable HVCI.
-
-.EXAMPLE
-    Enable-HVCIOnVM -VmName 'MyVM'
-#>
-function Enable-HVCIOnVM {
-    param (
-        [Parameter(Mandatory=$True)][string]$VmName
-    )
-
-    try {
-        Write-Log "Enabling HVCI on VM: $VmName"
-        $vmCredential = New-Credential -Username $Admin -AdminPassword $AdminPassword
-        Invoke-Command -VMName $VmName -Credential $vmCredential -ScriptBlock {
-            # Enable HVCI
-            New-Item -Path "HKLM:\SYSTEM\CurrentControlSet\Control\DeviceGuard\Scenarios" -Name "HypervisorEnforcedCodeIntegrity" -ItemType Directory -Force
-            Set-ItemProperty -Path "HKLM:\SYSTEM\CurrentControlSet\Control\DeviceGuard\Scenarios\HypervisorEnforcedCodeIntegrity" -Name "Enabled" -Value 1 -Force
-            # Restart the VM to apply changes
-            Restart-Computer -Force -ErrorAction Stop
-        }
-    } catch {
-        throw "Failed to enable HVCI on VM: $VmName with error: $_"
-    }
-
-    # Wait 1 minute for the VM to restart
-    Write-Log "Waiting for 1 minute for VM: $VmName to restart"
-    Start-Sleep -Seconds 60
-
-    # Wait for the VM to restart and be ready again
-    Write-Log "Waiting for VM: $VmName to restart and be ready again"
-    Wait-AllVMsToInitialize -VMList @(@{ Name = $VmName }) -UserName $Admin -AdminPassword $AdminPassword
-
-    Write-Log "HVCI enabled successfully on VM: $VmName" -ForegroundColor Green
->>>>>>> d1f8c8cd
 }