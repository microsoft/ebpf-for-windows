--- conflicted
+++ resolved
@@ -211,6 +211,52 @@
     Remove-Item -Force $tempFileName
 }
 
+#
+# Install eBPF components on VM.
+#
+
+function Install-eBPFComponentsOnVM
+{
+    param([parameter(Mandatory=$true)][string] $VMName,
+          [parameter(Mandatory=$true)][bool] $KmTracing,
+          [parameter(Mandatory=$true)][string] $KmTraceType)
+
+    Write-Log "Installing eBPF components on $VMName"
+    $TestCredential = New-Credential -Username $Admin -AdminPassword $AdminPassword
+
+    Invoke-Command -VMName $VMName -Credential $TestCredential -ScriptBlock {
+        param([Parameter(Mandatory=$True)] [string] $WorkingDirectory,
+              [Parameter(Mandatory=$True)] [string] $LogFileName,
+              [Parameter(Mandatory=$true)] [bool] $KmTracing,
+              [Parameter(Mandatory=$true)] [string] $KmTraceType)
+        $WorkingDirectory = "$env:SystemDrive\$WorkingDirectory"
+        Import-Module $WorkingDirectory\common.psm1 -ArgumentList ($LogFileName) -Force -WarningAction SilentlyContinue
+        Import-Module $WorkingDirectory\install_ebpf.psm1 -ArgumentList ($WorkingDirectory, $LogFileName) -Force -WarningAction SilentlyContinue
+
+        Install-eBPFComponents -KmTracing $KmTracing -KmTraceType $KmTraceType -KMDFVerifier $true -ErrorAction Stop
+    } -ArgumentList ("eBPF", $LogFileName, $KmTracing, $KmTraceType) -ErrorAction Stop
+    Write-Log "eBPF components installed on $VMName" -ForegroundColor Green
+}
+
+function Uninstall-eBPFComponentsOnVM
+{
+    param([parameter(Mandatory=$true)][string] $VMName)
+
+    Write-Log "Unnstalling eBPF components on $VMName"
+    $TestCredential = New-Credential -Username $Admin -AdminPassword $AdminPassword
+
+    Invoke-Command -VMName $VMName -Credential $TestCredential -ScriptBlock {
+        param([Parameter(Mandatory=$True)] [string] $WorkingDirectory,
+              [Parameter(Mandatory=$True)] [string] $LogFileName)
+        $WorkingDirectory = "$env:SystemDrive\$WorkingDirectory"
+        Import-Module $WorkingDirectory\common.psm1 -ArgumentList ($LogFileName) -Force -WarningAction SilentlyContinue
+        Import-Module $WorkingDirectory\install_ebpf.psm1 -ArgumentList ($WorkingDirectory, $LogFileName) -Force -WarningAction SilentlyContinue
+
+        Uninstall-eBPFComponents
+    } -ArgumentList ("eBPF", $LogFileName) -ErrorAction Stop
+    Write-Log "eBPF components uninstalled on $VMName" -ForegroundColor Green
+}
+
 function ArchiveKernelModeDumpOnVM
 {
     param (
@@ -272,57 +318,7 @@
 }
 
 #
-<<<<<<< HEAD
-# Install eBPF components on VM.
-#
-
-function Install-eBPFComponentsOnVM
-{
-    param([parameter(Mandatory=$true)][string] $VMName,
-          [parameter(Mandatory=$true)][bool] $KmTracing,
-          [parameter(Mandatory=$true)][string] $KmTraceType)
-
-    Write-Log "Installing eBPF components on $VMName"
-    $TestCredential = New-Credential -Username $Admin -AdminPassword $AdminPassword
-
-    Invoke-Command -VMName $VMName -Credential $TestCredential -ScriptBlock {
-        param([Parameter(Mandatory=$True)] [string] $WorkingDirectory,
-              [Parameter(Mandatory=$True)] [string] $LogFileName,
-              [Parameter(Mandatory=$true)] [bool] $KmTracing,
-              [Parameter(Mandatory=$true)] [string] $KmTraceType)
-        $WorkingDirectory = "$env:SystemDrive\$WorkingDirectory"
-        Import-Module $WorkingDirectory\common.psm1 -ArgumentList ($LogFileName) -Force -WarningAction SilentlyContinue
-        Import-Module $WorkingDirectory\install_ebpf.psm1 -ArgumentList ($WorkingDirectory, $LogFileName) -Force -WarningAction SilentlyContinue
-
-        Install-eBPFComponents -KmTracing $KmTracing -KmTraceType $KmTraceType -KMDFVerifier $true -ErrorAction Stop
-    } -ArgumentList ("eBPF", $LogFileName, $KmTracing, $KmTraceType) -ErrorAction Stop
-    Write-Log "eBPF components installed on $VMName" -ForegroundColor Green
-}
-
-function Uninstall-eBPFComponentsOnVM
-{
-    param([parameter(Mandatory=$true)][string] $VMName)
-
-    Write-Log "Unnstalling eBPF components on $VMName"
-    $TestCredential = New-Credential -Username $Admin -AdminPassword $AdminPassword
-
-    Invoke-Command -VMName $VMName -Credential $TestCredential -ScriptBlock {
-        param([Parameter(Mandatory=$True)] [string] $WorkingDirectory,
-              [Parameter(Mandatory=$True)] [string] $LogFileName)
-        $WorkingDirectory = "$env:SystemDrive\$WorkingDirectory"
-        Import-Module $WorkingDirectory\common.psm1 -ArgumentList ($LogFileName) -Force -WarningAction SilentlyContinue
-        Import-Module $WorkingDirectory\install_ebpf.psm1 -ArgumentList ($WorkingDirectory, $LogFileName) -Force -WarningAction SilentlyContinue
-
-        Uninstall-eBPFComponents
-    } -ArgumentList ("eBPF", $LogFileName) -ErrorAction Stop
-    Write-Log "eBPF components uninstalled on $VMName" -ForegroundColor Green
-}
-
-#
-# Import test logs from VM.
-=======
 # Import test logs and dumps from VM.
->>>>>>> b4940588
 #
 function Import-ResultsFromVM
 {
