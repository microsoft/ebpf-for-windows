--- conflicted
+++ resolved
@@ -40,7 +40,6 @@
 You should add the paths to `git.exe`, `cmake.exe` and `nuget.exe` to the Windows PATH environment variable after the software packages
  above have been installed.
 
-<<<<<<< HEAD
 Alternative install steps (for *basic* Visual Studio Community edition):
 
 1. Launch an administrative PowerShell session.
@@ -58,17 +57,6 @@
    ```
    >**Note**: the WDK for Windows 11 is [not currently available on Chocolatey](https://community.chocolatey.org/packages?q=windowsdriverkit),
     please install manually with the link in the [Prerequisites](#prerequisites) section above.
-=======
-Alternative install steps:
-1. Launch an elevated PowerShell session.
-2. Run:
-```
-Set-ExecutionPolicy Bypass -Scope Process -Force
-Invoke-WebRequest 'https://raw.githubusercontent.com/microsoft/ebpf-for-windows/main/scripts/Setup-DevEnv.ps1' -OutFile $env:TEMP\Setup-DevEnv.ps1
-if ((get-filehash $env:TEMP\Setup-DevEnv.ps1).Hash -eq '4000D4B2478A5CE9A779140DEDAEF99E422D9A8706B4ECE596CF0F69DB667055') { &"$env:TEMP\Setup-DevEnv.ps1" }
-```
-3. Launch Visual Studio Installer and select "MSVC v142 - VS 2019 C++ x64/x86 Spectre-mitigated libs (latest)"
->>>>>>> aa414c3e
 
 ### How to clone and build the project using Visual Studio
 
