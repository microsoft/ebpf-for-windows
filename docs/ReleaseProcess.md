--- conflicted
+++ resolved
@@ -133,7 +133,6 @@
 1. Click on the "`Choose a tag`" combo box and select the tag with new "`Release vX.Y.Z`" version number, as created earlier.
 1. Fill in the release title as "`vX.Y.Z`" (replace "`X.Y.Z`" with the version number being released).
 1. Manually enter release notes or click "`Generate release notes`" and then edit as desired.
-<<<<<<< HEAD
 1. Attach all the above artifacts (downloaded from points 5/6/7), by dropping them in the "`Attach binaries by dropping them here or selecting them.`" area. For example, the file list for `v0.13.0` should be:
 
     - *Build-x64-Debug.0.13.0.zip*
@@ -142,16 +141,6 @@
     - *Build-x64-native-only-Release.0.13.0.zip*
     - *eBPF-for-Windows.0.13.0.msi*
     - *eBPF-for-Windows.0.13.0.nupkg*
-=======
-1. Attach the `.msi`, the (non-redist) `.nupkg`, the `Build-x64-[Release|Debug].zip` and the `Build-x64-native-only-[Release|Debug].X.Y.Z.zip` build (from the CI/CD artifacts), by dropping them in the "`Attach binaries by dropping them here or selecting them.`" area. For example, the file list for `v0.11.0` should be:
-
-    - *Build-x64-native-only-Debug.0.11.0.zip*
-    - *Build-x64-native-only-Release.0.11.0.zip*
-    - *ebpf-for-windows.0.11.0.msi*
-    - *eBPF-for-Windows.0.11.0.nupkg*
-    - *Build-x64-Debug.zip*
-    - *Build-x64-Release.zip*
->>>>>>> 7b1cb3aa
 
 1. Check the "`Set as a pre-release`" checkbox, unless the release is production-signed.
 1. Once the uploads are complete, click "`Publish release`".
