--- conflicted
+++ resolved
@@ -112,12 +112,9 @@
 1. On the `microsoft/ebpf-for-windows` repo's `main` branch, create a tag for the release-PR's commit. The tag should reflect the version number being released and adhere to the following notation: "`vX.Y.Z`".
 1. The tag creation will automatically trigger the "`CI/CD - Release validation`" workflow for the PR: wait for it to complete successfully.
 1. Once the CI/CD pipeline completes successfully, wait for the `sign-off` label to be added from the Triage meeting, on the automated "release-issue" associated to the release to be published.
-<<<<<<< HEAD
    >**IMPORTANT:** While awaiting sign-off, **only bug-fix PRs are allowed into the `release/X.Y` branch**. In case bug-fix PRs are merged into the `release/X.Y` branch, it is crucial to designate the latest commit among those bug-fixes as the commit for release.
 1. Once the `sign-off` label has been added, on the `microsoft/ebpf-for-windows` repo's `release/X.Y` branch, create a tag for the *latest validated release-PR's commit*. The tag should reflect the version number being released and adhere to the following notation: "`Release X.Y.Z`".
 1. The tag creation will automatically trigger the "`CI/CD - Release validation`" workflow for the PR: wait for it to complete successfully.
-=======
->>>>>>> 6577bc9d
 1. Go to the repo on GitHub and click on "`<Code>`" and click on right the "`Create a new release`" link.
 1. Click on the "`Choose a tag`" combo box and select the tag with new "`Release X.Y.Z`" version number, as created earlier.
 1. Fill in the release title as "`vX.Y.Z`" (replace "`X.Y.Z`" with the version number being released).
