--- conflicted
+++ resolved
@@ -443,12 +443,8 @@
 * `link_type`
 
 The `supported_program_type` field of the struct should be filled with the `ebpf_program_type_t` (GUID) of the
-<<<<<<< HEAD
-supported program type. While attaching an eBPF program to a hook instance, the execution context enforces that the
-=======
 supported program type. This must be the same as the value of the `ModuleId` field in `NPI_REGISTRATION_INSTANCE`.
 While attaching an eBPF program to a hook instance, the execution context enforces that the
->>>>>>> 1e977090
 requested attach type is supported by the Hook NPI provider. If not, the eBPF program fails to attach to the hook.
 
 The `bpf_attach_type` field should contain the equivalent bpf attach type integer. If there is no equivalent bpf attach type, either add a value to the
