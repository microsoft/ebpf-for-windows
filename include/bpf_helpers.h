--- conflicted
+++ resolved
@@ -25,14 +25,8 @@
 #define EBPF_HELPER(return_type, name, args) typedef return_type(*name##_t) args
 #endif
 
-<<<<<<< HEAD
 #include "bpf_helper_defs.h"
-
-#define MAX_TAIL_CALL_CNT 32
 
 #ifndef _WIN32
 #define _WIN32
-#endif
-=======
-#include "bpf_helper_defs.h"
->>>>>>> b0c099b0
+#endif