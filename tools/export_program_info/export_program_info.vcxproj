--- conflicted
+++ resolved
@@ -49,11 +49,7 @@
     <UseDebugLibraries>true</UseDebugLibraries>
     <PlatformToolset>v143</PlatformToolset>
     <CharacterSet>Unicode</CharacterSet>
-<<<<<<< HEAD
-    <EnableASAN>false</EnableASAN>
-=======
     <EnableASAN>true</EnableASAN>
->>>>>>> 4ef640ec
   </PropertyGroup>
   <PropertyGroup Condition="'$(Configuration)|$(Platform)'=='Release|x64'" Label="Configuration">
     <ConfigurationType>Application</ConfigurationType>
