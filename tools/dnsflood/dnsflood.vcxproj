﻿<?xml version="1.0" encoding="utf-8"?>
<!--
  Copyright (c) Microsoft Corporation
  SPDX-License-Identifier: MIT
-->
<Project DefaultTargets="Build" xmlns="http://schemas.microsoft.com/developer/msbuild/2003">
  <ItemGroup Label="ProjectConfigurations">
    <ProjectConfiguration Include="Debug|Win32">
      <Configuration>Debug</Configuration>
      <Platform>Win32</Platform>
    </ProjectConfiguration>
    <ProjectConfiguration Include="Release|Win32">
      <Configuration>Release</Configuration>
      <Platform>Win32</Platform>
    </ProjectConfiguration>
    <ProjectConfiguration Include="Debug|x64">
      <Configuration>Debug</Configuration>
      <Platform>x64</Platform>
    </ProjectConfiguration>
    <ProjectConfiguration Include="Release|x64">
      <Configuration>Release</Configuration>
      <Platform>x64</Platform>
    </ProjectConfiguration>
  </ItemGroup>
  <PropertyGroup Label="Globals">
    <VCProjectVersion>16.0</VCProjectVersion>
    <Keyword>Win32Proj</Keyword>
    <ProjectGuid>{21236f4f-341c-454f-b55b-c653897ab3e8}</ProjectGuid>
    <RootNamespace>dnsflood</RootNamespace>
    <WindowsTargetPlatformVersion>10.0</WindowsTargetPlatformVersion>
  </PropertyGroup>
  <Import Project="$(VCTargetsPath)\Microsoft.Cpp.Default.props" />
  <PropertyGroup Condition="'$(Configuration)|$(Platform)'=='Debug|Win32'" Label="Configuration">
    <ConfigurationType>Application</ConfigurationType>
    <UseDebugLibraries>true</UseDebugLibraries>
    <PlatformToolset>v142</PlatformToolset>
    <CharacterSet>Unicode</CharacterSet>
  </PropertyGroup>
  <PropertyGroup Condition="'$(Configuration)|$(Platform)'=='Release|Win32'" Label="Configuration">
    <ConfigurationType>Application</ConfigurationType>
    <UseDebugLibraries>false</UseDebugLibraries>
    <PlatformToolset>v142</PlatformToolset>
    <WholeProgramOptimization>true</WholeProgramOptimization>
    <CharacterSet>Unicode</CharacterSet>
  </PropertyGroup>
  <PropertyGroup Condition="'$(Configuration)|$(Platform)'=='Debug|x64'" Label="Configuration">
    <ConfigurationType>Application</ConfigurationType>
    <UseDebugLibraries>true</UseDebugLibraries>
    <PlatformToolset>v142</PlatformToolset>
    <CharacterSet>Unicode</CharacterSet>
  </PropertyGroup>
  <PropertyGroup Condition="'$(Configuration)|$(Platform)'=='Release|x64'" Label="Configuration">
    <ConfigurationType>Application</ConfigurationType>
    <UseDebugLibraries>false</UseDebugLibraries>
    <PlatformToolset>v142</PlatformToolset>
    <WholeProgramOptimization>true</WholeProgramOptimization>
    <CharacterSet>Unicode</CharacterSet>
  </PropertyGroup>
  <Import Project="$(VCTargetsPath)\Microsoft.Cpp.props" />
  <ImportGroup Label="ExtensionSettings">
  </ImportGroup>
  <ImportGroup Label="Shared">
  </ImportGroup>
  <ImportGroup Label="PropertySheets" Condition="'$(Configuration)|$(Platform)'=='Debug|Win32'">
    <Import Project="$(UserRootDir)\Microsoft.Cpp.$(Platform).user.props" Condition="exists('$(UserRootDir)\Microsoft.Cpp.$(Platform).user.props')" Label="LocalAppDataPlatform" />
  </ImportGroup>
  <ImportGroup Label="PropertySheets" Condition="'$(Configuration)|$(Platform)'=='Release|Win32'">
    <Import Project="$(UserRootDir)\Microsoft.Cpp.$(Platform).user.props" Condition="exists('$(UserRootDir)\Microsoft.Cpp.$(Platform).user.props')" Label="LocalAppDataPlatform" />
  </ImportGroup>
  <ImportGroup Label="PropertySheets" Condition="'$(Configuration)|$(Platform)'=='Debug|x64'">
    <Import Project="$(UserRootDir)\Microsoft.Cpp.$(Platform).user.props" Condition="exists('$(UserRootDir)\Microsoft.Cpp.$(Platform).user.props')" Label="LocalAppDataPlatform" />
  </ImportGroup>
  <ImportGroup Label="PropertySheets" Condition="'$(Configuration)|$(Platform)'=='Release|x64'">
    <Import Project="$(UserRootDir)\Microsoft.Cpp.$(Platform).user.props" Condition="exists('$(UserRootDir)\Microsoft.Cpp.$(Platform).user.props')" Label="LocalAppDataPlatform" />
  </ImportGroup>
  <PropertyGroup Label="UserMacros" />
  <PropertyGroup Condition="'$(Configuration)|$(Platform)'=='Debug|Win32'">
    <LinkIncremental>true</LinkIncremental>
  </PropertyGroup>
  <PropertyGroup Condition="'$(Configuration)|$(Platform)'=='Release|Win32'">
    <LinkIncremental>false</LinkIncremental>
  </PropertyGroup>
  <PropertyGroup Condition="'$(Configuration)|$(Platform)'=='Debug|x64'">
    <LinkIncremental>true</LinkIncremental>
  </PropertyGroup>
  <PropertyGroup Condition="'$(Configuration)|$(Platform)'=='Release|x64'">
    <LinkIncremental>false</LinkIncremental>
  </PropertyGroup>
  <ItemDefinitionGroup Condition="'$(Configuration)|$(Platform)'=='Debug|Win32'">
    <ClCompile>
      <WarningLevel>Level3</WarningLevel>
      <SDLCheck>true</SDLCheck>
      <PreprocessorDefinitions>WIN32;_DEBUG;_CONSOLE;%(PreprocessorDefinitions)</PreprocessorDefinitions>
      <ConformanceMode>true</ConformanceMode>
      <RuntimeLibrary>MultiThreadedDebugDll</RuntimeLibrary>
    </ClCompile>
    <Link>
      <SubSystem>Console</SubSystem>
      <GenerateDebugInformation>true</GenerateDebugInformation>
      <AdditionalDependencies>ws2_32.lib;%(AdditionalDependencies)</AdditionalDependencies>
    </Link>
  </ItemDefinitionGroup>
  <ItemDefinitionGroup Condition="'$(Configuration)|$(Platform)'=='Release|Win32'">
    <ClCompile>
      <WarningLevel>Level3</WarningLevel>
      <FunctionLevelLinking>true</FunctionLevelLinking>
      <IntrinsicFunctions>true</IntrinsicFunctions>
      <SDLCheck>true</SDLCheck>
      <PreprocessorDefinitions>WIN32;NDEBUG;_CONSOLE;%(PreprocessorDefinitions)</PreprocessorDefinitions>
      <ConformanceMode>true</ConformanceMode>
    </ClCompile>
    <Link>
      <SubSystem>Console</SubSystem>
      <EnableCOMDATFolding>true</EnableCOMDATFolding>
      <OptimizeReferences>true</OptimizeReferences>
      <GenerateDebugInformation>true</GenerateDebugInformation>
    </Link>
  </ItemDefinitionGroup>
  <ItemDefinitionGroup Condition="'$(Configuration)|$(Platform)'=='Debug|x64'">
    <ClCompile>
      <WarningLevel>Level4</WarningLevel>
      <SDLCheck>true</SDLCheck>
      <PreprocessorDefinitions>_DEBUG;_CONSOLE;%(PreprocessorDefinitions)</PreprocessorDefinitions>
      <ConformanceMode>true</ConformanceMode>
<<<<<<< HEAD
      <RuntimeLibrary>MultiThreadedDebugDLL</RuntimeLibrary>
=======
      <RuntimeLibrary>MultiThreadedDebugDll</RuntimeLibrary>
>>>>>>> f56d30df
      <ControlFlowGuard>Guard</ControlFlowGuard>
      <DebugInformationFormat>ProgramDatabase</DebugInformationFormat>
      <TreatWarningAsError>true</TreatWarningAsError>
    </ClCompile>
    <Link>
      <SubSystem>Console</SubSystem>
      <GenerateDebugInformation>true</GenerateDebugInformation>
      <AdditionalLibraryDirectories>$(OutDir)</AdditionalLibraryDirectories>
    </Link>
  </ItemDefinitionGroup>
  <ItemDefinitionGroup Condition="'$(Configuration)|$(Platform)'=='Release|x64'">
    <ClCompile>
      <WarningLevel>Level4</WarningLevel>
      <FunctionLevelLinking>true</FunctionLevelLinking>
      <IntrinsicFunctions>true</IntrinsicFunctions>
      <SDLCheck>true</SDLCheck>
      <PreprocessorDefinitions>NDEBUG;_CONSOLE;%(PreprocessorDefinitions)</PreprocessorDefinitions>
      <ConformanceMode>true</ConformanceMode>
      <RuntimeLibrary>MultiThreaded</RuntimeLibrary>
      <ControlFlowGuard>Guard</ControlFlowGuard>
      <TreatWarningAsError>true</TreatWarningAsError>
    </ClCompile>
    <Link>
      <SubSystem>Console</SubSystem>
      <EnableCOMDATFolding>true</EnableCOMDATFolding>
      <OptimizeReferences>true</OptimizeReferences>
      <GenerateDebugInformation>true</GenerateDebugInformation>
    </Link>
  </ItemDefinitionGroup>
  <ItemGroup>
    <ClCompile Include="dns_flood.cpp" />
  </ItemGroup>
  <Import Project="$(VCTargetsPath)\Microsoft.Cpp.targets" />
  <ImportGroup Label="ExtensionTargets">
  </ImportGroup>
</Project><|MERGE_RESOLUTION|>--- conflicted
+++ resolved
@@ -122,11 +122,7 @@
       <SDLCheck>true</SDLCheck>
       <PreprocessorDefinitions>_DEBUG;_CONSOLE;%(PreprocessorDefinitions)</PreprocessorDefinitions>
       <ConformanceMode>true</ConformanceMode>
-<<<<<<< HEAD
-      <RuntimeLibrary>MultiThreadedDebugDLL</RuntimeLibrary>
-=======
       <RuntimeLibrary>MultiThreadedDebugDll</RuntimeLibrary>
->>>>>>> f56d30df
       <ControlFlowGuard>Guard</ControlFlowGuard>
       <DebugInformationFormat>ProgramDatabase</DebugInformationFormat>
       <TreatWarningAsError>true</TreatWarningAsError>
