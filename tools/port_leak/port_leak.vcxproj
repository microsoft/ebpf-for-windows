<?xml version="1.0" encoding="utf-8"?>
<!--
  Copyright (c) Microsoft Corporation
  SPDX-License-Identifier: MIT
-->
<Project DefaultTargets="Build" xmlns="http://schemas.microsoft.com/developer/msbuild/2003">
  <ItemGroup Label="ProjectConfigurations">
    <ProjectConfiguration Include="Debug|Win32">
      <Configuration>Debug</Configuration>
      <Platform>Win32</Platform>
    </ProjectConfiguration>
    <ProjectConfiguration Include="Release|Win32">
      <Configuration>Release</Configuration>
      <Platform>Win32</Platform>
    </ProjectConfiguration>
    <ProjectConfiguration Include="Debug|x64">
      <Configuration>Debug</Configuration>
      <Platform>x64</Platform>
    </ProjectConfiguration>
    <ProjectConfiguration Include="Release|x64">
      <Configuration>Release</Configuration>
      <Platform>x64</Platform>
    </ProjectConfiguration>
  </ItemGroup>
  <PropertyGroup Label="Globals">
    <VCProjectVersion>16.0</VCProjectVersion>
    <Keyword>Win32Proj</Keyword>
    <ProjectGuid>{db2af239-5251-43f1-babf-11e707dc5523}</ProjectGuid>
    <RootNamespace>portleak</RootNamespace>
    <WindowsTargetPlatformVersion>10.0</WindowsTargetPlatformVersion>
  </PropertyGroup>
  <Import Project="$(VCTargetsPath)\Microsoft.Cpp.Default.props" />
  <PropertyGroup Condition="'$(Configuration)|$(Platform)'=='Debug|Win32'" Label="Configuration">
    <ConfigurationType>Application</ConfigurationType>
    <UseDebugLibraries>true</UseDebugLibraries>
    <PlatformToolset>v142</PlatformToolset>
    <CharacterSet>Unicode</CharacterSet>
  </PropertyGroup>
  <PropertyGroup Condition="'$(Configuration)|$(Platform)'=='Release|Win32'" Label="Configuration">
    <ConfigurationType>Application</ConfigurationType>
    <UseDebugLibraries>false</UseDebugLibraries>
    <PlatformToolset>v142</PlatformToolset>
    <WholeProgramOptimization>true</WholeProgramOptimization>
    <CharacterSet>Unicode</CharacterSet>
  </PropertyGroup>
  <PropertyGroup Condition="'$(Configuration)|$(Platform)'=='Debug|x64'" Label="Configuration">
    <ConfigurationType>Application</ConfigurationType>
    <UseDebugLibraries>true</UseDebugLibraries>
    <PlatformToolset>v142</PlatformToolset>
    <CharacterSet>Unicode</CharacterSet>
  </PropertyGroup>
  <PropertyGroup Condition="'$(Configuration)|$(Platform)'=='Release|x64'" Label="Configuration">
    <ConfigurationType>Application</ConfigurationType>
    <UseDebugLibraries>false</UseDebugLibraries>
    <PlatformToolset>v142</PlatformToolset>
    <WholeProgramOptimization>true</WholeProgramOptimization>
    <CharacterSet>Unicode</CharacterSet>
  </PropertyGroup>
  <Import Project="$(VCTargetsPath)\Microsoft.Cpp.props" />
  <ImportGroup Label="ExtensionSettings">
  </ImportGroup>
  <ImportGroup Label="Shared">
  </ImportGroup>
  <ImportGroup Label="PropertySheets" Condition="'$(Configuration)|$(Platform)'=='Debug|Win32'">
    <Import Project="$(UserRootDir)\Microsoft.Cpp.$(Platform).user.props" Condition="exists('$(UserRootDir)\Microsoft.Cpp.$(Platform).user.props')" Label="LocalAppDataPlatform" />
  </ImportGroup>
  <ImportGroup Label="PropertySheets" Condition="'$(Configuration)|$(Platform)'=='Release|Win32'">
    <Import Project="$(UserRootDir)\Microsoft.Cpp.$(Platform).user.props" Condition="exists('$(UserRootDir)\Microsoft.Cpp.$(Platform).user.props')" Label="LocalAppDataPlatform" />
  </ImportGroup>
  <ImportGroup Label="PropertySheets" Condition="'$(Configuration)|$(Platform)'=='Debug|x64'">
    <Import Project="$(UserRootDir)\Microsoft.Cpp.$(Platform).user.props" Condition="exists('$(UserRootDir)\Microsoft.Cpp.$(Platform).user.props')" Label="LocalAppDataPlatform" />
  </ImportGroup>
  <ImportGroup Label="PropertySheets" Condition="'$(Configuration)|$(Platform)'=='Release|x64'">
    <Import Project="$(UserRootDir)\Microsoft.Cpp.$(Platform).user.props" Condition="exists('$(UserRootDir)\Microsoft.Cpp.$(Platform).user.props')" Label="LocalAppDataPlatform" />
  </ImportGroup>
  <PropertyGroup Label="UserMacros" />
  <PropertyGroup Condition="'$(Configuration)|$(Platform)'=='Debug|Win32'">
    <LinkIncremental>true</LinkIncremental>
  </PropertyGroup>
  <PropertyGroup Condition="'$(Configuration)|$(Platform)'=='Release|Win32'">
    <LinkIncremental>false</LinkIncremental>
  </PropertyGroup>
  <PropertyGroup Condition="'$(Configuration)|$(Platform)'=='Debug|x64'">
    <LinkIncremental>true</LinkIncremental>
  </PropertyGroup>
  <PropertyGroup Condition="'$(Configuration)|$(Platform)'=='Release|x64'">
    <LinkIncremental>false</LinkIncremental>
  </PropertyGroup>
  <ItemDefinitionGroup Condition="'$(Configuration)|$(Platform)'=='Debug|Win32'">
    <ClCompile>
      <WarningLevel>Level3</WarningLevel>
      <SDLCheck>true</SDLCheck>
      <PreprocessorDefinitions>WIN32;_DEBUG;_CONSOLE;%(PreprocessorDefinitions)</PreprocessorDefinitions>
      <ConformanceMode>true</ConformanceMode>
      <RuntimeLibrary>MultiThreadedDebugDll</RuntimeLibrary>
    </ClCompile>
    <Link>
      <SubSystem>Console</SubSystem>
      <GenerateDebugInformation>true</GenerateDebugInformation>
    </Link>
  </ItemDefinitionGroup>
  <ItemDefinitionGroup Condition="'$(Configuration)|$(Platform)'=='Release|Win32'">
    <ClCompile>
      <WarningLevel>Level3</WarningLevel>
      <FunctionLevelLinking>true</FunctionLevelLinking>
      <IntrinsicFunctions>true</IntrinsicFunctions>
      <SDLCheck>true</SDLCheck>
      <PreprocessorDefinitions>WIN32;NDEBUG;_CONSOLE;%(PreprocessorDefinitions)</PreprocessorDefinitions>
      <ConformanceMode>true</ConformanceMode>
    </ClCompile>
    <Link>
      <SubSystem>Console</SubSystem>
      <EnableCOMDATFolding>true</EnableCOMDATFolding>
      <OptimizeReferences>true</OptimizeReferences>
      <GenerateDebugInformation>true</GenerateDebugInformation>
    </Link>
  </ItemDefinitionGroup>
  <ItemDefinitionGroup Condition="'$(Configuration)|$(Platform)'=='Debug|x64'">
    <ClCompile>
      <WarningLevel>Level4</WarningLevel>
      <SDLCheck>true</SDLCheck>
      <PreprocessorDefinitions>_DEBUG;_CONSOLE;%(PreprocessorDefinitions)</PreprocessorDefinitions>
      <ConformanceMode>true</ConformanceMode>
      <TreatWarningAsError>true</TreatWarningAsError>
<<<<<<< HEAD
      <RuntimeLibrary>MultiThreadedDebugDLL</RuntimeLibrary>
=======
      <RuntimeLibrary>MultiThreadedDebugDll</RuntimeLibrary>
>>>>>>> f56d30df
    </ClCompile>
    <Link>
      <SubSystem>Console</SubSystem>
      <GenerateDebugInformation>true</GenerateDebugInformation>
      <AdditionalDependencies>ws2_32.lib;%(AdditionalDependencies)</AdditionalDependencies>
    </Link>
  </ItemDefinitionGroup>
  <ItemDefinitionGroup Condition="'$(Configuration)|$(Platform)'=='Release|x64'">
    <ClCompile>
      <WarningLevel>Level4</WarningLevel>
      <FunctionLevelLinking>true</FunctionLevelLinking>
      <IntrinsicFunctions>true</IntrinsicFunctions>
      <SDLCheck>true</SDLCheck>
      <PreprocessorDefinitions>NDEBUG;_CONSOLE;%(PreprocessorDefinitions)</PreprocessorDefinitions>
      <ConformanceMode>true</ConformanceMode>
      <TreatWarningAsError>true</TreatWarningAsError>
    </ClCompile>
    <Link>
      <SubSystem>Console</SubSystem>
      <EnableCOMDATFolding>true</EnableCOMDATFolding>
      <OptimizeReferences>true</OptimizeReferences>
      <GenerateDebugInformation>true</GenerateDebugInformation>
      <AdditionalDependencies>ws2_32.lib;%(AdditionalDependencies)</AdditionalDependencies>
    </Link>
  </ItemDefinitionGroup>
  <ItemGroup>
    <ClCompile Include="port_leak.cpp" />
  </ItemGroup>
  <Import Project="$(VCTargetsPath)\Microsoft.Cpp.targets" />
  <ImportGroup Label="ExtensionTargets">
  </ImportGroup>
</Project><|MERGE_RESOLUTION|>--- conflicted
+++ resolved
@@ -122,11 +122,7 @@
       <PreprocessorDefinitions>_DEBUG;_CONSOLE;%(PreprocessorDefinitions)</PreprocessorDefinitions>
       <ConformanceMode>true</ConformanceMode>
       <TreatWarningAsError>true</TreatWarningAsError>
-<<<<<<< HEAD
-      <RuntimeLibrary>MultiThreadedDebugDLL</RuntimeLibrary>
-=======
       <RuntimeLibrary>MultiThreadedDebugDll</RuntimeLibrary>
->>>>>>> f56d30df
     </ClCompile>
     <Link>
       <SubSystem>Console</SubSystem>
