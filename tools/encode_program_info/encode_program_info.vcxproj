--- conflicted
+++ resolved
@@ -127,11 +127,7 @@
       <PreprocessorDefinitions>_DEBUG;_CONSOLE;%(PreprocessorDefinitions)</PreprocessorDefinitions>
       <ConformanceMode>true</ConformanceMode>
       <AdditionalIncludeDirectories>$(SolutionDir)include;$(SolutionDir)libs\platform;$(SolutionDir)libs\platform\user;$(SolutionDir)libs\api</AdditionalIncludeDirectories>
-<<<<<<< HEAD
-      <RuntimeLibrary>MultiThreadedDebugDLL</RuntimeLibrary>
-=======
       <RuntimeLibrary>MultiThreadedDebugDll</RuntimeLibrary>
->>>>>>> f56d30df
     </ClCompile>
     <Link>
       <SubSystem>Console</SubSystem>
