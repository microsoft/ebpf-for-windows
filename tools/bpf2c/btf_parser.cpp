// Copyright (c) Microsoft Corporation
// SPDX-License-Identifier: MIT

#include "btf_parser.h"

#include <stdexcept>
<<<<<<< HEAD
#include <iostream>
=======
#include <string.h>
>>>>>>> bee0a1e2

#include "btf.h"
#include <ebpf.h>

btf_section_to_instruction_to_line_info_t
btf_parse_line_information(const std::vector<uint8_t>& btf, const std::vector<uint8_t>& btf_ext)
{
    btf_section_to_instruction_to_line_info_t section_line_info;
    std::map<size_t, std::string> string_table;

    auto btf_header = reinterpret_cast<const btf_header_t*>(btf.data());
    if (btf_header->magic != BTF_HEADER_MAGIC) {
        throw std::runtime_error("Invalid .btf section - wrong magic");
    }
    if (btf_header->version != BTF_HEADER_VERSION) {
        throw std::runtime_error("Invalid .btf section - wrong version");
    }
    if (btf_header->hdr_len < sizeof(btf_header_t)) {
        throw std::runtime_error("Invalid .btf section - wrong size");
    }
    if (btf_header->hdr_len > btf.size()) {
        throw std::runtime_error("Invalid .btf section - invalid header length");
    }
    if (btf_header->str_off > btf.size()) {
        throw std::runtime_error("Invalid .btf section - invalid string offest");
    }
    if ((static_cast<size_t>(btf_header->str_off) + static_cast<size_t>(btf_header->str_len) +
         static_cast<size_t>(btf_header->hdr_len)) > btf.size()) {
        throw std::runtime_error("Invalid .btf section - invalid string length");
    }

    for (size_t offset = btf_header->str_off + static_cast<size_t>(btf_header->hdr_len);
         offset < static_cast<size_t>(btf_header->str_off) + static_cast<size_t>(btf_header->str_len);) {
        size_t remaining_length = btf_header->str_len - offset;
        size_t string_length = strnlen(reinterpret_cast<const char*>(btf.data()) + offset, remaining_length);
        std::string value(reinterpret_cast<const char*>(btf.data()) + offset, string_length);
        size_t string_offset =
            offset - static_cast<size_t>(btf_header->str_off) - static_cast<size_t>(btf_header->hdr_len);
        offset += string_length + 1;
        string_table.insert(std::make_pair(string_offset, value));
    }
    auto bpf_ext_header = reinterpret_cast<const btf_ext_header_t*>(btf_ext.data());
    if (bpf_ext_header->magic != BTF_HEADER_MAGIC) {
        throw std::runtime_error("Invalid .btf.ext section - wrong magic");
    }
    if (bpf_ext_header->version != BTF_HEADER_VERSION) {
        throw std::runtime_error("Invalid .btf.ext section - wrong version");
    }
    if (bpf_ext_header->hdr_len < sizeof(btf_ext_header_t)) {
        throw std::runtime_error("Invalid .btf.ext section - wrong size");
    }
    if (bpf_ext_header->line_info_off > btf_ext.size()) {
        throw std::runtime_error("Invalid .btf.ex section - invalid line info offest");
    }
    if ((static_cast<size_t>(bpf_ext_header->line_info_off) + static_cast<size_t>(bpf_ext_header->line_info_len) +
         static_cast<size_t>(bpf_ext_header->hdr_len)) > btf_ext.size()) {
        throw std::runtime_error("Invalid .btf section - invalid string length");
    }

    uint32_t line_info_record_size = *reinterpret_cast<const uint32_t*>(
        btf_ext.data() + static_cast<size_t>(bpf_ext_header->hdr_len) +
        static_cast<size_t>(bpf_ext_header->line_info_off));

    for (size_t offset = static_cast<size_t>(bpf_ext_header->hdr_len) +
                         static_cast<size_t>(bpf_ext_header->line_info_off) + sizeof(uint32_t);
         offset < static_cast<size_t>(bpf_ext_header->hdr_len) + static_cast<size_t>(bpf_ext_header->line_info_off) +
                      static_cast<size_t>(bpf_ext_header->line_info_len);) {
        auto section_info = reinterpret_cast<const btf_ext_info_sec_t*>(btf_ext.data() + offset);
        auto section_name = string_table.find(section_info->sec_name_off);
        if (section_name == string_table.end()) {
            throw std::runtime_error(
                std::string("Invalid .btf section - invalid string offset ") +
                std::to_string(section_info->sec_name_off));
        }
        for (size_t index = 0; index < section_info->num_info; index++) {
            auto btf_line_info =
                reinterpret_cast<const bpf_line_info_t*>(section_info->data + index * line_info_record_size);
            auto file_name = string_table.find(btf_line_info->file_name_off);
            auto source = string_table.find(btf_line_info->line_off);
            line_info_t line_info;
            if (file_name != string_table.end()) {
                line_info.file_name = file_name->second;
            }
            if (source != string_table.end()) {
                line_info.source_line = source->second;
            }
            line_info.line_number = BPF_LINE_INFO_LINE_NUM(btf_line_info->line_col);
            line_info.column_number = BPF_LINE_INFO_LINE_COL(btf_line_info->line_col);
            if (line_info.line_number == 0) {
                continue;
            }
            section_line_info[section_name->second][btf_line_info->insn_off / sizeof(ebpf_inst)] = line_info;
        }
        offset += offsetof(btf_ext_info_sec_t, data) +
                  static_cast<size_t>(line_info_record_size) * static_cast<size_t>(section_info->num_info);
    }
    return section_line_info;
}<|MERGE_RESOLUTION|>--- conflicted
+++ resolved
@@ -4,11 +4,7 @@
 #include "btf_parser.h"
 
 #include <stdexcept>
-<<<<<<< HEAD
-#include <iostream>
-=======
 #include <string.h>
->>>>>>> bee0a1e2
 
 #include "btf.h"
 #include <ebpf.h>
