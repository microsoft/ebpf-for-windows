// Copyright (c) Microsoft Corporation
// SPDX-License-Identifier: MIT

#define _SILENCE_CXX17_CODECVT_HEADER_DEPRECATION_WARNING

#include <Windows.h>
#include <bcrypt.h>
#include <codecvt>
#include <functional>
#include <fstream>
#include <iostream>
#include <map>
#include <regex>
#include <sstream>
#include <string>
#include <tuple>
#include <vector>

#undef max
#include "bpf_code_generator.h"
#include "ebpf_api.h"

#pragma comment(lib, "Bcrypt.lib")

const char copyright_notice[] = "// Copyright (c) Microsoft Corporation\n// SPDX-License-Identifier: MIT\n";

const char bpf2c_driver[] =
#include "bpf2c_driver.template"
    ;

const char bpf2c_dll[] =
#include "bpf2c_dll.template"
    ;

class _hash
{
  public:
    _hash(const std::string& algorithm)
    {
        HRESULT hr;
        std::wstring_convert<std::codecvt_utf8<wchar_t>, wchar_t> converter;
        std::wstring wide_algorithm = converter.from_bytes(algorithm);

        hr = BCryptOpenAlgorithmProvider(&algorithm_handle, wide_algorithm.c_str(), nullptr, BCRYPT_HASH_REUSABLE_FLAG);
        if (!SUCCEEDED(hr)) {
            throw std::runtime_error(
                std::string("BCryptOpenAlgorithmProvider failed with algorithm: ") + algorithm +
                " HR=" + std::to_string(hr));
        }
    }
    ~_hash() { BCryptCloseAlgorithmProvider(algorithm_handle, 0); }

    std::vector<uint8_t>
    hash_string(const std::string& data)
    {
        uint32_t hash_length;
        std::vector<uint8_t> hash;
        BCRYPT_HASH_HANDLE hash_handle;
        HRESULT hr;
        hr = BCryptCreateHash(algorithm_handle, &hash_handle, nullptr, 0, nullptr, 0, 0);
        if (!SUCCEEDED(hr)) {
            throw std::runtime_error(std::string("BCryptCreateHash failed with HR=") + std::to_string(hr));
        }
        hr = BCryptHashData(
            hash_handle,
            reinterpret_cast<uint8_t*>(const_cast<char*>(data.data())),
            static_cast<unsigned long>(data.size()),
            0);
        if (!SUCCEEDED(hr)) {
            BCryptDestroyHash(hash_handle);
            throw std::runtime_error(std::string("BCryptHashData failed with HR=") + std::to_string(hr));
        }

        unsigned long bytes_written;
        hr = BCryptGetProperty(
            algorithm_handle,
            BCRYPT_HASH_LENGTH,
            reinterpret_cast<uint8_t*>(&hash_length),
            sizeof(hash_length),
            &bytes_written,
            0);
        if (!SUCCEEDED(hr)) {
            BCryptDestroyHash(hash_handle);
            throw std::runtime_error(
                std::string("BCryptGetProperty failed with BCRYPT_HASH_LENGTH  HR=") + std::to_string(hr));
        }
        hash.resize(hash_length);
        hr = BCryptFinishHash(hash_handle, hash.data(), static_cast<unsigned long>(hash.size()), 0);
        BCryptDestroyHash(hash_handle);
        if (!SUCCEEDED(hr)) {
            throw std::runtime_error(std::string("BCryptFinishHash failed with HR=") + std::to_string(hr));
        }
        return hash;
    }

  private:
    BCRYPT_ALG_HANDLE algorithm_handle;
};

void
emit_skeleton(const std::string& c_name, const std::string& code)
{
    auto output = std::regex_replace(code, std::regex(std::string("___METADATA_TABLE___")), c_name);
    output = output.substr(strlen(copyright_notice) + 1);
    std::cout << output << std::endl;
}

std::string
load_file_to_memory(const std::string& path)
{
    struct stat st;
    if (stat(path.c_str(), &st)) {
        throw std::runtime_error(std::string("Failed to read file: ") + path);
    }
    if (std::ifstream stream{path, std::ios::in | std::ios::binary}) {
        std::string data;
        data.resize(st.st_size);
        if (!stream.read(data.data(), data.size())) {
            throw std::runtime_error(std::string("Failed to read file: ") + path);
        }
        return data;
    }
    throw std::runtime_error(std::string("Failed to read file: ") + path);
}

int
main(int argc, char** argv)
{
    try {
        enum class output_type
        {
            Bare,
            KernelPE,
            UserPE,
        } type = output_type::Bare;
        std::string verifier_output_file;
        std::string file;
        std::string hash_algorithm = "SHA256";
        bool verify_programs = true;
        std::vector<std::string> parameters(argv + 1, argv + argc);
        auto iter = parameters.begin();
        auto iter_end = parameters.end();
        std::map<std::string, std::tuple<std::string, std::function<bool()>>> options = {
            {"--sys",
             {"Generate code for a Windows driver",
              [&]() {
                  type = output_type::KernelPE;
                  return true;
              }}},
            {"--dll",
             {"Generate code for a Windows DLL",
              [&]() {
                  type = output_type::UserPE;
                  return true;
              }}},
#if defined(ENABLE_SKIP_VERIFY)
            {"--no-verify",
             {"Skip validating code using verifier",
              [&]() {
                  verify_programs = false;
                  return true;
              }}},
#endif
            {"--bpf",
             {"Input ELF file containing BPF byte code",
              [&]() {
                  ++iter;
                  if (iter == iter_end) {
                      std::cerr << "Invalid --bpf option" << std::endl;
                      return false;
                  } else {
                      file = *iter;
                      return true;
                  }
              }}},
            {"--hash",
             {"Algorithm used to hash ELF file",
              [&]() {
                  ++iter;
                  if (iter == iter_end) {
                      std::cerr << "Invalid --hash option" << std::endl;
                      return false;
                  } else {
                      hash_algorithm = *iter;
                      return true;
                  }
              }}},
            {"--help",
             {"This help menu",
              [&]() {
                  std::cerr << argv[0]
                            << " is a tool to generate C code"
                               "from an ELF file containing BPF byte code."
                            << std::endl;
                  std::cerr << "Options are:" << std::endl;
                  for (auto [option, tuple] : options) {
                      auto [help, _] = tuple;
                      std::cerr << option.c_str() << "\t" << help.c_str() << std::endl;
                  }
                  return false;
              }}},
        };

        for (; iter != iter_end; ++iter) {
            auto option = options.find(*iter);
            if (option == options.end()) {
                option = options.find("--help");
            }
            auto [_, function] = option->second;
            if (!function()) {
                return 1;
            }
        }

        std::string c_name = file.substr(file.find_last_of("\\") + 1);
        c_name = c_name.substr(0, c_name.find("."));
        auto data = load_file_to_memory(file);
        std::optional<std::vector<uint8_t>> hash_value;
        if (hash_algorithm != "none") {

            _hash hash(hash_algorithm);
            hash_value = hash.hash_string(data);
        }
        auto stream = std::stringstream(data);
        // TODO: Issue #834 - validate the ELF is well formed
        bpf_code_generator generator(stream, c_name, {hash_value});

        // Capture list of sections.
        std::vector<bpf_code_generator::unsafe_string> sections = generator.program_sections();

        if (verify_programs && sections.size() == 0) {
            std::cerr << "ELF " << file << " file contains no program sections" << std::endl;
            return 1;
        }

        // Parse global data.
        generator.parse();

        // Parse per-section data.
        for (const auto& section : sections) {
            ebpf_program_type_t program_type;
            ebpf_attach_type_t attach_type;
            // TODO: Issue #1172
<<<<<<< HEAD
            // Workaround: If querying the program and attach type fails, default it to XDP until
            // Issue #1172 is fixed.
            if (ebpf_get_program_type_by_name(section.c_str(), &program_type, &attach_type) != EBPF_SUCCESS) {
=======
            // Workaround: If querying the program and attach type fails, default it to XDP until Issue #1172
            // is fixed.
            if (ebpf_get_program_type_by_name(section.raw().c_str(), &program_type, &attach_type) != EBPF_SUCCESS) {
>>>>>>> 2560f4bb
                program_type = EBPF_PROGRAM_TYPE_XDP;
                attach_type = EBPF_ATTACH_TYPE_XDP;
            }
            const char* report = nullptr;
            const char* error_message = nullptr;
            ebpf_api_verifier_stats_t stats;
            if (verify_programs && ebpf_api_elf_verify_section_from_memory(
                                       data.c_str(),
                                       data.size(),
                                       section.raw().c_str(),
                                       &program_type,
                                       false,
                                       &report,
                                       &error_message,
                                       &stats) != 0) {
                report = ((report == nullptr) ? "" : report);
                throw std::runtime_error(
                    std::string("Verification failed for ") + section.raw() + std::string(" with error ") +
                    std::string(error_message) + std::string("\n Report:\n") + std::string(report));
            }
            generator.parse(section, program_type, attach_type);
        }

        for (const auto& section : sections) {
            generator.generate(section);
        }

        std::cout << copyright_notice << std::endl;
        std::cout << "// Do not alter this generated file." << std::endl;
        std::cout << "// This file was generated from " << file << std::endl << std::endl;
        switch (type) {
        case output_type::Bare:
            break;
        case output_type::KernelPE:
            emit_skeleton(c_name, bpf2c_driver);
            break;
        case output_type::UserPE:
            emit_skeleton(c_name, bpf2c_dll);
            break;
        }
        generator.emit_c_code(std::cout);
    } catch (std::runtime_error err) {
        std::cerr << err.what() << std::endl;
        return 1;
    }
    return 0;
}<|MERGE_RESOLUTION|>--- conflicted
+++ resolved
@@ -241,15 +241,9 @@
             ebpf_program_type_t program_type;
             ebpf_attach_type_t attach_type;
             // TODO: Issue #1172
-<<<<<<< HEAD
             // Workaround: If querying the program and attach type fails, default it to XDP until
             // Issue #1172 is fixed.
             if (ebpf_get_program_type_by_name(section.c_str(), &program_type, &attach_type) != EBPF_SUCCESS) {
-=======
-            // Workaround: If querying the program and attach type fails, default it to XDP until Issue #1172
-            // is fixed.
-            if (ebpf_get_program_type_by_name(section.raw().c_str(), &program_type, &attach_type) != EBPF_SUCCESS) {
->>>>>>> 2560f4bb
                 program_type = EBPF_PROGRAM_TYPE_XDP;
                 attach_type = EBPF_ATTACH_TYPE_XDP;
             }
