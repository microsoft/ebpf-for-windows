--- conflicted
+++ resolved
@@ -305,14 +305,9 @@
             if (verify_programs && ebpf_api_elf_verify_program_from_memory(
                                        data.c_str(),
                                        data.size(),
-<<<<<<< HEAD
-                                       section.raw().c_str(),
-                                       &program_type,
-=======
                                        program->section_name,
                                        program->program_name,
                                        (global_program_type_set) ? &program_type : &program->program_type,
->>>>>>> a67e9275
                                        EBPF_VERIFICATION_VERBOSITY_NORMAL,
                                        &report,
                                        &error_message,
