// Copyright (c) Microsoft Corporation
// SPDX-License-Identifier: MIT

#include <iostream>
#include <vector>

#include "bpf_code_generator.h"

#if !defined(_countof)
#define _countof(array) (sizeof(array) / sizeof(array[0]))
#endif

static const std::string _register_names[11] = {
    "r0",
    "r1",
    "r2",
    "r3",
    "r4",
    "r5",
    "r6",
    "r7",
    "r8",
    "r9",
    "r10",
};

enum class AluOperations
{
    Add,
    Sub,
    Mul,
    Div,
    Or,
    And,
    Lsh,
    Rsh,
    Neg,
    Mod,
    Xor,
    Mov,
    Ashr,
    ByteOrder,
};

static const std::string _predicate_format_string[] = {
    "",                           // JA
    "%s == %s",                   // JEQ
    "%s > %s",                    // JGT
    "%s >= %s",                   // JGE
    "%s & %s",                    // JSET
    "%s != %s",                   // JNE
    "(int64_t)%s > (int64_t)%s",  // JSGT
    "(int64_t)%s >= (int64_t)%s", // JSGE
    "",                           // CALL
    "",                           // EXIT
    "%s < %s",                    // JLT
    "%s <= %s",                   // JLE
    "(int64_t)%s < (int64_t)%s",  // JSLT
    "(int64_t)%s <= (int64_t)%s", // JSLE
};

#define ADD_OPCODE(X)                            \
    {                                            \
        static_cast<uint8_t>(X), std::string(#X) \
    }
static std::map<uint8_t, std::string> _opcode_name_strings = {
    ADD_OPCODE(EBPF_OP_ADD_IMM),    ADD_OPCODE(EBPF_OP_ADD_REG),   ADD_OPCODE(EBPF_OP_SUB_IMM),
    ADD_OPCODE(EBPF_OP_SUB_REG),    ADD_OPCODE(EBPF_OP_MUL_IMM),   ADD_OPCODE(EBPF_OP_MUL_REG),
    ADD_OPCODE(EBPF_OP_DIV_IMM),    ADD_OPCODE(EBPF_OP_DIV_REG),   ADD_OPCODE(EBPF_OP_OR_IMM),
    ADD_OPCODE(EBPF_OP_OR_REG),     ADD_OPCODE(EBPF_OP_AND_IMM),   ADD_OPCODE(EBPF_OP_AND_REG),
    ADD_OPCODE(EBPF_OP_LSH_IMM),    ADD_OPCODE(EBPF_OP_LSH_REG),   ADD_OPCODE(EBPF_OP_RSH_IMM),
    ADD_OPCODE(EBPF_OP_RSH_REG),    ADD_OPCODE(EBPF_OP_NEG),       ADD_OPCODE(EBPF_OP_MOD_IMM),
    ADD_OPCODE(EBPF_OP_MOD_REG),    ADD_OPCODE(EBPF_OP_XOR_IMM),   ADD_OPCODE(EBPF_OP_XOR_REG),
    ADD_OPCODE(EBPF_OP_MOV_IMM),    ADD_OPCODE(EBPF_OP_MOV_REG),   ADD_OPCODE(EBPF_OP_ARSH_IMM),
    ADD_OPCODE(EBPF_OP_ARSH_REG),   ADD_OPCODE(EBPF_OP_LE),        ADD_OPCODE(EBPF_OP_BE),
    ADD_OPCODE(EBPF_OP_ADD64_IMM),  ADD_OPCODE(EBPF_OP_ADD64_REG), ADD_OPCODE(EBPF_OP_SUB64_IMM),
    ADD_OPCODE(EBPF_OP_SUB64_REG),  ADD_OPCODE(EBPF_OP_MUL64_IMM), ADD_OPCODE(EBPF_OP_MUL64_REG),
    ADD_OPCODE(EBPF_OP_DIV64_IMM),  ADD_OPCODE(EBPF_OP_DIV64_REG), ADD_OPCODE(EBPF_OP_OR64_IMM),
    ADD_OPCODE(EBPF_OP_OR64_REG),   ADD_OPCODE(EBPF_OP_AND64_IMM), ADD_OPCODE(EBPF_OP_AND64_REG),
    ADD_OPCODE(EBPF_OP_LSH64_IMM),  ADD_OPCODE(EBPF_OP_LSH64_REG), ADD_OPCODE(EBPF_OP_RSH64_IMM),
    ADD_OPCODE(EBPF_OP_RSH64_REG),  ADD_OPCODE(EBPF_OP_NEG64),     ADD_OPCODE(EBPF_OP_MOD64_IMM),
    ADD_OPCODE(EBPF_OP_MOD64_REG),  ADD_OPCODE(EBPF_OP_XOR64_IMM), ADD_OPCODE(EBPF_OP_XOR64_REG),
    ADD_OPCODE(EBPF_OP_MOV64_IMM),  ADD_OPCODE(EBPF_OP_MOV64_REG), ADD_OPCODE(EBPF_OP_ARSH64_IMM),
    ADD_OPCODE(EBPF_OP_ARSH64_REG), ADD_OPCODE(EBPF_OP_LDXW),      ADD_OPCODE(EBPF_OP_LDXH),
    ADD_OPCODE(EBPF_OP_LDXB),       ADD_OPCODE(EBPF_OP_LDXDW),     ADD_OPCODE(EBPF_OP_STW),
    ADD_OPCODE(EBPF_OP_STH),        ADD_OPCODE(EBPF_OP_STB),       ADD_OPCODE(EBPF_OP_STDW),
    ADD_OPCODE(EBPF_OP_STXW),       ADD_OPCODE(EBPF_OP_STXH),      ADD_OPCODE(EBPF_OP_STXB),
    ADD_OPCODE(EBPF_OP_STXDW),      ADD_OPCODE(EBPF_OP_LDDW),      ADD_OPCODE(EBPF_OP_JA),
    ADD_OPCODE(EBPF_OP_JEQ_IMM),    ADD_OPCODE(EBPF_OP_JEQ_REG),   ADD_OPCODE(EBPF_OP_JGT_IMM),
    ADD_OPCODE(EBPF_OP_JGT_REG),    ADD_OPCODE(EBPF_OP_JGE_IMM),   ADD_OPCODE(EBPF_OP_JGE_REG),
    ADD_OPCODE(EBPF_OP_JSET_REG),   ADD_OPCODE(EBPF_OP_JSET_IMM),  ADD_OPCODE(EBPF_OP_JNE_IMM),
    ADD_OPCODE(EBPF_OP_JNE_REG),    ADD_OPCODE(EBPF_OP_JSGT_IMM),  ADD_OPCODE(EBPF_OP_JSGT_REG),
    ADD_OPCODE(EBPF_OP_JSGE_IMM),   ADD_OPCODE(EBPF_OP_JSGE_REG),  ADD_OPCODE(EBPF_OP_CALL),
    ADD_OPCODE(EBPF_OP_EXIT),       ADD_OPCODE(EBPF_OP_JLT_IMM),   ADD_OPCODE(EBPF_OP_JLT_REG),
    ADD_OPCODE(EBPF_OP_JLE_IMM),    ADD_OPCODE(EBPF_OP_JLE_REG),   ADD_OPCODE(EBPF_OP_JSLT_IMM),
    ADD_OPCODE(EBPF_OP_JSLT_REG),   ADD_OPCODE(EBPF_OP_JSLE_IMM),  ADD_OPCODE(EBPF_OP_JSLE_REG),
};

std::string
bpf_code_generator::get_register_name(uint8_t id)
{
    if (id >= _countof(_register_names)) {
        throw std::runtime_error("Invalid register id");
    } else {
        current_section->referenced_registers.insert(_register_names[id]);
        return _register_names[id];
    }
}

bpf_code_generator::bpf_code_generator(const std::string& path, const std::string& c_name)
    : current_section(nullptr), c_name(c_name), path(path)
{
    if (!reader.load(path)) {
        throw std::runtime_error(std::string("Can't process ELF file ") + path);
    }

    extract_btf_information();
}

bpf_code_generator::bpf_code_generator(const std::string& c_name, const std::vector<ebpf_inst>& instructions)
    : c_name(c_name)
{
    current_section = &sections[c_name];
    get_register_name(0);
    get_register_name(1);
    get_register_name(10);
    uint32_t offset = 0;
    for (const auto& instruction : instructions) {
        current_section->output.push_back({instruction, offset++});
    }
}

std::vector<std::string>
bpf_code_generator::program_sections()
{
    std::vector<std::string> section_names;
    for (const auto& section : reader.sections) {
        std::string name = section->get_name();
        if (name.empty() || name[0] == '.')
            continue;
        if ((section->get_type() == 1) && (section->get_flags() == 6)) {
            section_names.push_back(section->get_name());
        }
    }
    return section_names;
}

void
bpf_code_generator::parse(const std::string& section_name, const GUID& program_type, const GUID& attach_type)
{
    current_section = &sections[section_name];
    get_register_name(0);
    get_register_name(1);
    get_register_name(10);

    set_program_and_attach_type(program_type, attach_type);
    extract_program(section_name);
    extract_relocations_and_maps(section_name);
}

void
bpf_code_generator::set_program_and_attach_type(const GUID& program_type, const GUID& attach_type)
{
    memcpy(&current_section->program_type, &program_type, sizeof(GUID));
    memcpy(&current_section->expected_attach_type, &attach_type, sizeof(GUID));
}

void
bpf_code_generator::generate(const std::string& section_name)
{
    current_section = &sections[section_name];

    generate_labels();
    build_function_table();
    encode_instructions(section_name);
}

void
bpf_code_generator::extract_program(const std::string& section_name)
{
    auto program_section = reader.sections[section_name];
    std::vector<ebpf_inst> program{
        reinterpret_cast<const ebpf_inst*>(program_section->get_data()),
        reinterpret_cast<const ebpf_inst*>(program_section->get_data() + program_section->get_size())};

    ELFIO::const_symbol_section_accessor symbols{reader, reader.sections[".symtab"]};
    for (ELFIO::Elf_Xword index = 0; index < symbols.get_symbols_num(); index++) {
        std::string name{};
        ELFIO::Elf64_Addr value{};
        ELFIO::Elf_Xword size{};
        unsigned char bind{};
        unsigned char symbol_type{};
        ELFIO::Elf_Half section_index{};
        unsigned char other{};
        symbols.get_symbol(index, name, value, size, bind, symbol_type, section_index, other);
        if (name.empty()) {
            continue;
        }
        if (section_index == program_section->get_index() && value == 0) {
            current_section->program_name = name;
            break;
        }
    }

    uint32_t offset = 0;
    for (const auto& instruction : program) {
        current_section->output.push_back({instruction, offset++});
    }
}

void
bpf_code_generator::extract_relocations_and_maps(const std::string& section_name)
{
    auto map_section = reader.sections["maps"];
    ELFIO::const_symbol_section_accessor symbols{reader, reader.sections[".symtab"]};

    auto relocations = reader.sections[std::string(".rel") + section_name];
    if (!relocations)
        relocations = reader.sections[std::string(".rela") + section_name];

    if (relocations) {
        ELFIO::const_relocation_section_accessor relocation_reader{reader, relocations};
        ELFIO::Elf_Xword relocation_count = relocation_reader.get_entries_num();
        for (ELFIO::Elf_Xword index = 0; index < relocation_count; index++) {
            ELFIO::Elf64_Addr offset{};
            ELFIO::Elf_Word symbol{};
            ELFIO::Elf_Word type{};
            ELFIO::Elf_Sxword addend{};
            relocation_reader.get_entry(index, offset, symbol, type, addend);
            {
                std::string name{};
                ELFIO::Elf64_Addr value{};
                ELFIO::Elf_Xword size{};
                unsigned char bind{};
                unsigned char symbol_type{};
                ELFIO::Elf_Half section_index{};
                unsigned char other{};
                if (!symbols.get_symbol(symbol, name, value, size, bind, symbol_type, section_index, other)) {
                    throw std::runtime_error(
                        std::string("Can't perform relocation at offset ") + std::to_string(offset));
                }
                current_section->output[offset / sizeof(ebpf_inst)].relocation = name;
                if (map_section && section_index == map_section->get_index()) {
                    if (size != sizeof(ebpf_map_definition_in_file_t)) {
                        throw std::runtime_error("invalid map size");
                    }
                    map_definitions[name].definition =
                        *reinterpret_cast<const ebpf_map_definition_in_file_t*>(map_section->get_data() + value);
                }
            }
        }
    }

    // Assign index to each map
    size_t map_index = 0;
    for (auto& map : map_definitions) {
        map.second.index = map_index++;
    }
}

void
bpf_code_generator::extract_btf_information()
{
    auto btf = reader.sections[".BTF"];
    auto btf_ext = reader.sections[".BTF.ext"];

    if (btf == nullptr) {
        return;
    }

    if (btf_ext == nullptr) {
        return;
    }
    std::vector<uint8_t> btf_data(
        reinterpret_cast<const uint8_t*>(btf->get_data()),
        reinterpret_cast<const uint8_t*>(btf->get_data()) + btf->get_size());
    std::vector<uint8_t> btf_ext_data(
        reinterpret_cast<const uint8_t*>(btf_ext->get_data()),
        reinterpret_cast<const uint8_t*>(btf_ext->get_data()) + btf_ext->get_size());
    section_line_info = btf_parse_line_information(btf_data, btf_ext_data);
}

void
bpf_code_generator::generate_labels()
{
    std::vector<output_instruction_t>& program_output = current_section->output;

    // Tag jump targets
    for (size_t i = 0; i < program_output.size(); i++) {
        auto& output = program_output[i];
        if ((output.instruction.opcode & EBPF_CLS_MASK) != EBPF_CLS_JMP) {
            continue;
        }
        if (output.instruction.opcode == EBPF_OP_CALL) {
            continue;
        }
        if (output.instruction.opcode == EBPF_OP_EXIT) {
            continue;
        }
        program_output[i + output.instruction.offset + 1].jump_target = true;
    }

    // Add labels to instructions that are targets of jumps
    size_t label_index = 1;
    for (auto& output : program_output) {
        if (!output.jump_target) {
            continue;
        }
        output.label = std::string("label_") + std::to_string(label_index++);
    }
}

void
bpf_code_generator::build_function_table()
{
    std::vector<output_instruction_t>& program_output = current_section->output;

    // Gather helper_functions
    size_t index = 0;
    for (auto& output : program_output) {
        if (output.instruction.opcode != EBPF_OP_CALL) {
            continue;
        }
        std::string name;
        if (!output.relocation.empty()) {
            name = output.relocation;
        } else {
            name = "helper_id_";
            name += std::to_string(output.instruction.imm);
        }

        if (current_section->helper_functions.find(name) == current_section->helper_functions.end()) {
            current_section->helper_functions[name] = {output.instruction.imm, index++};
        }
    }
}

void
bpf_code_generator::encode_instructions(const std::string& section_name)
{
    std::vector<output_instruction_t>& program_output = current_section->output;
    auto program_name = !current_section->program_name.empty() ? current_section->program_name : section_name;
    auto helper_array_prefix = program_name + "_helpers[%s]";

    // Encode instructions
    for (size_t i = 0; i < program_output.size(); i++) {
        auto& output = program_output[i];
        auto& inst = output.instruction;

        switch (inst.opcode & EBPF_CLS_MASK) {
        case EBPF_CLS_ALU:
        case EBPF_CLS_ALU64: {
            std::string destination = get_register_name(inst.dst);
            std::string source;
            if (inst.opcode & EBPF_SRC_REG)
                source = get_register_name(inst.src);
            else
                source = std::string("IMMEDIATE(") + std::to_string(inst.imm) + std::string(")");
            bool is64bit = (inst.opcode & EBPF_CLS_MASK) == EBPF_CLS_ALU64;
            AluOperations operation = static_cast<AluOperations>(inst.opcode >> 4);
            std::string check_div_by_zero =
                format_string("if (%s == 0) { division_by_zero(%s); return 0; }", source, std::to_string(i));
            std::string swap_function;
            switch (operation) {
            case AluOperations::Add:
                output.lines.push_back(format_string("%s += %s;", destination, source));
                break;
            case AluOperations::Sub:
                output.lines.push_back(format_string("%s -= %s;", destination, source));
                break;
            case AluOperations::Mul:
                output.lines.push_back(format_string("%s *= %s;", destination, source));
                break;
            case AluOperations::Div:
                output.lines.push_back(check_div_by_zero);
                if (is64bit)
                    output.lines.push_back(format_string("%s /= %s;", destination, source));
                else
                    output.lines.push_back(
                        format_string("%s = (uint32_t)%s / (uint32_t)%s;", destination, destination, source));
                break;
            case AluOperations::Or:
                output.lines.push_back(format_string("%s |= %s;", destination, source));
                break;
            case AluOperations::And:
                output.lines.push_back(format_string("%s &= %s;", destination, source));
                break;
            case AluOperations::Lsh:
                output.lines.push_back(format_string("%s <<= %s;", destination, source));
                break;
            case AluOperations::Rsh:
                if (is64bit)
                    output.lines.push_back(format_string("%s >>= %s;", destination, source));
                else
                    output.lines.push_back(format_string("%s = (uint32_t)%s >> %s;", destination, destination, source));
                break;
            case AluOperations::Neg:
                if (is64bit)
                    output.lines.push_back(format_string("%s = -%s;", destination, destination));
                else
                    output.lines.push_back(format_string("%s = -(int64_t)%s;", destination, destination));
                break;
            case AluOperations::Mod:
                output.lines.push_back(check_div_by_zero);
                if (is64bit)
                    output.lines.push_back(format_string("%s %%= %s;", destination, source));
                else
                    output.lines.push_back(
                        format_string("%s = (uint32_t)%s %% (uint32_t)%s;", destination, destination, source));
                break;
            case AluOperations::Xor:
                output.lines.push_back(format_string("%s ^= %s;", destination, source));
                break;
            case AluOperations::Mov:
                output.lines.push_back(format_string("%s = %s;", destination, source));
                break;
            case AluOperations::Ashr:
                if (is64bit)
                    output.lines.push_back(
                        format_string("%s = (int64_t)%s >> (uint32_t)%s;", destination, destination, source));
                else
                    output.lines.push_back(format_string("%s = (int32_t)%s >> %s;", destination, destination, source));
                break;
            case AluOperations::ByteOrder: {
                std::string size_type = "";
                if (output.instruction.opcode & EBPF_SRC_REG) {
                    switch (inst.imm) {
                    case 16:
                        swap_function = "htobe16";
                        size_type = "uint16_t";
                        break;
                    case 32:
                        swap_function = "htobe32";
                        size_type = "uint32_t";
                        break;
                    case 64:
                        is64bit = true;
                        size_type = "uint64_t";
                        swap_function = "htobe64";
                        break;
                    default:
                        throw std::runtime_error("invalid operand");
                    }
                } else {
                    switch (inst.imm) {
                    case 16:
                        swap_function = "htole16";
                        size_type = "uint16_t";
                        break;
                    case 32:
                        swap_function = "htole32";
                        size_type = "uint32_t";
                        break;
                    case 64:
                        is64bit = true;
                        swap_function = "htole64";
                        size_type = "uint64_t";
                        break;
                    default:
                        throw std::runtime_error("invalid operand");
                    }
                }
                output.lines.push_back(
                    format_string("%s = %s((%s)%s);", destination, swap_function, size_type, destination));
            } break;
            default:
                throw std::runtime_error("invalid operand");
            }
            if (!is64bit)
                output.lines.push_back(format_string("%s &= UINT32_MAX;", destination));

        } break;
        case EBPF_CLS_LD: {
            i++;
            if (inst.opcode != EBPF_OP_LDDW) {
                throw std::runtime_error("invalid operand");
            }
            std::string destination = get_register_name(inst.dst);
            if (output.relocation.empty()) {
                uint64_t imm = static_cast<uint32_t>(program_output[i].instruction.imm);
                imm <<= 32;
                imm |= static_cast<uint32_t>(output.instruction.imm);
                std::string source;
                source = std::string("(uint64_t)") + std::to_string(imm);
                output.lines.push_back(format_string("%s = %s;", destination, source));
            } else {
                std::string source;
                source = format_string("_maps[%s].address", std::to_string(map_definitions[output.relocation].index));
                output.lines.push_back(format_string("%s = POINTER(%s);", destination, source));
                current_section->referenced_map_indices.insert(map_definitions[output.relocation].index);
            }
        } break;
        case EBPF_CLS_LDX: {
            std::string size_type;
            std::string destination = get_register_name(inst.dst);
            std::string source = get_register_name(inst.src);
            std::string offset = std::string("OFFSET(") + std::to_string(inst.offset) + ")";
            switch (inst.opcode & EBPF_SIZE_DW) {
            case EBPF_SIZE_B:
                size_type = std::string("uint8_t");
                break;
            case EBPF_SIZE_H:
                size_type = std::string("uint16_t");
                break;
            case EBPF_SIZE_W:
                size_type = std::string("uint32_t");
                break;
            case EBPF_SIZE_DW:
                size_type = std::string("uint64_t");
                break;
            }
            output.lines.push_back(
                format_string("%s = *(%s *)(uintptr_t)(%s + %s);", destination, size_type, source, offset));
        } break;
        case EBPF_CLS_ST:
        case EBPF_CLS_STX: {
            std::string size_type;
            std::string destination = get_register_name(inst.dst);
            std::string source;
            if ((inst.opcode & EBPF_CLS_MASK) == EBPF_CLS_ST) {
                source = std::string("IMMEDIATE(") + std::to_string(inst.imm) + std::string(")");
            } else {
                source = get_register_name(inst.src);
            }
            std::string offset = std::string("OFFSET(") + std::to_string(inst.offset) + ")";
            switch (inst.opcode & EBPF_SIZE_DW) {
            case EBPF_SIZE_B:
                size_type = std::string("uint8_t");
                break;
            case EBPF_SIZE_H:
                size_type = std::string("uint16_t");
                break;
            case EBPF_SIZE_W:
                size_type = std::string("uint32_t");
                break;
            case EBPF_SIZE_DW:
                size_type = std::string("uint64_t");
                break;
            }
            source = std::string("(") + size_type + std::string(")") + source;
            output.lines.push_back(
                format_string("*(%s *)(uintptr_t)(%s + %s) = %s;", size_type, destination, offset, source));
        } break;
        case EBPF_CLS_JMP: {
            std::string destination = get_register_name(inst.dst);
            std::string source;
            if (inst.opcode & EBPF_SRC_REG) {
                source = get_register_name(inst.src);
            } else {
                source = std::string("IMMEDIATE(") + std::to_string(inst.imm) + std::string(")");
            }
            auto& format = _predicate_format_string[inst.opcode >> 4];
            if (inst.opcode == EBPF_OP_JA) {
                std::string target = program_output[i + inst.offset + 1].label;
                output.lines.push_back(std::string("goto ") + target + std::string(";"));
            } else if (inst.opcode == EBPF_OP_CALL) {
                std::string function_name;
                if (output.relocation.empty()) {
                    function_name = format_string(
                        helper_array_prefix,
                        std::to_string(
                            current_section
                                ->helper_functions[std::string("helper_id_") + std::to_string(output.instruction.imm)]
                                .index));
                    // current_section->referenced_helper_indices.insert(
                    //     current_section->helper_functions[std::string("helper_id_") +
                    //     std::to_string(output.instruction.imm)].index);
                } else {
                    function_name = format_string(
                        helper_array_prefix,
                        std::to_string(current_section->helper_functions[output.relocation].index));
                    // current_section->referenced_helper_indices.insert(current_section->helper_functions[output.relocation].index);
                }
                output.lines.push_back(
                    get_register_name(0) + std::string(" = ") + function_name + std::string(".address"));
                output.lines.push_back(
                    std::string("(") + get_register_name(1) + std::string(", ") + get_register_name(2) +
                    std::string(", ") + get_register_name(3) + std::string(", ") + get_register_name(4) +
                    std::string(", ") + get_register_name(5) + std::string(");"));
                output.lines.push_back(
                    format_string("if ((%s.tail_call) && (%s == 0)) return 0;", function_name, get_register_name(0)));
            } else if (inst.opcode == EBPF_OP_EXIT) {
                output.lines.push_back(std::string("return ") + get_register_name(0) + std::string(";"));
            } else {
                std::string target = program_output[i + inst.offset + 1].label;
                if (target.empty()) {
                    throw std::runtime_error("invalid jump target");
                }
                std::string predicate = format_string(format, destination, source);
                output.lines.push_back(format_string("if (%s) goto %s;", predicate, target));
            }
        } break;
        default:
            throw std::runtime_error("invalid operand");
        }
    }
}

void
bpf_code_generator::emit_c_code(std::ostream& output_stream)
{
    // Emit C file
    output_stream << "// Do not alter this generated file." << std::endl;
    output_stream << "// This file was generated from " << path.c_str() << std::endl << std::endl;
    output_stream << "#include \"bpf2c.h\"" << std::endl << std::endl;

    // Emit import tables
    if (map_definitions.size() > 0) {
        output_stream << "static map_entry_t _maps[] = {" << std::endl;
        for (const auto& map : map_definitions) {
            output_stream << "{ NULL, { ";
            output_stream << map.second.definition.size << ", ";
            output_stream << map.second.definition.type << ", ";
            output_stream << map.second.definition.key_size << ", ";
            output_stream << map.second.definition.value_size << ", ";
            output_stream << map.second.definition.max_entries << ", ";
            output_stream << map.second.definition.inner_map_idx << ", ";
            output_stream << map.second.definition.pinning << ", ";
            output_stream << map.second.definition.id << ", ";
            output_stream << map.second.definition.inner_id << ", ";
            output_stream << " }, \"" << map.first.c_str() << "\" }," << std::endl;
        }
        output_stream << "};" << std::endl;
        output_stream << std::endl;
        output_stream << "static void _get_maps(map_entry_t** maps, size_t* count)" << std::endl;
        output_stream << "{" << std::endl;
        output_stream << "\t*maps = _maps;" << std::endl;
        output_stream << "\t*count = " << std::to_string(map_definitions.size()) << ";" << std::endl;
        output_stream << "}" << std::endl;
        output_stream << std::endl;
    } else {
        output_stream << "static void _get_maps(map_entry_t** maps, size_t* count)" << std::endl;
        output_stream << "{" << std::endl;
        output_stream << "\t*maps = NULL;" << std::endl;
        output_stream << "\t*count = 0;" << std::endl;
        output_stream << "}" << std::endl;
        output_stream << std::endl;
    }

    /*
        if (helper_functions.size() > 0) {
            output_stream << "static helper_function_entry_t _helpers[] = {" << std::endl;

            // Functions are emitted in the order in which they occur in the byte code.
            std::vector<std::tuple<std::string, uint32_t>> index_ordered_helpers;
            index_ordered_helpers.resize(helper_functions.size());
            for (const auto& function : helper_functions) {
                index_ordered_helpers[function.second.index] = std::make_tuple(function.first, function.second.id);
            }

            for (const auto& [name, id] : index_ordered_helpers) {
                output_stream << "{ NULL, " << id << ", \"" << name.c_str() << "\"}," << std::endl;
            }

            output_stream << "};" << std::endl;
            output_stream << std::endl;
            output_stream << "static void _get_helpers(helper_function_entry_t** helpers, size_t* count)" << std::endl;
            output_stream << "{" << std::endl;
            output_stream << "\t*helpers = _helpers;" << std::endl;
            output_stream << "\t*count = " << std::to_string(helper_functions.size()) << ";" << std::endl;
            output_stream << "}" << std::endl;
            output_stream << std::endl;
        } else {
            output_stream << "static void _get_helpers(helper_function_entry_t** helpers, size_t* count)" << std::endl;
            output_stream << "{" << std::endl;
            output_stream << "\t*helpers = NULL;" << std::endl;
            output_stream << "\t*count = 0;" << std::endl;
            output_stream << "}" << std::endl;
            output_stream << std::endl;
        }
    */

    for (auto& [name, section] : sections) {
        auto program_name = !section.program_name.empty() ? section.program_name : name;

        // Emit section specific helper function array.
        if (section.helper_functions.size() > 0) {
            std::string helper_array_name = program_name + "_helpers";
            output_stream << "static helper_function_entry_t " << sanitize_name(helper_array_name) << "[] = {"
                          << std::endl;

            // Functions are emitted in the order in which they occur in the byte code.
            std::vector<std::tuple<std::string, uint32_t>> index_ordered_helpers;
            index_ordered_helpers.resize(section.helper_functions.size());
            for (const auto& function : section.helper_functions) {
                index_ordered_helpers[function.second.index] = std::make_tuple(function.first, function.second.id);
            }

            for (const auto& [helper_name, id] : index_ordered_helpers) {
                output_stream << "{ NULL, " << id << ", \"" << helper_name.c_str() << "\"}," << std::endl;
            }

            output_stream << "};" << std::endl;
            output_stream << std::endl;
        }

        // Emit the program and attach type GUID.
        std::string program_type_name = program_name + "_program_type_guid";
        std::string attach_type_name = program_name + "_attach_type_guid";

#if defined(_MSC_VER)
        output_stream << format_string(
                             "static GUID %s = %s;",
                             sanitize_name(program_type_name),
                             format_guid(&section.program_type))
                      << std::endl;
        output_stream << format_string(
                             "static GUID %s = %s;",
                             sanitize_name(attach_type_name),
                             format_guid(&section.expected_attach_type))
                      << std::endl;
#endif

        if (section.referenced_map_indices.size() > 0) {
            // Emit the array for the maps used.
            std::string map_array_name = program_name + "_maps";
            output_stream << format_string("static uint16_t %s[] = {", sanitize_name(map_array_name)) << std::endl;
            for (const auto& map_index : section.referenced_map_indices) {
                output_stream << std::to_string(map_index) << "," << std::endl;
            }
            output_stream << "};" << std::endl;
            output_stream << std::endl;
        }

        /*
                if (section.referenced_helper_indices.size() > 0) {
                    // Emit the array for the helpers used.
                    std::string helper_array_name = program_name + "_helpers";
                    output_stream << format_string("static uint16_t %s[] = {", sanitize_name(helper_array_name)) <<
           std::endl; for (const auto& helper_index : section.referenced_helper_indices) { output_stream <<
           std::to_string(helper_index) << "," << std::endl;
                    }
                    output_stream << "};" << std::endl;
                    output_stream << std::endl;
                }
        */

<<<<<<< HEAD
        // Emit entry point
        output_stream << format_string("static uint64_t %s(void* context)", sanitize_name(program_name)) << std::endl;
        output_stream << "{" << std::endl;
=======
    for (auto& [name, section] : sections) {
        auto& line_info = section_line_info[name];
        auto first_line_info = line_info.find(section.output.front().instruction_offset);
        std::string prolog_line_info;
        if (first_line_info != line_info.end() && !first_line_info->second.file_name.empty()) {
            prolog_line_info = format_string(
                "#line %s \"%s\"\n",
                std::to_string(first_line_info->second.line_number),
                escape_string(first_line_info->second.file_name));
        }

        auto function_name = !section.function_name.empty() ? section.function_name : name;
        // Emit entry point

        output_stream << prolog_line_info
                      << format_string("static uint64_t %s(void* context)", sanitize_name(function_name)) << std::endl;
        output_stream << prolog_line_info << "{" << std::endl;
>>>>>>> 7f9cead6

        // Emit prologue
        output_stream << prolog_line_info << "\t// Prologue" << std::endl;
        output_stream << prolog_line_info << "\tuint64_t stack[(UBPF_STACK_SIZE + 7) / 8];" << std::endl;
        for (const auto& r : _register_names) {
            // Skip unused registers
            if (section.referenced_registers.find(r) == section.referenced_registers.end()) {
                continue;
            }
            output_stream << prolog_line_info << "\tregister uint64_t " << r.c_str() << " = 0;" << std::endl;
        }
        output_stream << std::endl;
        output_stream << prolog_line_info << "\t" << get_register_name(1) << " = (uintptr_t)context;" << std::endl;
        output_stream << prolog_line_info << "\t" << get_register_name(10)
                      << " = (uintptr_t)((uint8_t*)stack + sizeof(stack));" << std::endl;
        output_stream << std::endl;

        // Emit encoded instructions.
        for (const auto& output : section.output) {
            if (output.lines.empty()) {
                continue;
            }
            if (!output.label.empty())
                output_stream << output.label << ":" << std::endl;
            auto current_line = line_info.find(output.instruction_offset);
            if (current_line != line_info.end() && !current_line->second.file_name.empty()) {
                prolog_line_info = format_string(
                    "#line %s \"%s\"\n",
                    std::to_string(current_line->second.line_number),
                    escape_string(current_line->second.file_name));
            }
#if defined(_DEBUG)
            output_stream << "\t// " << _opcode_name_strings[output.instruction.opcode]
                          << " pc=" << output.instruction_offset << " dst=" << get_register_name(output.instruction.dst)
                          << " src=" << get_register_name(output.instruction.src)
                          << " offset=" << std::to_string(output.instruction.offset)
                          << " imm=" << std::to_string(output.instruction.imm) << std::endl;
#endif
            for (const auto& line : output.lines) {
                output_stream << prolog_line_info << "\t" << line << std::endl;
            }
        }
        // Emit epilogue
        output_stream << prolog_line_info << "}" << std::endl;
        output_stream << "#line __LINE__ __FILE__" << std::endl << std::endl;
    }

    output_stream << "static program_entry_t _programs[] = {" << std::endl;
    for (auto& [name, program] : sections) {
        auto program_name = !program.program_name.empty() ? program.program_name : name;
        size_t map_count = program.referenced_map_indices.size();
        size_t helper_count = program.helper_functions.size();
        auto map_array_name = map_count ? (program_name + "_maps") : std::string("NULL");
        auto helper_array_name = helper_count ? (program_name + "_helpers") : std::string("NULL");
#if defined(_MSC_VER)
        auto program_type_guid_name = program_name + "_program_type_guid";
        auto attach_type_guid_name = program_name + "_attach_type_guid";
#else
        auto program_type_guid_name = std::string("NULL");
        auto attach_type_guid_name = std::string("NULL");
#endif
        output_stream << "\t{ " << sanitize_name(program_name) << ", "
                      << "\"" << name.c_str() << "\", "
                      << "\"" << program.program_name.c_str() << "\", " << map_array_name.c_str() << ", "
                      << program.referenced_map_indices.size() << ", " << helper_array_name.c_str() << ", "
                      << program.helper_functions.size() << ", " << program.output.size() << ", "
#if defined(_MSC_VER)
                      << "&" << sanitize_name(program_type_guid_name) << ", "
                      << "&" << sanitize_name(attach_type_guid_name) << ", "
#else
                      << sanitize_name(program_type_guid_name) << ", " << sanitize_name(attach_type_guid_name) << ", "
#endif
                      << "}," << std::endl;
    }
    output_stream << "};" << std::endl;
    output_stream << std::endl;
    output_stream << "static void _get_programs(program_entry_t** programs, size_t* count)" << std::endl;
    output_stream << "{" << std::endl;
    output_stream << "\t*programs = _programs;" << std::endl;
    output_stream << "\t*count = " << std::to_string(sections.size()) << ";" << std::endl;
    output_stream << "}" << std::endl;
    output_stream << std::endl;

    output_stream << std::endl;
    output_stream << format_string(
        "metadata_table_t %s = { _get_programs, _get_maps };\n", c_name.c_str() + std::string("_metadata_table"));
}

#if defined(_MSC_VER)
std::string
bpf_code_generator::format_guid(const GUID* guid)
{
    std::string output(120, '\0');
    std::string format_string =
        "{0x%08x, 0x%04x, 0x%04x, {0x%02x, 0x%02x, 0x%02x, 0x%02x, 0x%02x, 0x%02x, 0x%02x, 0x%02x}}";
    auto count = snprintf(
        output.data(),
        output.size(),
        format_string.c_str(),
        guid->Data1,
        guid->Data2,
        guid->Data3,
        guid->Data4[0],
        guid->Data4[1],
        guid->Data4[2],
        guid->Data4[3],
        guid->Data4[4],
        guid->Data4[5],
        guid->Data4[6],
        guid->Data4[7]);
    if (count < 0) {
        throw std::runtime_error("Error formatting GUID");
    }

    output.resize(strlen(output.c_str()));
    return output;
}
#endif

std::string
bpf_code_generator::format_string(
    const std::string& format,
    const std::string insert_1,
    const std::string insert_2,
    const std::string insert_3,
    const std::string insert_4)
{
    std::string output(200, '\0');
    if (insert_2.empty()) {
        auto count = snprintf(output.data(), output.size(), format.c_str(), insert_1.c_str());
        if (count < 0)
            throw std::runtime_error("Error formatting string");
    } else if (insert_3.empty()) {
        auto count = snprintf(output.data(), output.size(), format.c_str(), insert_1.c_str(), insert_2.c_str());
        if (count < 0)
            throw std::runtime_error("Error formatting string");
    }
    if (insert_4.empty()) {
        auto count = snprintf(
            output.data(), output.size(), format.c_str(), insert_1.c_str(), insert_2.c_str(), insert_3.c_str());
        if (count < 0)
            throw std::runtime_error("Error formatting string");
    } else {
        auto count = snprintf(
            output.data(),
            output.size(),
            format.c_str(),
            insert_1.c_str(),
            insert_2.c_str(),
            insert_3.c_str(),
            insert_4.c_str());
        if (count < 0)
            throw std::runtime_error("Error formatting string");
    }
    output.resize(strlen(output.c_str()));
    return output;
}

std::string
bpf_code_generator::sanitize_name(const std::string& name)
{
    std::string safe_name = name;
    for (auto& c : safe_name) {
        if (!isalnum(c)) {
            c = '_';
        }
    }
    return safe_name;
}

std::string
bpf_code_generator::escape_string(const std::string& input)
{
    std::string output;
    for (const auto& c : input) {
        if (c != '\\') {
            output += c;
        } else {
            output += "\\\\";
        }
    }
    return output;
}<|MERGE_RESOLUTION|>--- conflicted
+++ resolved
@@ -735,11 +735,6 @@
                 }
         */
 
-<<<<<<< HEAD
-        // Emit entry point
-        output_stream << format_string("static uint64_t %s(void* context)", sanitize_name(program_name)) << std::endl;
-        output_stream << "{" << std::endl;
-=======
     for (auto& [name, section] : sections) {
         auto& line_info = section_line_info[name];
         auto first_line_info = line_info.find(section.output.front().instruction_offset);
@@ -751,13 +746,9 @@
                 escape_string(first_line_info->second.file_name));
         }
 
-        auto function_name = !section.function_name.empty() ? section.function_name : name;
         // Emit entry point
-
-        output_stream << prolog_line_info
-                      << format_string("static uint64_t %s(void* context)", sanitize_name(function_name)) << std::endl;
-        output_stream << prolog_line_info << "{" << std::endl;
->>>>>>> 7f9cead6
+        output_stream << format_string("static uint64_t %s(void* context)", sanitize_name(program_name)) << std::endl;
+        output_stream << "{" << std::endl;
 
         // Emit prologue
         output_stream << prolog_line_info << "\t// Prologue" << std::endl;
