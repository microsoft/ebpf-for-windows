--- conflicted
+++ resolved
@@ -220,15 +220,7 @@
       <FileType>CppCode</FileType>
       <Command>clang $(ClangFlags) -c %(Filename).c -o $(OutputPath)%(Filename).o</Command>
       <Command>
-<<<<<<< HEAD
-        clang $(ClangFlags) -I../xdp -I../socket -I./ext/inc -c unsafe\%(Filename).c -o $(OutputPath)%(Filename).o
-=======
-        clang $(ClangFlags) -I../xdp -I../socket -I./ext/inc -I../../netebpfext -c unsafe\%(Filename).c -o $(OutputPath)%(Filename).o
-        pushd $(OutDir)
-        powershell -NonInteractive -ExecutionPolicy Unrestricted .\Convert-BpfToNative.ps1 -FileName %(Filename) -IncludeDir $(SolutionDir)\include -Platform $(Platform) -Configuration $(KernelConfiguration) -KernelMode $true -SkipVerification $true
-        powershell -NonInteractive -ExecutionPolicy Unrestricted .\Convert-BpfToNative.ps1 -FileName %(Filename) -IncludeDir $(SolutionDir)\include -Platform $(Platform) -Configuration $(Configuration) -KernelMode $false -SkipVerification $true
-        popd
->>>>>>> 6e8f47a7
+        clang $(ClangFlags) -I../xdp -I../socket -I./ext/inc -I../../netebpfext -c unsafe\%(Filename).c -o $(OutputPath)%(Filename).o
       </Command>
       <Outputs>$(OutputPath)%(Filename).o</Outputs>
     </CustomBuild>
@@ -238,15 +230,7 @@
       <FileType>CppCode</FileType>
       <Command>clang $(ClangFlags) -c %(Filename).c -o $(OutputPath)%(Filename).o</Command>
       <Command>
-<<<<<<< HEAD
-        clang $(ClangFlags) -I../xdp -I../socket -I./ext/inc -c unsafe\%(Filename).c -o $(OutputPath)%(Filename).o
-=======
-        clang $(ClangFlags) -I../xdp -I../socket -I./ext/inc -I../../netebpfext -c unsafe\%(Filename).c -o $(OutputPath)%(Filename).o
-        pushd $(OutDir)
-        powershell -NonInteractive -ExecutionPolicy Unrestricted .\Convert-BpfToNative.ps1 -FileName %(Filename) -IncludeDir $(SolutionDir)\include -Platform $(Platform) -Configuration $(KernelConfiguration) -KernelMode $true -SkipVerification $true
-        powershell -NonInteractive -ExecutionPolicy Unrestricted .\Convert-BpfToNative.ps1 -FileName %(Filename) -IncludeDir $(SolutionDir)\include -Platform $(Platform) -Configuration $(Configuration) -KernelMode $false -SkipVerification $true
-        popd
->>>>>>> 6e8f47a7
+        clang $(ClangFlags) -I../xdp -I../socket -I./ext/inc -I../../netebpfext -c unsafe\%(Filename).c -o $(OutputPath)%(Filename).o
       </Command>
       <Outputs>$(OutputPath)%(Filename).o</Outputs>
     </CustomBuild>
@@ -256,15 +240,7 @@
       <FileType>CppCode</FileType>
       <Command>clang $(ClangFlags) -c %(Filename).c -o $(OutputPath)%(Filename).o</Command>
       <Command>
-<<<<<<< HEAD
-        clang $(ClangFlags) -I../xdp -I../socket -I./ext/inc -c unsafe\%(Filename).c -o $(OutputPath)%(Filename).o
-=======
-        clang $(ClangFlags) -I../xdp -I../socket -I./ext/inc -I../../netebpfext -c unsafe\%(Filename).c -o $(OutputPath)%(Filename).o
-        pushd $(OutDir)
-        powershell -NonInteractive -ExecutionPolicy Unrestricted .\Convert-BpfToNative.ps1 -FileName %(Filename) -IncludeDir $(SolutionDir)\include -Platform $(Platform) -Configuration $(KernelConfiguration) -KernelMode $true -SkipVerification $true
-        powershell -NonInteractive -ExecutionPolicy Unrestricted .\Convert-BpfToNative.ps1 -FileName %(Filename) -IncludeDir $(SolutionDir)\include -Platform $(Platform) -Configuration $(Configuration) -KernelMode $false -SkipVerification $true
-        popd
->>>>>>> 6e8f47a7
+        clang $(ClangFlags) -I../xdp -I../socket -I./ext/inc -I../../netebpfext -c unsafe\%(Filename).c -o $(OutputPath)%(Filename).o
       </Command>
       <Outputs>$(OutputPath)%(Filename).o</Outputs>
     </CustomBuild>
