﻿<?xml version="1.0" encoding="utf-8"?>
<!--
  Copyright (c) Microsoft Corporation
  SPDX-License-Identifier: MIT
-->
<Project ToolsVersion="4.0" xmlns="http://schemas.microsoft.com/developer/msbuild/2003">
  <ItemGroup>
    <Filter Include="Source Files">
      <UniqueIdentifier>{4FC737F1-C7A5-4376-A066-2A32D752A2FF}</UniqueIdentifier>
      <Extensions>cpp;c;cc;cxx;c++;cppm;ixx;def;odl;idl;hpj;bat;asm;asmx</Extensions>
    </Filter>
    <Filter Include="Header Files">
      <UniqueIdentifier>{93995380-89BD-4b04-88EB-625FBE52EBFB}</UniqueIdentifier>
      <Extensions>h;hh;hpp;hxx;h++;hm;inl;inc;ipp;xsd</Extensions>
    </Filter>
    <Filter Include="Resource Files">
      <UniqueIdentifier>{67DA6AB6-F800-4c08-8B7A-83BB121AAD01}</UniqueIdentifier>
      <Extensions>rc;ico;cur;bmp;dlg;rc2;rct;bin;rgs;gif;jpg;jpeg;jpe;resx;tiff;tif;png;wav;mfcribbon-ms</Extensions>
    </Filter>
  </ItemGroup>
  <ItemGroup>
    <ClInclude Include="ebpf.h">
      <Filter>Header Files</Filter>
    </ClInclude>
  </ItemGroup>
  <ItemGroup>
    <CustomBuild Include="bindmonitor.c">
      <Filter>Source Files</Filter>
    </CustomBuild>
    <CustomBuild Include="bpf.c">
      <Filter>Source Files</Filter>
    </CustomBuild>
    <CustomBuild Include="bpf_call.c">
      <Filter>Source Files</Filter>
    </CustomBuild>
    <CustomBuild Include="droppacket.c">
      <Filter>Source Files</Filter>
    </CustomBuild>
    <CustomBuild Include="divide_by_zero.c">
      <Filter>Source Files</Filter>
    </CustomBuild>
    <CustomBuild Include="droppacket_unsafe.c">
      <Filter>Source Files</Filter>
    </CustomBuild>
    <CustomBuild Include="tail_call.c">
      <Filter>Source Files</Filter>
    </CustomBuild>
    <CustomBuild Include="tail_call_bad.c">
      <Filter>Source Files</Filter>
    </CustomBuild>
    <CustomBuild Include="map_in_map.c">
      <Filter>Source Files</Filter>
    </CustomBuild>
    <CustomBuild Include="tail_call_map.c">
      <Filter>Source Files</Filter>
    </CustomBuild>
    <CustomBuild Include="test_sample_ebpf.c">
      <Filter>Source Files</Filter>
    </CustomBuild>
    <CustomBuild Include="reflect_packet.c">
      <Filter>Source Files</Filter>
    </CustomBuild>
    <CustomBuild Include="test_utility_helpers.c">
      <Filter>Source Files</Filter>
    </CustomBuild>
    <CustomBuild Include="encap_reflect_packet.c">
      <Filter>Source Files</Filter>
    </CustomBuild>
<<<<<<< HEAD
    <CustomBuild Include="map_reuse.c">
      <Filter>Source Files</Filter>
    </CustomBuild>
    <CustomBuild Include="map_reuse_2.c">
=======
    <CustomBuild Include="map_in_map_v2.c">
>>>>>>> ea5add0c
      <Filter>Source Files</Filter>
    </CustomBuild>
  </ItemGroup>
</Project><|MERGE_RESOLUTION|>--- conflicted
+++ resolved
@@ -66,14 +66,13 @@
     <CustomBuild Include="encap_reflect_packet.c">
       <Filter>Source Files</Filter>
     </CustomBuild>
-<<<<<<< HEAD
     <CustomBuild Include="map_reuse.c">
       <Filter>Source Files</Filter>
     </CustomBuild>
     <CustomBuild Include="map_reuse_2.c">
-=======
+      <Filter>Source Files</Filter>
+    </CustomBuild>
     <CustomBuild Include="map_in_map_v2.c">
->>>>>>> ea5add0c
       <Filter>Source Files</Filter>
     </CustomBuild>
   </ItemGroup>
