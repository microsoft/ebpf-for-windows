﻿<?xml version="1.0" encoding="utf-8"?>
<!--
  Copyright (c) Microsoft Corporation
  SPDX-License-Identifier: MIT
-->
<Project ToolsVersion="4.0" xmlns="http://schemas.microsoft.com/developer/msbuild/2003">
  <ItemGroup>
    <Filter Include="Source Files">
      <UniqueIdentifier>{4FC737F1-C7A5-4376-A066-2A32D752A2FF}</UniqueIdentifier>
      <Extensions>cpp;c;cc;cxx;c++;cppm;ixx;def;odl;idl;hpj;bat;asm;asmx</Extensions>
    </Filter>
    <Filter Include="Header Files">
      <UniqueIdentifier>{93995380-89BD-4b04-88EB-625FBE52EBFB}</UniqueIdentifier>
      <Extensions>h;hh;hpp;hxx;h++;hm;inl;inc;ipp;xsd</Extensions>
    </Filter>
    <Filter Include="Resource Files">
      <UniqueIdentifier>{67DA6AB6-F800-4c08-8B7A-83BB121AAD01}</UniqueIdentifier>
      <Extensions>rc;ico;cur;bmp;dlg;rc2;rct;bin;rgs;gif;jpg;jpeg;jpe;resx;tiff;tif;png;wav;mfcribbon-ms</Extensions>
    </Filter>
  </ItemGroup>
  <ItemGroup>
    <ClInclude Include="ebpf.h">
      <Filter>Header Files</Filter>
    </ClInclude>
  </ItemGroup>
  <ItemGroup>
    <CustomBuild Include="bindmonitor.c">
      <Filter>Source Files</Filter>
    </CustomBuild>
    <CustomBuild Include="bpf.c">
      <Filter>Source Files</Filter>
    </CustomBuild>
    <CustomBuild Include="bpf_call.c">
      <Filter>Source Files</Filter>
    </CustomBuild>
    <CustomBuild Include="droppacket.c">
      <Filter>Source Files</Filter>
    </CustomBuild>
    <CustomBuild Include="divide_by_zero.c">
      <Filter>Source Files</Filter>
    </CustomBuild>
    <CustomBuild Include="droppacket_unsafe.c">
      <Filter>Source Files</Filter>
    </CustomBuild>
<<<<<<< HEAD
    <CustomBuild Include="test_ebpf.c">
      <Filter>Source Files</Filter>
    </CustomBuild>
    <CustomBuild Include="associatetoflow.c">
      <Filter>Source Files</Filter>
    </CustomBuild>
    <CustomBuild Include="countbytes.c">
=======
    <CustomBuild Include="tail_call.c">
      <Filter>Source Files</Filter>
    </CustomBuild>
    <CustomBuild Include="tail_call_bad.c">
      <Filter>Source Files</Filter>
    </CustomBuild>
    <CustomBuild Include="map_in_map.c">
      <Filter>Source Files</Filter>
    </CustomBuild>
    <CustomBuild Include="tail_call_map.c">
      <Filter>Source Files</Filter>
    </CustomBuild>
    <CustomBuild Include="test_sample_ebpf.c">
>>>>>>> c9d40f09
      <Filter>Source Files</Filter>
    </CustomBuild>
  </ItemGroup>
</Project><|MERGE_RESOLUTION|>--- conflicted
+++ resolved
@@ -42,15 +42,12 @@
     <CustomBuild Include="droppacket_unsafe.c">
       <Filter>Source Files</Filter>
     </CustomBuild>
-<<<<<<< HEAD
-    <CustomBuild Include="test_ebpf.c">
+    <CustomBuild Include="countbytes.c">
       <Filter>Source Files</Filter>
     </CustomBuild>
     <CustomBuild Include="associatetoflow.c">
       <Filter>Source Files</Filter>
     </CustomBuild>
-    <CustomBuild Include="countbytes.c">
-=======
     <CustomBuild Include="tail_call.c">
       <Filter>Source Files</Filter>
     </CustomBuild>
@@ -64,7 +61,6 @@
       <Filter>Source Files</Filter>
     </CustomBuild>
     <CustomBuild Include="test_sample_ebpf.c">
->>>>>>> c9d40f09
       <Filter>Source Files</Filter>
     </CustomBuild>
   </ItemGroup>
