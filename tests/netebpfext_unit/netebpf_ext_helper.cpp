--- conflicted
+++ resolved
@@ -6,7 +6,6 @@
 ebpf_registry_key_t ebpf_root_registry_key = HKEY_CURRENT_USER;
 DEVICE_OBJECT* _net_ebpf_ext_driver_device_object;
 
-<<<<<<< HEAD
 constexpr uint32_t _test_destination_ipv4_address = 0x01020304;
 static FWP_BYTE_ARRAY16 _test_destination_ipv6_address = {1, 2, 3, 4};
 constexpr uint16_t _test_destination_port = 1234;
@@ -21,13 +20,6 @@
 static FWP_BYTE_BLOB _test_user_id = {
     .size = (sizeof(TOKEN_ACCESS_INFORMATION)), .data = (uint8_t*)&_test_token_access_information};
 
-static ebpf_result_t
-_get_program_context(_Outptr_ void** context)
-{
-    *context = nullptr;
-    return EBPF_KEY_NOT_FOUND;
-}
-
 void
 netebpfext_initialize_fwp_classify_parameters(_Out_ fwp_classify_parameters_t* parameters)
 {
@@ -45,10 +37,6 @@
     parameters->user_id = _test_user_id;
 }
 
-ebpf_extension_dispatch_table_t dispatch_table = {0, 1, {(_ebpf_extension_dispatch_function)_get_program_context}};
-
-=======
->>>>>>> bebb9a14
 _netebpf_ext_helper::_netebpf_ext_helper(
     _In_opt_ const void* npi_specific_characteristics,
     _In_opt_ _ebpf_extension_dispatch_function dispatch_function,
