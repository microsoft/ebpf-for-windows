--- conflicted
+++ resolved
@@ -351,11 +351,7 @@
         return 0;
 #line 45 "sample/cgroup_sock_addr.c"
     }
-<<<<<<< HEAD
-    // EBPF_OP_LDDW pc=25 dst=r1 src=r0 offset=0 imm=0
-=======
     // EBPF_OP_LDDW pc=25 dst=r1 src=r1 offset=0 imm=1
->>>>>>> a67e9275
 #line 60 "sample/cgroup_sock_addr.c"
     r1 = POINTER(_maps[0].address);
     // EBPF_OP_MOV64_REG pc=27 dst=r2 src=r6 offset=0 imm=0
@@ -543,11 +539,7 @@
         return 0;
 #line 45 "sample/cgroup_sock_addr.c"
     }
-<<<<<<< HEAD
-    // EBPF_OP_LDDW pc=31 dst=r1 src=r0 offset=0 imm=0
-=======
     // EBPF_OP_LDDW pc=31 dst=r1 src=r1 offset=0 imm=1
->>>>>>> a67e9275
 #line 76 "sample/cgroup_sock_addr.c"
     r1 = POINTER(_maps[0].address);
     // EBPF_OP_MOV64_REG pc=33 dst=r2 src=r6 offset=0 imm=0
@@ -717,11 +709,7 @@
         return 0;
 #line 45 "sample/cgroup_sock_addr.c"
     }
-<<<<<<< HEAD
-    // EBPF_OP_LDDW pc=25 dst=r1 src=r0 offset=0 imm=0
-=======
     // EBPF_OP_LDDW pc=25 dst=r1 src=r1 offset=0 imm=2
->>>>>>> a67e9275
 #line 60 "sample/cgroup_sock_addr.c"
     r1 = POINTER(_maps[1].address);
     // EBPF_OP_MOV64_REG pc=27 dst=r2 src=r6 offset=0 imm=0
@@ -909,11 +897,7 @@
         return 0;
 #line 45 "sample/cgroup_sock_addr.c"
     }
-<<<<<<< HEAD
-    // EBPF_OP_LDDW pc=31 dst=r1 src=r0 offset=0 imm=0
-=======
     // EBPF_OP_LDDW pc=31 dst=r1 src=r1 offset=0 imm=2
->>>>>>> a67e9275
 #line 76 "sample/cgroup_sock_addr.c"
     r1 = POINTER(_maps[1].address);
     // EBPF_OP_MOV64_REG pc=33 dst=r2 src=r6 offset=0 imm=0
