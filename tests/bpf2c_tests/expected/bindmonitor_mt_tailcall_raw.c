// Copyright (c) eBPF for Windows contributors
// SPDX-License-Identifier: MIT

// Do not alter this generated file.
// This file was generated from bindmonitor_mt_tailcall.o

#include "bpf2c.h"

static void
_get_hash(_Outptr_result_buffer_maybenull_(*size) const uint8_t** hash, _Out_ size_t* size)
{
    *hash = NULL;
    *size = 0;
}
#pragma data_seg(push, "maps")
static map_entry_t _maps[] = {
    {NULL,
     {
         BPF_MAP_TYPE_PROG_ARRAY, // Type of map.
         4,                       // Size in bytes of a map key.
         4,                       // Size in bytes of a map value.
         33,                      // Maximum number of entries allowed in the map.
         0,                       // Inner map index.
         LIBBPF_PIN_NONE,         // Pinning type for the map.
         0,                       // Identifier for a map template.
         0,                       // The id of the inner map template.
     },
     "bind_tail_call_map"},
};
#pragma data_seg(pop)

static void
_get_maps(_Outptr_result_buffer_maybenull_(*count) map_entry_t** maps, _Out_ size_t* count)
{
    *maps = _maps;
    *count = 1;
}

<<<<<<< HEAD
static helper_function_entry_t BindMonitor_Caller_helpers[] = {
    {NULL, 13, "helper_id_13"},
    {NULL, 5, "helper_id_5"},
};

static GUID BindMonitor_Caller_program_type_guid = {
    0x608c517c, 0x6c52, 0x4a26, {0xb6, 0x77, 0xbb, 0x1c, 0x34, 0x42, 0x5a, 0xdf}};
static GUID BindMonitor_Caller_attach_type_guid = {
    0xb9707e04, 0x8127, 0x4c72, {0x83, 0x3e, 0x05, 0xb1, 0xfb, 0x43, 0x94, 0x96}};
static uint16_t BindMonitor_Caller_maps[] = {
    0,
};

#pragma code_seg(push, "bind")
static uint64_t
BindMonitor_Caller(void* context)
#line 31 "sample/bindmonitor_mt_tailcall.c"
{
#line 31 "sample/bindmonitor_mt_tailcall.c"
    // Prologue
#line 31 "sample/bindmonitor_mt_tailcall.c"
    uint64_t stack[(UBPF_STACK_SIZE + 7) / 8];
#line 31 "sample/bindmonitor_mt_tailcall.c"
    register uint64_t r0 = 0;
#line 31 "sample/bindmonitor_mt_tailcall.c"
    register uint64_t r1 = 0;
#line 31 "sample/bindmonitor_mt_tailcall.c"
    register uint64_t r2 = 0;
#line 31 "sample/bindmonitor_mt_tailcall.c"
    register uint64_t r3 = 0;
#line 31 "sample/bindmonitor_mt_tailcall.c"
    register uint64_t r4 = 0;
#line 31 "sample/bindmonitor_mt_tailcall.c"
    register uint64_t r5 = 0;
#line 31 "sample/bindmonitor_mt_tailcall.c"
    register uint64_t r6 = 0;
#line 31 "sample/bindmonitor_mt_tailcall.c"
    register uint64_t r10 = 0;

#line 31 "sample/bindmonitor_mt_tailcall.c"
    r1 = (uintptr_t)context;
#line 31 "sample/bindmonitor_mt_tailcall.c"
    r10 = (uintptr_t)((uint8_t*)stack + sizeof(stack));

    // EBPF_OP_MOV64_REG pc=0 dst=r6 src=r1 offset=0 imm=0
#line 31 "sample/bindmonitor_mt_tailcall.c"
    r6 = r1;
    // EBPF_OP_LDDW pc=1 dst=r1 src=r0 offset=0 imm=544761188
#line 31 "sample/bindmonitor_mt_tailcall.c"
    r1 = (uint64_t)2924860388435300;
    // EBPF_OP_STXDW pc=3 dst=r10 src=r1 offset=-8 imm=0
#line 33 "sample/bindmonitor_mt_tailcall.c"
    *(uint64_t*)(uintptr_t)(r10 + OFFSET(-8)) = (uint64_t)r1;
    // EBPF_OP_LDDW pc=4 dst=r1 src=r0 offset=0 imm=1818321696
#line 33 "sample/bindmonitor_mt_tailcall.c"
    r1 = (uint64_t)7955925866773570336;
    // EBPF_OP_STXDW pc=6 dst=r10 src=r1 offset=-16 imm=0
#line 33 "sample/bindmonitor_mt_tailcall.c"
    *(uint64_t*)(uintptr_t)(r10 + OFFSET(-16)) = (uint64_t)r1;
    // EBPF_OP_LDDW pc=7 dst=r1 src=r0 offset=0 imm=540701285
#line 33 "sample/bindmonitor_mt_tailcall.c"
    r1 = (uint64_t)7811882042596684389;
    // EBPF_OP_STXDW pc=9 dst=r10 src=r1 offset=-24 imm=0
#line 33 "sample/bindmonitor_mt_tailcall.c"
    *(uint64_t*)(uintptr_t)(r10 + OFFSET(-24)) = (uint64_t)r1;
    // EBPF_OP_LDDW pc=10 dst=r1 src=r0 offset=0 imm=1601335156
#line 33 "sample/bindmonitor_mt_tailcall.c"
    r1 = (uint64_t)7812726395573006196;
    // EBPF_OP_STXDW pc=12 dst=r10 src=r1 offset=-32 imm=0
#line 33 "sample/bindmonitor_mt_tailcall.c"
    *(uint64_t*)(uintptr_t)(r10 + OFFSET(-32)) = (uint64_t)r1;
    // EBPF_OP_LDDW pc=13 dst=r1 src=r0 offset=0 imm=1684957506
#line 33 "sample/bindmonitor_mt_tailcall.c"
    r1 = (uint64_t)7597131999608727874;
    // EBPF_OP_STXDW pc=15 dst=r10 src=r1 offset=-40 imm=0
#line 33 "sample/bindmonitor_mt_tailcall.c"
    *(uint64_t*)(uintptr_t)(r10 + OFFSET(-40)) = (uint64_t)r1;
    // EBPF_OP_MOV64_REG pc=16 dst=r1 src=r10 offset=0 imm=0
#line 33 "sample/bindmonitor_mt_tailcall.c"
    r1 = r10;
    // EBPF_OP_ADD64_IMM pc=17 dst=r1 src=r0 offset=0 imm=-40
#line 33 "sample/bindmonitor_mt_tailcall.c"
    r1 += IMMEDIATE(-40);
    // EBPF_OP_MOV64_IMM pc=18 dst=r2 src=r0 offset=0 imm=40
#line 33 "sample/bindmonitor_mt_tailcall.c"
    r2 = IMMEDIATE(40);
    // EBPF_OP_MOV64_IMM pc=19 dst=r3 src=r0 offset=0 imm=0
#line 33 "sample/bindmonitor_mt_tailcall.c"
    r3 = IMMEDIATE(0);
    // EBPF_OP_CALL pc=20 dst=r0 src=r0 offset=0 imm=13
#line 33 "sample/bindmonitor_mt_tailcall.c"
    r0 = BindMonitor_Caller_helpers[0].address(r1, r2, r3, r4, r5);
#line 33 "sample/bindmonitor_mt_tailcall.c"
    if ((BindMonitor_Caller_helpers[0].tail_call) && (r0 == 0)) {
#line 33 "sample/bindmonitor_mt_tailcall.c"
        return 0;
#line 33 "sample/bindmonitor_mt_tailcall.c"
    }
    // EBPF_OP_MOV64_REG pc=21 dst=r1 src=r6 offset=0 imm=0
#line 34 "sample/bindmonitor_mt_tailcall.c"
    r1 = r6;
    // EBPF_OP_LDDW pc=22 dst=r2 src=r0 offset=0 imm=0
#line 34 "sample/bindmonitor_mt_tailcall.c"
    r2 = POINTER(_maps[0].address);
    // EBPF_OP_MOV64_IMM pc=24 dst=r3 src=r0 offset=0 imm=0
#line 34 "sample/bindmonitor_mt_tailcall.c"
    r3 = IMMEDIATE(0);
    // EBPF_OP_CALL pc=25 dst=r0 src=r0 offset=0 imm=5
#line 34 "sample/bindmonitor_mt_tailcall.c"
    r0 = BindMonitor_Caller_helpers[1].address(r1, r2, r3, r4, r5);
#line 34 "sample/bindmonitor_mt_tailcall.c"
    if ((BindMonitor_Caller_helpers[1].tail_call) && (r0 == 0)) {
#line 34 "sample/bindmonitor_mt_tailcall.c"
        return 0;
#line 34 "sample/bindmonitor_mt_tailcall.c"
    }
    // EBPF_OP_MOV64_IMM pc=26 dst=r0 src=r0 offset=0 imm=1
#line 36 "sample/bindmonitor_mt_tailcall.c"
    r0 = IMMEDIATE(1);
    // EBPF_OP_EXIT pc=27 dst=r0 src=r0 offset=0 imm=0
#line 36 "sample/bindmonitor_mt_tailcall.c"
    return r0;
#line 36 "sample/bindmonitor_mt_tailcall.c"
}
#pragma code_seg(pop)
#line __LINE__ __FILE__

=======
>>>>>>> a67e9275
static helper_function_entry_t BindMonitor_Callee0_helpers[] = {
    {NULL, 13, "helper_id_13"},
    {NULL, 5, "helper_id_5"},
};

static GUID BindMonitor_Callee0_program_type_guid = {
    0x608c517c, 0x6c52, 0x4a26, {0xb6, 0x77, 0xbb, 0x1c, 0x34, 0x42, 0x5a, 0xdf}};
static GUID BindMonitor_Callee0_attach_type_guid = {
    0xb9707e04, 0x8127, 0x4c72, {0x83, 0x3e, 0x05, 0xb1, 0xfb, 0x43, 0x94, 0x96}};
static uint16_t BindMonitor_Callee0_maps[] = {
    0,
};

#pragma code_seg(push, "bind/0")
static uint64_t
BindMonitor_Callee0(void* context)
#line 53 "sample/bindmonitor_mt_tailcall.c"
{
#line 53 "sample/bindmonitor_mt_tailcall.c"
    // Prologue
#line 53 "sample/bindmonitor_mt_tailcall.c"
    uint64_t stack[(UBPF_STACK_SIZE + 7) / 8];
#line 53 "sample/bindmonitor_mt_tailcall.c"
    register uint64_t r0 = 0;
#line 53 "sample/bindmonitor_mt_tailcall.c"
    register uint64_t r1 = 0;
#line 53 "sample/bindmonitor_mt_tailcall.c"
    register uint64_t r2 = 0;
#line 53 "sample/bindmonitor_mt_tailcall.c"
    register uint64_t r3 = 0;
#line 53 "sample/bindmonitor_mt_tailcall.c"
    register uint64_t r4 = 0;
#line 53 "sample/bindmonitor_mt_tailcall.c"
    register uint64_t r5 = 0;
#line 53 "sample/bindmonitor_mt_tailcall.c"
    register uint64_t r6 = 0;
#line 53 "sample/bindmonitor_mt_tailcall.c"
    register uint64_t r7 = 0;
#line 53 "sample/bindmonitor_mt_tailcall.c"
    register uint64_t r10 = 0;

#line 53 "sample/bindmonitor_mt_tailcall.c"
    r1 = (uintptr_t)context;
#line 53 "sample/bindmonitor_mt_tailcall.c"
    r10 = (uintptr_t)((uint8_t*)stack + sizeof(stack));

    // EBPF_OP_MOV64_REG pc=0 dst=r6 src=r1 offset=0 imm=0
#line 53 "sample/bindmonitor_mt_tailcall.c"
    r6 = r1;
    // EBPF_OP_MOV64_IMM pc=1 dst=r1 src=r0 offset=0 imm=680997
#line 53 "sample/bindmonitor_mt_tailcall.c"
    r1 = IMMEDIATE(680997);
    // EBPF_OP_STXW pc=2 dst=r10 src=r1 offset=-16 imm=0
#line 53 "sample/bindmonitor_mt_tailcall.c"
    *(uint32_t*)(uintptr_t)(r10 + OFFSET(-16)) = (uint32_t)r1;
    // EBPF_OP_LDDW pc=3 dst=r1 src=r0 offset=0 imm=1852383340
#line 53 "sample/bindmonitor_mt_tailcall.c"
    r1 = (uint64_t)2339731488442490988;
    // EBPF_OP_STXDW pc=5 dst=r10 src=r1 offset=-24 imm=0
#line 53 "sample/bindmonitor_mt_tailcall.c"
    *(uint64_t*)(uintptr_t)(r10 + OFFSET(-24)) = (uint64_t)r1;
    // EBPF_OP_LDDW pc=6 dst=r7 src=r0 offset=0 imm=1818845524
#line 53 "sample/bindmonitor_mt_tailcall.c"
    r7 = (uint64_t)7809632219746099540;
    // EBPF_OP_STXDW pc=8 dst=r10 src=r7 offset=-32 imm=0
#line 53 "sample/bindmonitor_mt_tailcall.c"
    *(uint64_t*)(uintptr_t)(r10 + OFFSET(-32)) = (uint64_t)r7;
    // EBPF_OP_MOV64_REG pc=9 dst=r1 src=r10 offset=0 imm=0
#line 53 "sample/bindmonitor_mt_tailcall.c"
    r1 = r10;
    // EBPF_OP_ADD64_IMM pc=10 dst=r1 src=r0 offset=0 imm=-32
#line 53 "sample/bindmonitor_mt_tailcall.c"
    r1 += IMMEDIATE(-32);
    // EBPF_OP_MOV64_IMM pc=11 dst=r2 src=r0 offset=0 imm=20
#line 53 "sample/bindmonitor_mt_tailcall.c"
    r2 = IMMEDIATE(20);
    // EBPF_OP_MOV64_IMM pc=12 dst=r3 src=r0 offset=0 imm=1
#line 53 "sample/bindmonitor_mt_tailcall.c"
    r3 = IMMEDIATE(1);
    // EBPF_OP_CALL pc=13 dst=r0 src=r0 offset=0 imm=13
#line 53 "sample/bindmonitor_mt_tailcall.c"
    r0 = BindMonitor_Callee0_helpers[0].address(r1, r2, r3, r4, r5);
#line 53 "sample/bindmonitor_mt_tailcall.c"
    if ((BindMonitor_Callee0_helpers[0].tail_call) && (r0 == 0)) {
#line 53 "sample/bindmonitor_mt_tailcall.c"
        return 0;
#line 53 "sample/bindmonitor_mt_tailcall.c"
    }
    // EBPF_OP_MOV64_REG pc=14 dst=r1 src=r6 offset=0 imm=0
#line 53 "sample/bindmonitor_mt_tailcall.c"
    r1 = r6;
    // EBPF_OP_LDDW pc=15 dst=r2 src=r1 offset=0 imm=1
#line 53 "sample/bindmonitor_mt_tailcall.c"
    r2 = POINTER(_maps[0].address);
    // EBPF_OP_MOV64_IMM pc=17 dst=r3 src=r0 offset=0 imm=1
#line 53 "sample/bindmonitor_mt_tailcall.c"
    r3 = IMMEDIATE(1);
    // EBPF_OP_CALL pc=18 dst=r0 src=r0 offset=0 imm=5
#line 53 "sample/bindmonitor_mt_tailcall.c"
    r0 = BindMonitor_Callee0_helpers[1].address(r1, r2, r3, r4, r5);
#line 53 "sample/bindmonitor_mt_tailcall.c"
    if ((BindMonitor_Callee0_helpers[1].tail_call) && (r0 == 0)) {
#line 53 "sample/bindmonitor_mt_tailcall.c"
        return 0;
#line 53 "sample/bindmonitor_mt_tailcall.c"
    }
    // EBPF_OP_JSGT_IMM pc=19 dst=r0 src=r0 offset=16 imm=-1
#line 53 "sample/bindmonitor_mt_tailcall.c"
    if ((int64_t)r0 > IMMEDIATE(-1)) {
#line 53 "sample/bindmonitor_mt_tailcall.c"
        goto label_1;
#line 53 "sample/bindmonitor_mt_tailcall.c"
    }
    // EBPF_OP_MOV64_IMM pc=20 dst=r1 src=r0 offset=0 imm=10
#line 53 "sample/bindmonitor_mt_tailcall.c"
    r1 = IMMEDIATE(10);
    // EBPF_OP_STXH pc=21 dst=r10 src=r1 offset=-4 imm=0
#line 53 "sample/bindmonitor_mt_tailcall.c"
    *(uint16_t*)(uintptr_t)(r10 + OFFSET(-4)) = (uint16_t)r1;
    // EBPF_OP_MOV64_IMM pc=22 dst=r1 src=r0 offset=0 imm=1680154744
#line 53 "sample/bindmonitor_mt_tailcall.c"
    r1 = IMMEDIATE(1680154744);
    // EBPF_OP_STXW pc=23 dst=r10 src=r1 offset=-8 imm=0
#line 53 "sample/bindmonitor_mt_tailcall.c"
    *(uint32_t*)(uintptr_t)(r10 + OFFSET(-8)) = (uint32_t)r1;
    // EBPF_OP_LDDW pc=24 dst=r1 src=r0 offset=0 imm=544497952
#line 53 "sample/bindmonitor_mt_tailcall.c"
    r1 = (uint64_t)7306085893296906528;
    // EBPF_OP_STXDW pc=26 dst=r10 src=r1 offset=-16 imm=0
#line 53 "sample/bindmonitor_mt_tailcall.c"
    *(uint64_t*)(uintptr_t)(r10 + OFFSET(-16)) = (uint64_t)r1;
    // EBPF_OP_LDDW pc=27 dst=r1 src=r0 offset=0 imm=1634082924
#line 53 "sample/bindmonitor_mt_tailcall.c"
    r1 = (uint64_t)7234307576302018668;
    // EBPF_OP_STXDW pc=29 dst=r10 src=r1 offset=-24 imm=0
#line 53 "sample/bindmonitor_mt_tailcall.c"
    *(uint64_t*)(uintptr_t)(r10 + OFFSET(-24)) = (uint64_t)r1;
    // EBPF_OP_STXDW pc=30 dst=r10 src=r7 offset=-32 imm=0
#line 53 "sample/bindmonitor_mt_tailcall.c"
    *(uint64_t*)(uintptr_t)(r10 + OFFSET(-32)) = (uint64_t)r7;
    // EBPF_OP_MOV64_REG pc=31 dst=r1 src=r10 offset=0 imm=0
#line 53 "sample/bindmonitor_mt_tailcall.c"
    r1 = r10;
    // EBPF_OP_ADD64_IMM pc=32 dst=r1 src=r0 offset=0 imm=-32
#line 53 "sample/bindmonitor_mt_tailcall.c"
    r1 += IMMEDIATE(-32);
    // EBPF_OP_MOV64_IMM pc=33 dst=r2 src=r0 offset=0 imm=30
#line 53 "sample/bindmonitor_mt_tailcall.c"
    r2 = IMMEDIATE(30);
    // EBPF_OP_MOV64_IMM pc=34 dst=r3 src=r0 offset=0 imm=1
#line 53 "sample/bindmonitor_mt_tailcall.c"
    r3 = IMMEDIATE(1);
    // EBPF_OP_CALL pc=35 dst=r0 src=r0 offset=0 imm=13
#line 53 "sample/bindmonitor_mt_tailcall.c"
    r0 = BindMonitor_Callee0_helpers[0].address(r1, r2, r3, r4, r5);
#line 53 "sample/bindmonitor_mt_tailcall.c"
    if ((BindMonitor_Callee0_helpers[0].tail_call) && (r0 == 0)) {
#line 53 "sample/bindmonitor_mt_tailcall.c"
        return 0;
#line 53 "sample/bindmonitor_mt_tailcall.c"
    }
label_1:
    // EBPF_OP_MOV64_IMM pc=36 dst=r0 src=r0 offset=0 imm=1
#line 53 "sample/bindmonitor_mt_tailcall.c"
    r0 = IMMEDIATE(1);
    // EBPF_OP_EXIT pc=37 dst=r0 src=r0 offset=0 imm=0
#line 53 "sample/bindmonitor_mt_tailcall.c"
    return r0;
#line 53 "sample/bindmonitor_mt_tailcall.c"
}
#pragma code_seg(pop)
#line __LINE__ __FILE__

static helper_function_entry_t BindMonitor_Callee1_helpers[] = {
    {NULL, 13, "helper_id_13"},
    {NULL, 5, "helper_id_5"},
};

static GUID BindMonitor_Callee1_program_type_guid = {
    0x608c517c, 0x6c52, 0x4a26, {0xb6, 0x77, 0xbb, 0x1c, 0x34, 0x42, 0x5a, 0xdf}};
static GUID BindMonitor_Callee1_attach_type_guid = {
    0xb9707e04, 0x8127, 0x4c72, {0x83, 0x3e, 0x05, 0xb1, 0xfb, 0x43, 0x94, 0x96}};
static uint16_t BindMonitor_Callee1_maps[] = {
    0,
};

#pragma code_seg(push, "bind/1")
static uint64_t
BindMonitor_Callee1(void* context)
#line 54 "sample/bindmonitor_mt_tailcall.c"
{
#line 54 "sample/bindmonitor_mt_tailcall.c"
    // Prologue
#line 54 "sample/bindmonitor_mt_tailcall.c"
    uint64_t stack[(UBPF_STACK_SIZE + 7) / 8];
#line 54 "sample/bindmonitor_mt_tailcall.c"
    register uint64_t r0 = 0;
#line 54 "sample/bindmonitor_mt_tailcall.c"
    register uint64_t r1 = 0;
#line 54 "sample/bindmonitor_mt_tailcall.c"
    register uint64_t r2 = 0;
#line 54 "sample/bindmonitor_mt_tailcall.c"
    register uint64_t r3 = 0;
#line 54 "sample/bindmonitor_mt_tailcall.c"
    register uint64_t r4 = 0;
#line 54 "sample/bindmonitor_mt_tailcall.c"
    register uint64_t r5 = 0;
#line 54 "sample/bindmonitor_mt_tailcall.c"
    register uint64_t r6 = 0;
#line 54 "sample/bindmonitor_mt_tailcall.c"
    register uint64_t r7 = 0;
#line 54 "sample/bindmonitor_mt_tailcall.c"
    register uint64_t r10 = 0;

#line 54 "sample/bindmonitor_mt_tailcall.c"
    r1 = (uintptr_t)context;
#line 54 "sample/bindmonitor_mt_tailcall.c"
    r10 = (uintptr_t)((uint8_t*)stack + sizeof(stack));

    // EBPF_OP_MOV64_REG pc=0 dst=r6 src=r1 offset=0 imm=0
#line 54 "sample/bindmonitor_mt_tailcall.c"
    r6 = r1;
    // EBPF_OP_MOV64_IMM pc=1 dst=r1 src=r0 offset=0 imm=680997
#line 54 "sample/bindmonitor_mt_tailcall.c"
    r1 = IMMEDIATE(680997);
    // EBPF_OP_STXW pc=2 dst=r10 src=r1 offset=-16 imm=0
#line 54 "sample/bindmonitor_mt_tailcall.c"
    *(uint32_t*)(uintptr_t)(r10 + OFFSET(-16)) = (uint32_t)r1;
    // EBPF_OP_LDDW pc=3 dst=r1 src=r0 offset=0 imm=1852383340
#line 54 "sample/bindmonitor_mt_tailcall.c"
    r1 = (uint64_t)2339731488442490988;
    // EBPF_OP_STXDW pc=5 dst=r10 src=r1 offset=-24 imm=0
#line 54 "sample/bindmonitor_mt_tailcall.c"
    *(uint64_t*)(uintptr_t)(r10 + OFFSET(-24)) = (uint64_t)r1;
    // EBPF_OP_LDDW pc=6 dst=r7 src=r0 offset=0 imm=1818845524
#line 54 "sample/bindmonitor_mt_tailcall.c"
    r7 = (uint64_t)7809632219746099540;
    // EBPF_OP_STXDW pc=8 dst=r10 src=r7 offset=-32 imm=0
#line 54 "sample/bindmonitor_mt_tailcall.c"
    *(uint64_t*)(uintptr_t)(r10 + OFFSET(-32)) = (uint64_t)r7;
    // EBPF_OP_MOV64_REG pc=9 dst=r1 src=r10 offset=0 imm=0
#line 54 "sample/bindmonitor_mt_tailcall.c"
    r1 = r10;
    // EBPF_OP_ADD64_IMM pc=10 dst=r1 src=r0 offset=0 imm=-32
#line 54 "sample/bindmonitor_mt_tailcall.c"
    r1 += IMMEDIATE(-32);
    // EBPF_OP_MOV64_IMM pc=11 dst=r2 src=r0 offset=0 imm=20
#line 54 "sample/bindmonitor_mt_tailcall.c"
    r2 = IMMEDIATE(20);
    // EBPF_OP_MOV64_IMM pc=12 dst=r3 src=r0 offset=0 imm=2
#line 54 "sample/bindmonitor_mt_tailcall.c"
    r3 = IMMEDIATE(2);
    // EBPF_OP_CALL pc=13 dst=r0 src=r0 offset=0 imm=13
#line 54 "sample/bindmonitor_mt_tailcall.c"
    r0 = BindMonitor_Callee1_helpers[0].address(r1, r2, r3, r4, r5);
#line 54 "sample/bindmonitor_mt_tailcall.c"
    if ((BindMonitor_Callee1_helpers[0].tail_call) && (r0 == 0)) {
#line 54 "sample/bindmonitor_mt_tailcall.c"
        return 0;
#line 54 "sample/bindmonitor_mt_tailcall.c"
    }
    // EBPF_OP_MOV64_REG pc=14 dst=r1 src=r6 offset=0 imm=0
#line 54 "sample/bindmonitor_mt_tailcall.c"
    r1 = r6;
    // EBPF_OP_LDDW pc=15 dst=r2 src=r1 offset=0 imm=1
#line 54 "sample/bindmonitor_mt_tailcall.c"
    r2 = POINTER(_maps[0].address);
    // EBPF_OP_MOV64_IMM pc=17 dst=r3 src=r0 offset=0 imm=2
#line 54 "sample/bindmonitor_mt_tailcall.c"
    r3 = IMMEDIATE(2);
    // EBPF_OP_CALL pc=18 dst=r0 src=r0 offset=0 imm=5
#line 54 "sample/bindmonitor_mt_tailcall.c"
    r0 = BindMonitor_Callee1_helpers[1].address(r1, r2, r3, r4, r5);
#line 54 "sample/bindmonitor_mt_tailcall.c"
    if ((BindMonitor_Callee1_helpers[1].tail_call) && (r0 == 0)) {
#line 54 "sample/bindmonitor_mt_tailcall.c"
        return 0;
#line 54 "sample/bindmonitor_mt_tailcall.c"
    }
    // EBPF_OP_JSGT_IMM pc=19 dst=r0 src=r0 offset=16 imm=-1
#line 54 "sample/bindmonitor_mt_tailcall.c"
    if ((int64_t)r0 > IMMEDIATE(-1)) {
#line 54 "sample/bindmonitor_mt_tailcall.c"
        goto label_1;
#line 54 "sample/bindmonitor_mt_tailcall.c"
    }
    // EBPF_OP_MOV64_IMM pc=20 dst=r1 src=r0 offset=0 imm=10
#line 54 "sample/bindmonitor_mt_tailcall.c"
    r1 = IMMEDIATE(10);
    // EBPF_OP_STXH pc=21 dst=r10 src=r1 offset=-4 imm=0
#line 54 "sample/bindmonitor_mt_tailcall.c"
    *(uint16_t*)(uintptr_t)(r10 + OFFSET(-4)) = (uint16_t)r1;
    // EBPF_OP_MOV64_IMM pc=22 dst=r1 src=r0 offset=0 imm=1680154744
#line 54 "sample/bindmonitor_mt_tailcall.c"
    r1 = IMMEDIATE(1680154744);
    // EBPF_OP_STXW pc=23 dst=r10 src=r1 offset=-8 imm=0
#line 54 "sample/bindmonitor_mt_tailcall.c"
    *(uint32_t*)(uintptr_t)(r10 + OFFSET(-8)) = (uint32_t)r1;
    // EBPF_OP_LDDW pc=24 dst=r1 src=r0 offset=0 imm=544497952
#line 54 "sample/bindmonitor_mt_tailcall.c"
    r1 = (uint64_t)7306085893296906528;
    // EBPF_OP_STXDW pc=26 dst=r10 src=r1 offset=-16 imm=0
#line 54 "sample/bindmonitor_mt_tailcall.c"
    *(uint64_t*)(uintptr_t)(r10 + OFFSET(-16)) = (uint64_t)r1;
    // EBPF_OP_LDDW pc=27 dst=r1 src=r0 offset=0 imm=1634082924
#line 54 "sample/bindmonitor_mt_tailcall.c"
    r1 = (uint64_t)7234307576302018668;
    // EBPF_OP_STXDW pc=29 dst=r10 src=r1 offset=-24 imm=0
#line 54 "sample/bindmonitor_mt_tailcall.c"
    *(uint64_t*)(uintptr_t)(r10 + OFFSET(-24)) = (uint64_t)r1;
    // EBPF_OP_STXDW pc=30 dst=r10 src=r7 offset=-32 imm=0
#line 54 "sample/bindmonitor_mt_tailcall.c"
    *(uint64_t*)(uintptr_t)(r10 + OFFSET(-32)) = (uint64_t)r7;
    // EBPF_OP_MOV64_REG pc=31 dst=r1 src=r10 offset=0 imm=0
#line 54 "sample/bindmonitor_mt_tailcall.c"
    r1 = r10;
    // EBPF_OP_ADD64_IMM pc=32 dst=r1 src=r0 offset=0 imm=-32
#line 54 "sample/bindmonitor_mt_tailcall.c"
    r1 += IMMEDIATE(-32);
    // EBPF_OP_MOV64_IMM pc=33 dst=r2 src=r0 offset=0 imm=30
#line 54 "sample/bindmonitor_mt_tailcall.c"
    r2 = IMMEDIATE(30);
    // EBPF_OP_MOV64_IMM pc=34 dst=r3 src=r0 offset=0 imm=2
#line 54 "sample/bindmonitor_mt_tailcall.c"
    r3 = IMMEDIATE(2);
    // EBPF_OP_CALL pc=35 dst=r0 src=r0 offset=0 imm=13
#line 54 "sample/bindmonitor_mt_tailcall.c"
    r0 = BindMonitor_Callee1_helpers[0].address(r1, r2, r3, r4, r5);
#line 54 "sample/bindmonitor_mt_tailcall.c"
    if ((BindMonitor_Callee1_helpers[0].tail_call) && (r0 == 0)) {
#line 54 "sample/bindmonitor_mt_tailcall.c"
        return 0;
#line 54 "sample/bindmonitor_mt_tailcall.c"
    }
label_1:
    // EBPF_OP_MOV64_IMM pc=36 dst=r0 src=r0 offset=0 imm=1
#line 54 "sample/bindmonitor_mt_tailcall.c"
    r0 = IMMEDIATE(1);
    // EBPF_OP_EXIT pc=37 dst=r0 src=r0 offset=0 imm=0
#line 54 "sample/bindmonitor_mt_tailcall.c"
    return r0;
#line 54 "sample/bindmonitor_mt_tailcall.c"
}
#pragma code_seg(pop)
#line __LINE__ __FILE__

static helper_function_entry_t BindMonitor_Callee10_helpers[] = {
    {NULL, 13, "helper_id_13"},
    {NULL, 5, "helper_id_5"},
};

static GUID BindMonitor_Callee10_program_type_guid = {
    0x608c517c, 0x6c52, 0x4a26, {0xb6, 0x77, 0xbb, 0x1c, 0x34, 0x42, 0x5a, 0xdf}};
static GUID BindMonitor_Callee10_attach_type_guid = {
    0xb9707e04, 0x8127, 0x4c72, {0x83, 0x3e, 0x05, 0xb1, 0xfb, 0x43, 0x94, 0x96}};
static uint16_t BindMonitor_Callee10_maps[] = {
    0,
};

#pragma code_seg(push, "bind/10")
static uint64_t
BindMonitor_Callee10(void* context)
#line 63 "sample/bindmonitor_mt_tailcall.c"
{
#line 63 "sample/bindmonitor_mt_tailcall.c"
    // Prologue
#line 63 "sample/bindmonitor_mt_tailcall.c"
    uint64_t stack[(UBPF_STACK_SIZE + 7) / 8];
#line 63 "sample/bindmonitor_mt_tailcall.c"
    register uint64_t r0 = 0;
#line 63 "sample/bindmonitor_mt_tailcall.c"
    register uint64_t r1 = 0;
#line 63 "sample/bindmonitor_mt_tailcall.c"
    register uint64_t r2 = 0;
#line 63 "sample/bindmonitor_mt_tailcall.c"
    register uint64_t r3 = 0;
#line 63 "sample/bindmonitor_mt_tailcall.c"
    register uint64_t r4 = 0;
#line 63 "sample/bindmonitor_mt_tailcall.c"
    register uint64_t r5 = 0;
#line 63 "sample/bindmonitor_mt_tailcall.c"
    register uint64_t r6 = 0;
#line 63 "sample/bindmonitor_mt_tailcall.c"
    register uint64_t r7 = 0;
#line 63 "sample/bindmonitor_mt_tailcall.c"
    register uint64_t r10 = 0;

#line 63 "sample/bindmonitor_mt_tailcall.c"
    r1 = (uintptr_t)context;
#line 63 "sample/bindmonitor_mt_tailcall.c"
    r10 = (uintptr_t)((uint8_t*)stack + sizeof(stack));

    // EBPF_OP_MOV64_REG pc=0 dst=r6 src=r1 offset=0 imm=0
#line 63 "sample/bindmonitor_mt_tailcall.c"
    r6 = r1;
    // EBPF_OP_MOV64_IMM pc=1 dst=r1 src=r0 offset=0 imm=680997
#line 63 "sample/bindmonitor_mt_tailcall.c"
    r1 = IMMEDIATE(680997);
    // EBPF_OP_STXW pc=2 dst=r10 src=r1 offset=-16 imm=0
#line 63 "sample/bindmonitor_mt_tailcall.c"
    *(uint32_t*)(uintptr_t)(r10 + OFFSET(-16)) = (uint32_t)r1;
    // EBPF_OP_LDDW pc=3 dst=r1 src=r0 offset=0 imm=1852383340
#line 63 "sample/bindmonitor_mt_tailcall.c"
    r1 = (uint64_t)2339731488442490988;
    // EBPF_OP_STXDW pc=5 dst=r10 src=r1 offset=-24 imm=0
#line 63 "sample/bindmonitor_mt_tailcall.c"
    *(uint64_t*)(uintptr_t)(r10 + OFFSET(-24)) = (uint64_t)r1;
    // EBPF_OP_LDDW pc=6 dst=r7 src=r0 offset=0 imm=1818845524
#line 63 "sample/bindmonitor_mt_tailcall.c"
    r7 = (uint64_t)7809632219746099540;
    // EBPF_OP_STXDW pc=8 dst=r10 src=r7 offset=-32 imm=0
#line 63 "sample/bindmonitor_mt_tailcall.c"
    *(uint64_t*)(uintptr_t)(r10 + OFFSET(-32)) = (uint64_t)r7;
    // EBPF_OP_MOV64_REG pc=9 dst=r1 src=r10 offset=0 imm=0
#line 63 "sample/bindmonitor_mt_tailcall.c"
    r1 = r10;
    // EBPF_OP_ADD64_IMM pc=10 dst=r1 src=r0 offset=0 imm=-32
#line 63 "sample/bindmonitor_mt_tailcall.c"
    r1 += IMMEDIATE(-32);
    // EBPF_OP_MOV64_IMM pc=11 dst=r2 src=r0 offset=0 imm=20
#line 63 "sample/bindmonitor_mt_tailcall.c"
    r2 = IMMEDIATE(20);
    // EBPF_OP_MOV64_IMM pc=12 dst=r3 src=r0 offset=0 imm=11
#line 63 "sample/bindmonitor_mt_tailcall.c"
    r3 = IMMEDIATE(11);
    // EBPF_OP_CALL pc=13 dst=r0 src=r0 offset=0 imm=13
#line 63 "sample/bindmonitor_mt_tailcall.c"
    r0 = BindMonitor_Callee10_helpers[0].address(r1, r2, r3, r4, r5);
#line 63 "sample/bindmonitor_mt_tailcall.c"
    if ((BindMonitor_Callee10_helpers[0].tail_call) && (r0 == 0)) {
#line 63 "sample/bindmonitor_mt_tailcall.c"
        return 0;
#line 63 "sample/bindmonitor_mt_tailcall.c"
    }
    // EBPF_OP_MOV64_REG pc=14 dst=r1 src=r6 offset=0 imm=0
#line 63 "sample/bindmonitor_mt_tailcall.c"
    r1 = r6;
    // EBPF_OP_LDDW pc=15 dst=r2 src=r1 offset=0 imm=1
#line 63 "sample/bindmonitor_mt_tailcall.c"
    r2 = POINTER(_maps[0].address);
    // EBPF_OP_MOV64_IMM pc=17 dst=r3 src=r0 offset=0 imm=11
#line 63 "sample/bindmonitor_mt_tailcall.c"
    r3 = IMMEDIATE(11);
    // EBPF_OP_CALL pc=18 dst=r0 src=r0 offset=0 imm=5
#line 63 "sample/bindmonitor_mt_tailcall.c"
    r0 = BindMonitor_Callee10_helpers[1].address(r1, r2, r3, r4, r5);
#line 63 "sample/bindmonitor_mt_tailcall.c"
    if ((BindMonitor_Callee10_helpers[1].tail_call) && (r0 == 0)) {
#line 63 "sample/bindmonitor_mt_tailcall.c"
        return 0;
#line 63 "sample/bindmonitor_mt_tailcall.c"
    }
    // EBPF_OP_JSGT_IMM pc=19 dst=r0 src=r0 offset=16 imm=-1
#line 63 "sample/bindmonitor_mt_tailcall.c"
    if ((int64_t)r0 > IMMEDIATE(-1)) {
#line 63 "sample/bindmonitor_mt_tailcall.c"
        goto label_1;
#line 63 "sample/bindmonitor_mt_tailcall.c"
    }
    // EBPF_OP_MOV64_IMM pc=20 dst=r1 src=r0 offset=0 imm=10
#line 63 "sample/bindmonitor_mt_tailcall.c"
    r1 = IMMEDIATE(10);
    // EBPF_OP_STXH pc=21 dst=r10 src=r1 offset=-4 imm=0
#line 63 "sample/bindmonitor_mt_tailcall.c"
    *(uint16_t*)(uintptr_t)(r10 + OFFSET(-4)) = (uint16_t)r1;
    // EBPF_OP_MOV64_IMM pc=22 dst=r1 src=r0 offset=0 imm=1680154744
#line 63 "sample/bindmonitor_mt_tailcall.c"
    r1 = IMMEDIATE(1680154744);
    // EBPF_OP_STXW pc=23 dst=r10 src=r1 offset=-8 imm=0
#line 63 "sample/bindmonitor_mt_tailcall.c"
    *(uint32_t*)(uintptr_t)(r10 + OFFSET(-8)) = (uint32_t)r1;
    // EBPF_OP_LDDW pc=24 dst=r1 src=r0 offset=0 imm=544497952
#line 63 "sample/bindmonitor_mt_tailcall.c"
    r1 = (uint64_t)7306085893296906528;
    // EBPF_OP_STXDW pc=26 dst=r10 src=r1 offset=-16 imm=0
#line 63 "sample/bindmonitor_mt_tailcall.c"
    *(uint64_t*)(uintptr_t)(r10 + OFFSET(-16)) = (uint64_t)r1;
    // EBPF_OP_LDDW pc=27 dst=r1 src=r0 offset=0 imm=1634082924
#line 63 "sample/bindmonitor_mt_tailcall.c"
    r1 = (uint64_t)7234307576302018668;
    // EBPF_OP_STXDW pc=29 dst=r10 src=r1 offset=-24 imm=0
#line 63 "sample/bindmonitor_mt_tailcall.c"
    *(uint64_t*)(uintptr_t)(r10 + OFFSET(-24)) = (uint64_t)r1;
    // EBPF_OP_STXDW pc=30 dst=r10 src=r7 offset=-32 imm=0
#line 63 "sample/bindmonitor_mt_tailcall.c"
    *(uint64_t*)(uintptr_t)(r10 + OFFSET(-32)) = (uint64_t)r7;
    // EBPF_OP_MOV64_REG pc=31 dst=r1 src=r10 offset=0 imm=0
#line 63 "sample/bindmonitor_mt_tailcall.c"
    r1 = r10;
    // EBPF_OP_ADD64_IMM pc=32 dst=r1 src=r0 offset=0 imm=-32
#line 63 "sample/bindmonitor_mt_tailcall.c"
    r1 += IMMEDIATE(-32);
    // EBPF_OP_MOV64_IMM pc=33 dst=r2 src=r0 offset=0 imm=30
#line 63 "sample/bindmonitor_mt_tailcall.c"
    r2 = IMMEDIATE(30);
    // EBPF_OP_MOV64_IMM pc=34 dst=r3 src=r0 offset=0 imm=11
#line 63 "sample/bindmonitor_mt_tailcall.c"
    r3 = IMMEDIATE(11);
    // EBPF_OP_CALL pc=35 dst=r0 src=r0 offset=0 imm=13
#line 63 "sample/bindmonitor_mt_tailcall.c"
    r0 = BindMonitor_Callee10_helpers[0].address(r1, r2, r3, r4, r5);
#line 63 "sample/bindmonitor_mt_tailcall.c"
    if ((BindMonitor_Callee10_helpers[0].tail_call) && (r0 == 0)) {
#line 63 "sample/bindmonitor_mt_tailcall.c"
        return 0;
#line 63 "sample/bindmonitor_mt_tailcall.c"
    }
label_1:
    // EBPF_OP_MOV64_IMM pc=36 dst=r0 src=r0 offset=0 imm=1
#line 63 "sample/bindmonitor_mt_tailcall.c"
    r0 = IMMEDIATE(1);
    // EBPF_OP_EXIT pc=37 dst=r0 src=r0 offset=0 imm=0
#line 63 "sample/bindmonitor_mt_tailcall.c"
    return r0;
#line 63 "sample/bindmonitor_mt_tailcall.c"
}
#pragma code_seg(pop)
#line __LINE__ __FILE__

static helper_function_entry_t BindMonitor_Callee11_helpers[] = {
    {NULL, 13, "helper_id_13"},
    {NULL, 5, "helper_id_5"},
};

static GUID BindMonitor_Callee11_program_type_guid = {
    0x608c517c, 0x6c52, 0x4a26, {0xb6, 0x77, 0xbb, 0x1c, 0x34, 0x42, 0x5a, 0xdf}};
static GUID BindMonitor_Callee11_attach_type_guid = {
    0xb9707e04, 0x8127, 0x4c72, {0x83, 0x3e, 0x05, 0xb1, 0xfb, 0x43, 0x94, 0x96}};
static uint16_t BindMonitor_Callee11_maps[] = {
    0,
};

#pragma code_seg(push, "bind/11")
static uint64_t
BindMonitor_Callee11(void* context)
#line 64 "sample/bindmonitor_mt_tailcall.c"
{
#line 64 "sample/bindmonitor_mt_tailcall.c"
    // Prologue
#line 64 "sample/bindmonitor_mt_tailcall.c"
    uint64_t stack[(UBPF_STACK_SIZE + 7) / 8];
#line 64 "sample/bindmonitor_mt_tailcall.c"
    register uint64_t r0 = 0;
#line 64 "sample/bindmonitor_mt_tailcall.c"
    register uint64_t r1 = 0;
#line 64 "sample/bindmonitor_mt_tailcall.c"
    register uint64_t r2 = 0;
#line 64 "sample/bindmonitor_mt_tailcall.c"
    register uint64_t r3 = 0;
#line 64 "sample/bindmonitor_mt_tailcall.c"
    register uint64_t r4 = 0;
#line 64 "sample/bindmonitor_mt_tailcall.c"
    register uint64_t r5 = 0;
#line 64 "sample/bindmonitor_mt_tailcall.c"
    register uint64_t r6 = 0;
#line 64 "sample/bindmonitor_mt_tailcall.c"
    register uint64_t r7 = 0;
#line 64 "sample/bindmonitor_mt_tailcall.c"
    register uint64_t r10 = 0;

#line 64 "sample/bindmonitor_mt_tailcall.c"
    r1 = (uintptr_t)context;
#line 64 "sample/bindmonitor_mt_tailcall.c"
    r10 = (uintptr_t)((uint8_t*)stack + sizeof(stack));

    // EBPF_OP_MOV64_REG pc=0 dst=r6 src=r1 offset=0 imm=0
#line 64 "sample/bindmonitor_mt_tailcall.c"
    r6 = r1;
    // EBPF_OP_MOV64_IMM pc=1 dst=r1 src=r0 offset=0 imm=680997
#line 64 "sample/bindmonitor_mt_tailcall.c"
    r1 = IMMEDIATE(680997);
    // EBPF_OP_STXW pc=2 dst=r10 src=r1 offset=-16 imm=0
#line 64 "sample/bindmonitor_mt_tailcall.c"
    *(uint32_t*)(uintptr_t)(r10 + OFFSET(-16)) = (uint32_t)r1;
    // EBPF_OP_LDDW pc=3 dst=r1 src=r0 offset=0 imm=1852383340
#line 64 "sample/bindmonitor_mt_tailcall.c"
    r1 = (uint64_t)2339731488442490988;
    // EBPF_OP_STXDW pc=5 dst=r10 src=r1 offset=-24 imm=0
#line 64 "sample/bindmonitor_mt_tailcall.c"
    *(uint64_t*)(uintptr_t)(r10 + OFFSET(-24)) = (uint64_t)r1;
    // EBPF_OP_LDDW pc=6 dst=r7 src=r0 offset=0 imm=1818845524
#line 64 "sample/bindmonitor_mt_tailcall.c"
    r7 = (uint64_t)7809632219746099540;
    // EBPF_OP_STXDW pc=8 dst=r10 src=r7 offset=-32 imm=0
#line 64 "sample/bindmonitor_mt_tailcall.c"
    *(uint64_t*)(uintptr_t)(r10 + OFFSET(-32)) = (uint64_t)r7;
    // EBPF_OP_MOV64_REG pc=9 dst=r1 src=r10 offset=0 imm=0
#line 64 "sample/bindmonitor_mt_tailcall.c"
    r1 = r10;
    // EBPF_OP_ADD64_IMM pc=10 dst=r1 src=r0 offset=0 imm=-32
#line 64 "sample/bindmonitor_mt_tailcall.c"
    r1 += IMMEDIATE(-32);
    // EBPF_OP_MOV64_IMM pc=11 dst=r2 src=r0 offset=0 imm=20
#line 64 "sample/bindmonitor_mt_tailcall.c"
    r2 = IMMEDIATE(20);
    // EBPF_OP_MOV64_IMM pc=12 dst=r3 src=r0 offset=0 imm=12
#line 64 "sample/bindmonitor_mt_tailcall.c"
    r3 = IMMEDIATE(12);
    // EBPF_OP_CALL pc=13 dst=r0 src=r0 offset=0 imm=13
#line 64 "sample/bindmonitor_mt_tailcall.c"
    r0 = BindMonitor_Callee11_helpers[0].address(r1, r2, r3, r4, r5);
#line 64 "sample/bindmonitor_mt_tailcall.c"
    if ((BindMonitor_Callee11_helpers[0].tail_call) && (r0 == 0)) {
#line 64 "sample/bindmonitor_mt_tailcall.c"
        return 0;
#line 64 "sample/bindmonitor_mt_tailcall.c"
    }
    // EBPF_OP_MOV64_REG pc=14 dst=r1 src=r6 offset=0 imm=0
#line 64 "sample/bindmonitor_mt_tailcall.c"
    r1 = r6;
    // EBPF_OP_LDDW pc=15 dst=r2 src=r1 offset=0 imm=1
#line 64 "sample/bindmonitor_mt_tailcall.c"
    r2 = POINTER(_maps[0].address);
    // EBPF_OP_MOV64_IMM pc=17 dst=r3 src=r0 offset=0 imm=12
#line 64 "sample/bindmonitor_mt_tailcall.c"
    r3 = IMMEDIATE(12);
    // EBPF_OP_CALL pc=18 dst=r0 src=r0 offset=0 imm=5
#line 64 "sample/bindmonitor_mt_tailcall.c"
    r0 = BindMonitor_Callee11_helpers[1].address(r1, r2, r3, r4, r5);
#line 64 "sample/bindmonitor_mt_tailcall.c"
    if ((BindMonitor_Callee11_helpers[1].tail_call) && (r0 == 0)) {
#line 64 "sample/bindmonitor_mt_tailcall.c"
        return 0;
#line 64 "sample/bindmonitor_mt_tailcall.c"
    }
    // EBPF_OP_JSGT_IMM pc=19 dst=r0 src=r0 offset=16 imm=-1
#line 64 "sample/bindmonitor_mt_tailcall.c"
    if ((int64_t)r0 > IMMEDIATE(-1)) {
#line 64 "sample/bindmonitor_mt_tailcall.c"
        goto label_1;
#line 64 "sample/bindmonitor_mt_tailcall.c"
    }
    // EBPF_OP_MOV64_IMM pc=20 dst=r1 src=r0 offset=0 imm=10
#line 64 "sample/bindmonitor_mt_tailcall.c"
    r1 = IMMEDIATE(10);
    // EBPF_OP_STXH pc=21 dst=r10 src=r1 offset=-4 imm=0
#line 64 "sample/bindmonitor_mt_tailcall.c"
    *(uint16_t*)(uintptr_t)(r10 + OFFSET(-4)) = (uint16_t)r1;
    // EBPF_OP_MOV64_IMM pc=22 dst=r1 src=r0 offset=0 imm=1680154744
#line 64 "sample/bindmonitor_mt_tailcall.c"
    r1 = IMMEDIATE(1680154744);
    // EBPF_OP_STXW pc=23 dst=r10 src=r1 offset=-8 imm=0
#line 64 "sample/bindmonitor_mt_tailcall.c"
    *(uint32_t*)(uintptr_t)(r10 + OFFSET(-8)) = (uint32_t)r1;
    // EBPF_OP_LDDW pc=24 dst=r1 src=r0 offset=0 imm=544497952
#line 64 "sample/bindmonitor_mt_tailcall.c"
    r1 = (uint64_t)7306085893296906528;
    // EBPF_OP_STXDW pc=26 dst=r10 src=r1 offset=-16 imm=0
#line 64 "sample/bindmonitor_mt_tailcall.c"
    *(uint64_t*)(uintptr_t)(r10 + OFFSET(-16)) = (uint64_t)r1;
    // EBPF_OP_LDDW pc=27 dst=r1 src=r0 offset=0 imm=1634082924
#line 64 "sample/bindmonitor_mt_tailcall.c"
    r1 = (uint64_t)7234307576302018668;
    // EBPF_OP_STXDW pc=29 dst=r10 src=r1 offset=-24 imm=0
#line 64 "sample/bindmonitor_mt_tailcall.c"
    *(uint64_t*)(uintptr_t)(r10 + OFFSET(-24)) = (uint64_t)r1;
    // EBPF_OP_STXDW pc=30 dst=r10 src=r7 offset=-32 imm=0
#line 64 "sample/bindmonitor_mt_tailcall.c"
    *(uint64_t*)(uintptr_t)(r10 + OFFSET(-32)) = (uint64_t)r7;
    // EBPF_OP_MOV64_REG pc=31 dst=r1 src=r10 offset=0 imm=0
#line 64 "sample/bindmonitor_mt_tailcall.c"
    r1 = r10;
    // EBPF_OP_ADD64_IMM pc=32 dst=r1 src=r0 offset=0 imm=-32
#line 64 "sample/bindmonitor_mt_tailcall.c"
    r1 += IMMEDIATE(-32);
    // EBPF_OP_MOV64_IMM pc=33 dst=r2 src=r0 offset=0 imm=30
#line 64 "sample/bindmonitor_mt_tailcall.c"
    r2 = IMMEDIATE(30);
    // EBPF_OP_MOV64_IMM pc=34 dst=r3 src=r0 offset=0 imm=12
#line 64 "sample/bindmonitor_mt_tailcall.c"
    r3 = IMMEDIATE(12);
    // EBPF_OP_CALL pc=35 dst=r0 src=r0 offset=0 imm=13
#line 64 "sample/bindmonitor_mt_tailcall.c"
    r0 = BindMonitor_Callee11_helpers[0].address(r1, r2, r3, r4, r5);
#line 64 "sample/bindmonitor_mt_tailcall.c"
    if ((BindMonitor_Callee11_helpers[0].tail_call) && (r0 == 0)) {
#line 64 "sample/bindmonitor_mt_tailcall.c"
        return 0;
#line 64 "sample/bindmonitor_mt_tailcall.c"
    }
label_1:
    // EBPF_OP_MOV64_IMM pc=36 dst=r0 src=r0 offset=0 imm=1
#line 64 "sample/bindmonitor_mt_tailcall.c"
    r0 = IMMEDIATE(1);
    // EBPF_OP_EXIT pc=37 dst=r0 src=r0 offset=0 imm=0
#line 64 "sample/bindmonitor_mt_tailcall.c"
    return r0;
#line 64 "sample/bindmonitor_mt_tailcall.c"
}
#pragma code_seg(pop)
#line __LINE__ __FILE__

static helper_function_entry_t BindMonitor_Callee12_helpers[] = {
    {NULL, 13, "helper_id_13"},
    {NULL, 5, "helper_id_5"},
};

static GUID BindMonitor_Callee12_program_type_guid = {
    0x608c517c, 0x6c52, 0x4a26, {0xb6, 0x77, 0xbb, 0x1c, 0x34, 0x42, 0x5a, 0xdf}};
static GUID BindMonitor_Callee12_attach_type_guid = {
    0xb9707e04, 0x8127, 0x4c72, {0x83, 0x3e, 0x05, 0xb1, 0xfb, 0x43, 0x94, 0x96}};
static uint16_t BindMonitor_Callee12_maps[] = {
    0,
};

#pragma code_seg(push, "bind/12")
static uint64_t
BindMonitor_Callee12(void* context)
#line 65 "sample/bindmonitor_mt_tailcall.c"
{
#line 65 "sample/bindmonitor_mt_tailcall.c"
    // Prologue
#line 65 "sample/bindmonitor_mt_tailcall.c"
    uint64_t stack[(UBPF_STACK_SIZE + 7) / 8];
#line 65 "sample/bindmonitor_mt_tailcall.c"
    register uint64_t r0 = 0;
#line 65 "sample/bindmonitor_mt_tailcall.c"
    register uint64_t r1 = 0;
#line 65 "sample/bindmonitor_mt_tailcall.c"
    register uint64_t r2 = 0;
#line 65 "sample/bindmonitor_mt_tailcall.c"
    register uint64_t r3 = 0;
#line 65 "sample/bindmonitor_mt_tailcall.c"
    register uint64_t r4 = 0;
#line 65 "sample/bindmonitor_mt_tailcall.c"
    register uint64_t r5 = 0;
#line 65 "sample/bindmonitor_mt_tailcall.c"
    register uint64_t r6 = 0;
#line 65 "sample/bindmonitor_mt_tailcall.c"
    register uint64_t r7 = 0;
#line 65 "sample/bindmonitor_mt_tailcall.c"
    register uint64_t r10 = 0;

#line 65 "sample/bindmonitor_mt_tailcall.c"
    r1 = (uintptr_t)context;
#line 65 "sample/bindmonitor_mt_tailcall.c"
    r10 = (uintptr_t)((uint8_t*)stack + sizeof(stack));

    // EBPF_OP_MOV64_REG pc=0 dst=r6 src=r1 offset=0 imm=0
#line 65 "sample/bindmonitor_mt_tailcall.c"
    r6 = r1;
    // EBPF_OP_MOV64_IMM pc=1 dst=r1 src=r0 offset=0 imm=680997
#line 65 "sample/bindmonitor_mt_tailcall.c"
    r1 = IMMEDIATE(680997);
    // EBPF_OP_STXW pc=2 dst=r10 src=r1 offset=-16 imm=0
#line 65 "sample/bindmonitor_mt_tailcall.c"
    *(uint32_t*)(uintptr_t)(r10 + OFFSET(-16)) = (uint32_t)r1;
    // EBPF_OP_LDDW pc=3 dst=r1 src=r0 offset=0 imm=1852383340
#line 65 "sample/bindmonitor_mt_tailcall.c"
    r1 = (uint64_t)2339731488442490988;
    // EBPF_OP_STXDW pc=5 dst=r10 src=r1 offset=-24 imm=0
#line 65 "sample/bindmonitor_mt_tailcall.c"
    *(uint64_t*)(uintptr_t)(r10 + OFFSET(-24)) = (uint64_t)r1;
    // EBPF_OP_LDDW pc=6 dst=r7 src=r0 offset=0 imm=1818845524
#line 65 "sample/bindmonitor_mt_tailcall.c"
    r7 = (uint64_t)7809632219746099540;
    // EBPF_OP_STXDW pc=8 dst=r10 src=r7 offset=-32 imm=0
#line 65 "sample/bindmonitor_mt_tailcall.c"
    *(uint64_t*)(uintptr_t)(r10 + OFFSET(-32)) = (uint64_t)r7;
    // EBPF_OP_MOV64_REG pc=9 dst=r1 src=r10 offset=0 imm=0
#line 65 "sample/bindmonitor_mt_tailcall.c"
    r1 = r10;
    // EBPF_OP_ADD64_IMM pc=10 dst=r1 src=r0 offset=0 imm=-32
#line 65 "sample/bindmonitor_mt_tailcall.c"
    r1 += IMMEDIATE(-32);
    // EBPF_OP_MOV64_IMM pc=11 dst=r2 src=r0 offset=0 imm=20
#line 65 "sample/bindmonitor_mt_tailcall.c"
    r2 = IMMEDIATE(20);
    // EBPF_OP_MOV64_IMM pc=12 dst=r3 src=r0 offset=0 imm=13
#line 65 "sample/bindmonitor_mt_tailcall.c"
    r3 = IMMEDIATE(13);
    // EBPF_OP_CALL pc=13 dst=r0 src=r0 offset=0 imm=13
#line 65 "sample/bindmonitor_mt_tailcall.c"
    r0 = BindMonitor_Callee12_helpers[0].address(r1, r2, r3, r4, r5);
#line 65 "sample/bindmonitor_mt_tailcall.c"
    if ((BindMonitor_Callee12_helpers[0].tail_call) && (r0 == 0)) {
#line 65 "sample/bindmonitor_mt_tailcall.c"
        return 0;
#line 65 "sample/bindmonitor_mt_tailcall.c"
    }
    // EBPF_OP_MOV64_REG pc=14 dst=r1 src=r6 offset=0 imm=0
#line 65 "sample/bindmonitor_mt_tailcall.c"
    r1 = r6;
    // EBPF_OP_LDDW pc=15 dst=r2 src=r1 offset=0 imm=1
#line 65 "sample/bindmonitor_mt_tailcall.c"
    r2 = POINTER(_maps[0].address);
    // EBPF_OP_MOV64_IMM pc=17 dst=r3 src=r0 offset=0 imm=13
#line 65 "sample/bindmonitor_mt_tailcall.c"
    r3 = IMMEDIATE(13);
    // EBPF_OP_CALL pc=18 dst=r0 src=r0 offset=0 imm=5
#line 65 "sample/bindmonitor_mt_tailcall.c"
    r0 = BindMonitor_Callee12_helpers[1].address(r1, r2, r3, r4, r5);
#line 65 "sample/bindmonitor_mt_tailcall.c"
    if ((BindMonitor_Callee12_helpers[1].tail_call) && (r0 == 0)) {
#line 65 "sample/bindmonitor_mt_tailcall.c"
        return 0;
#line 65 "sample/bindmonitor_mt_tailcall.c"
    }
    // EBPF_OP_JSGT_IMM pc=19 dst=r0 src=r0 offset=16 imm=-1
#line 65 "sample/bindmonitor_mt_tailcall.c"
    if ((int64_t)r0 > IMMEDIATE(-1)) {
#line 65 "sample/bindmonitor_mt_tailcall.c"
        goto label_1;
#line 65 "sample/bindmonitor_mt_tailcall.c"
    }
    // EBPF_OP_MOV64_IMM pc=20 dst=r1 src=r0 offset=0 imm=10
#line 65 "sample/bindmonitor_mt_tailcall.c"
    r1 = IMMEDIATE(10);
    // EBPF_OP_STXH pc=21 dst=r10 src=r1 offset=-4 imm=0
#line 65 "sample/bindmonitor_mt_tailcall.c"
    *(uint16_t*)(uintptr_t)(r10 + OFFSET(-4)) = (uint16_t)r1;
    // EBPF_OP_MOV64_IMM pc=22 dst=r1 src=r0 offset=0 imm=1680154744
#line 65 "sample/bindmonitor_mt_tailcall.c"
    r1 = IMMEDIATE(1680154744);
    // EBPF_OP_STXW pc=23 dst=r10 src=r1 offset=-8 imm=0
#line 65 "sample/bindmonitor_mt_tailcall.c"
    *(uint32_t*)(uintptr_t)(r10 + OFFSET(-8)) = (uint32_t)r1;
    // EBPF_OP_LDDW pc=24 dst=r1 src=r0 offset=0 imm=544497952
#line 65 "sample/bindmonitor_mt_tailcall.c"
    r1 = (uint64_t)7306085893296906528;
    // EBPF_OP_STXDW pc=26 dst=r10 src=r1 offset=-16 imm=0
#line 65 "sample/bindmonitor_mt_tailcall.c"
    *(uint64_t*)(uintptr_t)(r10 + OFFSET(-16)) = (uint64_t)r1;
    // EBPF_OP_LDDW pc=27 dst=r1 src=r0 offset=0 imm=1634082924
#line 65 "sample/bindmonitor_mt_tailcall.c"
    r1 = (uint64_t)7234307576302018668;
    // EBPF_OP_STXDW pc=29 dst=r10 src=r1 offset=-24 imm=0
#line 65 "sample/bindmonitor_mt_tailcall.c"
    *(uint64_t*)(uintptr_t)(r10 + OFFSET(-24)) = (uint64_t)r1;
    // EBPF_OP_STXDW pc=30 dst=r10 src=r7 offset=-32 imm=0
#line 65 "sample/bindmonitor_mt_tailcall.c"
    *(uint64_t*)(uintptr_t)(r10 + OFFSET(-32)) = (uint64_t)r7;
    // EBPF_OP_MOV64_REG pc=31 dst=r1 src=r10 offset=0 imm=0
#line 65 "sample/bindmonitor_mt_tailcall.c"
    r1 = r10;
    // EBPF_OP_ADD64_IMM pc=32 dst=r1 src=r0 offset=0 imm=-32
#line 65 "sample/bindmonitor_mt_tailcall.c"
    r1 += IMMEDIATE(-32);
    // EBPF_OP_MOV64_IMM pc=33 dst=r2 src=r0 offset=0 imm=30
#line 65 "sample/bindmonitor_mt_tailcall.c"
    r2 = IMMEDIATE(30);
    // EBPF_OP_MOV64_IMM pc=34 dst=r3 src=r0 offset=0 imm=13
#line 65 "sample/bindmonitor_mt_tailcall.c"
    r3 = IMMEDIATE(13);
    // EBPF_OP_CALL pc=35 dst=r0 src=r0 offset=0 imm=13
#line 65 "sample/bindmonitor_mt_tailcall.c"
    r0 = BindMonitor_Callee12_helpers[0].address(r1, r2, r3, r4, r5);
#line 65 "sample/bindmonitor_mt_tailcall.c"
    if ((BindMonitor_Callee12_helpers[0].tail_call) && (r0 == 0)) {
#line 65 "sample/bindmonitor_mt_tailcall.c"
        return 0;
#line 65 "sample/bindmonitor_mt_tailcall.c"
    }
label_1:
    // EBPF_OP_MOV64_IMM pc=36 dst=r0 src=r0 offset=0 imm=1
#line 65 "sample/bindmonitor_mt_tailcall.c"
    r0 = IMMEDIATE(1);
    // EBPF_OP_EXIT pc=37 dst=r0 src=r0 offset=0 imm=0
#line 65 "sample/bindmonitor_mt_tailcall.c"
    return r0;
#line 65 "sample/bindmonitor_mt_tailcall.c"
}
#pragma code_seg(pop)
#line __LINE__ __FILE__

static helper_function_entry_t BindMonitor_Callee13_helpers[] = {
    {NULL, 13, "helper_id_13"},
    {NULL, 5, "helper_id_5"},
};

static GUID BindMonitor_Callee13_program_type_guid = {
    0x608c517c, 0x6c52, 0x4a26, {0xb6, 0x77, 0xbb, 0x1c, 0x34, 0x42, 0x5a, 0xdf}};
static GUID BindMonitor_Callee13_attach_type_guid = {
    0xb9707e04, 0x8127, 0x4c72, {0x83, 0x3e, 0x05, 0xb1, 0xfb, 0x43, 0x94, 0x96}};
static uint16_t BindMonitor_Callee13_maps[] = {
    0,
};

#pragma code_seg(push, "bind/13")
static uint64_t
BindMonitor_Callee13(void* context)
#line 66 "sample/bindmonitor_mt_tailcall.c"
{
#line 66 "sample/bindmonitor_mt_tailcall.c"
    // Prologue
#line 66 "sample/bindmonitor_mt_tailcall.c"
    uint64_t stack[(UBPF_STACK_SIZE + 7) / 8];
#line 66 "sample/bindmonitor_mt_tailcall.c"
    register uint64_t r0 = 0;
#line 66 "sample/bindmonitor_mt_tailcall.c"
    register uint64_t r1 = 0;
#line 66 "sample/bindmonitor_mt_tailcall.c"
    register uint64_t r2 = 0;
#line 66 "sample/bindmonitor_mt_tailcall.c"
    register uint64_t r3 = 0;
#line 66 "sample/bindmonitor_mt_tailcall.c"
    register uint64_t r4 = 0;
#line 66 "sample/bindmonitor_mt_tailcall.c"
    register uint64_t r5 = 0;
#line 66 "sample/bindmonitor_mt_tailcall.c"
    register uint64_t r6 = 0;
#line 66 "sample/bindmonitor_mt_tailcall.c"
    register uint64_t r7 = 0;
#line 66 "sample/bindmonitor_mt_tailcall.c"
    register uint64_t r10 = 0;

#line 66 "sample/bindmonitor_mt_tailcall.c"
    r1 = (uintptr_t)context;
#line 66 "sample/bindmonitor_mt_tailcall.c"
    r10 = (uintptr_t)((uint8_t*)stack + sizeof(stack));

    // EBPF_OP_MOV64_REG pc=0 dst=r6 src=r1 offset=0 imm=0
#line 66 "sample/bindmonitor_mt_tailcall.c"
    r6 = r1;
    // EBPF_OP_MOV64_IMM pc=1 dst=r1 src=r0 offset=0 imm=680997
#line 66 "sample/bindmonitor_mt_tailcall.c"
    r1 = IMMEDIATE(680997);
    // EBPF_OP_STXW pc=2 dst=r10 src=r1 offset=-16 imm=0
#line 66 "sample/bindmonitor_mt_tailcall.c"
    *(uint32_t*)(uintptr_t)(r10 + OFFSET(-16)) = (uint32_t)r1;
    // EBPF_OP_LDDW pc=3 dst=r1 src=r0 offset=0 imm=1852383340
#line 66 "sample/bindmonitor_mt_tailcall.c"
    r1 = (uint64_t)2339731488442490988;
    // EBPF_OP_STXDW pc=5 dst=r10 src=r1 offset=-24 imm=0
#line 66 "sample/bindmonitor_mt_tailcall.c"
    *(uint64_t*)(uintptr_t)(r10 + OFFSET(-24)) = (uint64_t)r1;
    // EBPF_OP_LDDW pc=6 dst=r7 src=r0 offset=0 imm=1818845524
#line 66 "sample/bindmonitor_mt_tailcall.c"
    r7 = (uint64_t)7809632219746099540;
    // EBPF_OP_STXDW pc=8 dst=r10 src=r7 offset=-32 imm=0
#line 66 "sample/bindmonitor_mt_tailcall.c"
    *(uint64_t*)(uintptr_t)(r10 + OFFSET(-32)) = (uint64_t)r7;
    // EBPF_OP_MOV64_REG pc=9 dst=r1 src=r10 offset=0 imm=0
#line 66 "sample/bindmonitor_mt_tailcall.c"
    r1 = r10;
    // EBPF_OP_ADD64_IMM pc=10 dst=r1 src=r0 offset=0 imm=-32
#line 66 "sample/bindmonitor_mt_tailcall.c"
    r1 += IMMEDIATE(-32);
    // EBPF_OP_MOV64_IMM pc=11 dst=r2 src=r0 offset=0 imm=20
#line 66 "sample/bindmonitor_mt_tailcall.c"
    r2 = IMMEDIATE(20);
    // EBPF_OP_MOV64_IMM pc=12 dst=r3 src=r0 offset=0 imm=14
#line 66 "sample/bindmonitor_mt_tailcall.c"
    r3 = IMMEDIATE(14);
    // EBPF_OP_CALL pc=13 dst=r0 src=r0 offset=0 imm=13
#line 66 "sample/bindmonitor_mt_tailcall.c"
    r0 = BindMonitor_Callee13_helpers[0].address(r1, r2, r3, r4, r5);
#line 66 "sample/bindmonitor_mt_tailcall.c"
    if ((BindMonitor_Callee13_helpers[0].tail_call) && (r0 == 0)) {
#line 66 "sample/bindmonitor_mt_tailcall.c"
        return 0;
#line 66 "sample/bindmonitor_mt_tailcall.c"
    }
    // EBPF_OP_MOV64_REG pc=14 dst=r1 src=r6 offset=0 imm=0
#line 66 "sample/bindmonitor_mt_tailcall.c"
    r1 = r6;
    // EBPF_OP_LDDW pc=15 dst=r2 src=r1 offset=0 imm=1
#line 66 "sample/bindmonitor_mt_tailcall.c"
    r2 = POINTER(_maps[0].address);
    // EBPF_OP_MOV64_IMM pc=17 dst=r3 src=r0 offset=0 imm=14
#line 66 "sample/bindmonitor_mt_tailcall.c"
    r3 = IMMEDIATE(14);
    // EBPF_OP_CALL pc=18 dst=r0 src=r0 offset=0 imm=5
#line 66 "sample/bindmonitor_mt_tailcall.c"
    r0 = BindMonitor_Callee13_helpers[1].address(r1, r2, r3, r4, r5);
#line 66 "sample/bindmonitor_mt_tailcall.c"
    if ((BindMonitor_Callee13_helpers[1].tail_call) && (r0 == 0)) {
#line 66 "sample/bindmonitor_mt_tailcall.c"
        return 0;
#line 66 "sample/bindmonitor_mt_tailcall.c"
    }
    // EBPF_OP_JSGT_IMM pc=19 dst=r0 src=r0 offset=16 imm=-1
#line 66 "sample/bindmonitor_mt_tailcall.c"
    if ((int64_t)r0 > IMMEDIATE(-1)) {
#line 66 "sample/bindmonitor_mt_tailcall.c"
        goto label_1;
#line 66 "sample/bindmonitor_mt_tailcall.c"
    }
    // EBPF_OP_MOV64_IMM pc=20 dst=r1 src=r0 offset=0 imm=10
#line 66 "sample/bindmonitor_mt_tailcall.c"
    r1 = IMMEDIATE(10);
    // EBPF_OP_STXH pc=21 dst=r10 src=r1 offset=-4 imm=0
#line 66 "sample/bindmonitor_mt_tailcall.c"
    *(uint16_t*)(uintptr_t)(r10 + OFFSET(-4)) = (uint16_t)r1;
    // EBPF_OP_MOV64_IMM pc=22 dst=r1 src=r0 offset=0 imm=1680154744
#line 66 "sample/bindmonitor_mt_tailcall.c"
    r1 = IMMEDIATE(1680154744);
    // EBPF_OP_STXW pc=23 dst=r10 src=r1 offset=-8 imm=0
#line 66 "sample/bindmonitor_mt_tailcall.c"
    *(uint32_t*)(uintptr_t)(r10 + OFFSET(-8)) = (uint32_t)r1;
    // EBPF_OP_LDDW pc=24 dst=r1 src=r0 offset=0 imm=544497952
#line 66 "sample/bindmonitor_mt_tailcall.c"
    r1 = (uint64_t)7306085893296906528;
    // EBPF_OP_STXDW pc=26 dst=r10 src=r1 offset=-16 imm=0
#line 66 "sample/bindmonitor_mt_tailcall.c"
    *(uint64_t*)(uintptr_t)(r10 + OFFSET(-16)) = (uint64_t)r1;
    // EBPF_OP_LDDW pc=27 dst=r1 src=r0 offset=0 imm=1634082924
#line 66 "sample/bindmonitor_mt_tailcall.c"
    r1 = (uint64_t)7234307576302018668;
    // EBPF_OP_STXDW pc=29 dst=r10 src=r1 offset=-24 imm=0
#line 66 "sample/bindmonitor_mt_tailcall.c"
    *(uint64_t*)(uintptr_t)(r10 + OFFSET(-24)) = (uint64_t)r1;
    // EBPF_OP_STXDW pc=30 dst=r10 src=r7 offset=-32 imm=0
#line 66 "sample/bindmonitor_mt_tailcall.c"
    *(uint64_t*)(uintptr_t)(r10 + OFFSET(-32)) = (uint64_t)r7;
    // EBPF_OP_MOV64_REG pc=31 dst=r1 src=r10 offset=0 imm=0
#line 66 "sample/bindmonitor_mt_tailcall.c"
    r1 = r10;
    // EBPF_OP_ADD64_IMM pc=32 dst=r1 src=r0 offset=0 imm=-32
#line 66 "sample/bindmonitor_mt_tailcall.c"
    r1 += IMMEDIATE(-32);
    // EBPF_OP_MOV64_IMM pc=33 dst=r2 src=r0 offset=0 imm=30
#line 66 "sample/bindmonitor_mt_tailcall.c"
    r2 = IMMEDIATE(30);
    // EBPF_OP_MOV64_IMM pc=34 dst=r3 src=r0 offset=0 imm=14
#line 66 "sample/bindmonitor_mt_tailcall.c"
    r3 = IMMEDIATE(14);
    // EBPF_OP_CALL pc=35 dst=r0 src=r0 offset=0 imm=13
#line 66 "sample/bindmonitor_mt_tailcall.c"
    r0 = BindMonitor_Callee13_helpers[0].address(r1, r2, r3, r4, r5);
#line 66 "sample/bindmonitor_mt_tailcall.c"
    if ((BindMonitor_Callee13_helpers[0].tail_call) && (r0 == 0)) {
#line 66 "sample/bindmonitor_mt_tailcall.c"
        return 0;
#line 66 "sample/bindmonitor_mt_tailcall.c"
    }
label_1:
    // EBPF_OP_MOV64_IMM pc=36 dst=r0 src=r0 offset=0 imm=1
#line 66 "sample/bindmonitor_mt_tailcall.c"
    r0 = IMMEDIATE(1);
    // EBPF_OP_EXIT pc=37 dst=r0 src=r0 offset=0 imm=0
#line 66 "sample/bindmonitor_mt_tailcall.c"
    return r0;
#line 66 "sample/bindmonitor_mt_tailcall.c"
}
#pragma code_seg(pop)
#line __LINE__ __FILE__

static helper_function_entry_t BindMonitor_Callee14_helpers[] = {
    {NULL, 13, "helper_id_13"},
    {NULL, 5, "helper_id_5"},
};

static GUID BindMonitor_Callee14_program_type_guid = {
    0x608c517c, 0x6c52, 0x4a26, {0xb6, 0x77, 0xbb, 0x1c, 0x34, 0x42, 0x5a, 0xdf}};
static GUID BindMonitor_Callee14_attach_type_guid = {
    0xb9707e04, 0x8127, 0x4c72, {0x83, 0x3e, 0x05, 0xb1, 0xfb, 0x43, 0x94, 0x96}};
static uint16_t BindMonitor_Callee14_maps[] = {
    0,
};

#pragma code_seg(push, "bind/14")
static uint64_t
BindMonitor_Callee14(void* context)
#line 67 "sample/bindmonitor_mt_tailcall.c"
{
#line 67 "sample/bindmonitor_mt_tailcall.c"
    // Prologue
#line 67 "sample/bindmonitor_mt_tailcall.c"
    uint64_t stack[(UBPF_STACK_SIZE + 7) / 8];
#line 67 "sample/bindmonitor_mt_tailcall.c"
    register uint64_t r0 = 0;
#line 67 "sample/bindmonitor_mt_tailcall.c"
    register uint64_t r1 = 0;
#line 67 "sample/bindmonitor_mt_tailcall.c"
    register uint64_t r2 = 0;
#line 67 "sample/bindmonitor_mt_tailcall.c"
    register uint64_t r3 = 0;
#line 67 "sample/bindmonitor_mt_tailcall.c"
    register uint64_t r4 = 0;
#line 67 "sample/bindmonitor_mt_tailcall.c"
    register uint64_t r5 = 0;
#line 67 "sample/bindmonitor_mt_tailcall.c"
    register uint64_t r6 = 0;
#line 67 "sample/bindmonitor_mt_tailcall.c"
    register uint64_t r7 = 0;
#line 67 "sample/bindmonitor_mt_tailcall.c"
    register uint64_t r10 = 0;

#line 67 "sample/bindmonitor_mt_tailcall.c"
    r1 = (uintptr_t)context;
#line 67 "sample/bindmonitor_mt_tailcall.c"
    r10 = (uintptr_t)((uint8_t*)stack + sizeof(stack));

    // EBPF_OP_MOV64_REG pc=0 dst=r6 src=r1 offset=0 imm=0
#line 67 "sample/bindmonitor_mt_tailcall.c"
    r6 = r1;
    // EBPF_OP_MOV64_IMM pc=1 dst=r1 src=r0 offset=0 imm=680997
#line 67 "sample/bindmonitor_mt_tailcall.c"
    r1 = IMMEDIATE(680997);
    // EBPF_OP_STXW pc=2 dst=r10 src=r1 offset=-16 imm=0
#line 67 "sample/bindmonitor_mt_tailcall.c"
    *(uint32_t*)(uintptr_t)(r10 + OFFSET(-16)) = (uint32_t)r1;
    // EBPF_OP_LDDW pc=3 dst=r1 src=r0 offset=0 imm=1852383340
#line 67 "sample/bindmonitor_mt_tailcall.c"
    r1 = (uint64_t)2339731488442490988;
    // EBPF_OP_STXDW pc=5 dst=r10 src=r1 offset=-24 imm=0
#line 67 "sample/bindmonitor_mt_tailcall.c"
    *(uint64_t*)(uintptr_t)(r10 + OFFSET(-24)) = (uint64_t)r1;
    // EBPF_OP_LDDW pc=6 dst=r7 src=r0 offset=0 imm=1818845524
#line 67 "sample/bindmonitor_mt_tailcall.c"
    r7 = (uint64_t)7809632219746099540;
    // EBPF_OP_STXDW pc=8 dst=r10 src=r7 offset=-32 imm=0
#line 67 "sample/bindmonitor_mt_tailcall.c"
    *(uint64_t*)(uintptr_t)(r10 + OFFSET(-32)) = (uint64_t)r7;
    // EBPF_OP_MOV64_REG pc=9 dst=r1 src=r10 offset=0 imm=0
#line 67 "sample/bindmonitor_mt_tailcall.c"
    r1 = r10;
    // EBPF_OP_ADD64_IMM pc=10 dst=r1 src=r0 offset=0 imm=-32
#line 67 "sample/bindmonitor_mt_tailcall.c"
    r1 += IMMEDIATE(-32);
    // EBPF_OP_MOV64_IMM pc=11 dst=r2 src=r0 offset=0 imm=20
#line 67 "sample/bindmonitor_mt_tailcall.c"
    r2 = IMMEDIATE(20);
    // EBPF_OP_MOV64_IMM pc=12 dst=r3 src=r0 offset=0 imm=15
#line 67 "sample/bindmonitor_mt_tailcall.c"
    r3 = IMMEDIATE(15);
    // EBPF_OP_CALL pc=13 dst=r0 src=r0 offset=0 imm=13
#line 67 "sample/bindmonitor_mt_tailcall.c"
    r0 = BindMonitor_Callee14_helpers[0].address(r1, r2, r3, r4, r5);
#line 67 "sample/bindmonitor_mt_tailcall.c"
    if ((BindMonitor_Callee14_helpers[0].tail_call) && (r0 == 0)) {
#line 67 "sample/bindmonitor_mt_tailcall.c"
        return 0;
#line 67 "sample/bindmonitor_mt_tailcall.c"
    }
    // EBPF_OP_MOV64_REG pc=14 dst=r1 src=r6 offset=0 imm=0
#line 67 "sample/bindmonitor_mt_tailcall.c"
    r1 = r6;
    // EBPF_OP_LDDW pc=15 dst=r2 src=r1 offset=0 imm=1
#line 67 "sample/bindmonitor_mt_tailcall.c"
    r2 = POINTER(_maps[0].address);
    // EBPF_OP_MOV64_IMM pc=17 dst=r3 src=r0 offset=0 imm=15
#line 67 "sample/bindmonitor_mt_tailcall.c"
    r3 = IMMEDIATE(15);
    // EBPF_OP_CALL pc=18 dst=r0 src=r0 offset=0 imm=5
#line 67 "sample/bindmonitor_mt_tailcall.c"
    r0 = BindMonitor_Callee14_helpers[1].address(r1, r2, r3, r4, r5);
#line 67 "sample/bindmonitor_mt_tailcall.c"
    if ((BindMonitor_Callee14_helpers[1].tail_call) && (r0 == 0)) {
#line 67 "sample/bindmonitor_mt_tailcall.c"
        return 0;
#line 67 "sample/bindmonitor_mt_tailcall.c"
    }
    // EBPF_OP_JSGT_IMM pc=19 dst=r0 src=r0 offset=16 imm=-1
#line 67 "sample/bindmonitor_mt_tailcall.c"
    if ((int64_t)r0 > IMMEDIATE(-1)) {
#line 67 "sample/bindmonitor_mt_tailcall.c"
        goto label_1;
#line 67 "sample/bindmonitor_mt_tailcall.c"
    }
    // EBPF_OP_MOV64_IMM pc=20 dst=r1 src=r0 offset=0 imm=10
#line 67 "sample/bindmonitor_mt_tailcall.c"
    r1 = IMMEDIATE(10);
    // EBPF_OP_STXH pc=21 dst=r10 src=r1 offset=-4 imm=0
#line 67 "sample/bindmonitor_mt_tailcall.c"
    *(uint16_t*)(uintptr_t)(r10 + OFFSET(-4)) = (uint16_t)r1;
    // EBPF_OP_MOV64_IMM pc=22 dst=r1 src=r0 offset=0 imm=1680154744
#line 67 "sample/bindmonitor_mt_tailcall.c"
    r1 = IMMEDIATE(1680154744);
    // EBPF_OP_STXW pc=23 dst=r10 src=r1 offset=-8 imm=0
#line 67 "sample/bindmonitor_mt_tailcall.c"
    *(uint32_t*)(uintptr_t)(r10 + OFFSET(-8)) = (uint32_t)r1;
    // EBPF_OP_LDDW pc=24 dst=r1 src=r0 offset=0 imm=544497952
#line 67 "sample/bindmonitor_mt_tailcall.c"
    r1 = (uint64_t)7306085893296906528;
    // EBPF_OP_STXDW pc=26 dst=r10 src=r1 offset=-16 imm=0
#line 67 "sample/bindmonitor_mt_tailcall.c"
    *(uint64_t*)(uintptr_t)(r10 + OFFSET(-16)) = (uint64_t)r1;
    // EBPF_OP_LDDW pc=27 dst=r1 src=r0 offset=0 imm=1634082924
#line 67 "sample/bindmonitor_mt_tailcall.c"
    r1 = (uint64_t)7234307576302018668;
    // EBPF_OP_STXDW pc=29 dst=r10 src=r1 offset=-24 imm=0
#line 67 "sample/bindmonitor_mt_tailcall.c"
    *(uint64_t*)(uintptr_t)(r10 + OFFSET(-24)) = (uint64_t)r1;
    // EBPF_OP_STXDW pc=30 dst=r10 src=r7 offset=-32 imm=0
#line 67 "sample/bindmonitor_mt_tailcall.c"
    *(uint64_t*)(uintptr_t)(r10 + OFFSET(-32)) = (uint64_t)r7;
    // EBPF_OP_MOV64_REG pc=31 dst=r1 src=r10 offset=0 imm=0
#line 67 "sample/bindmonitor_mt_tailcall.c"
    r1 = r10;
    // EBPF_OP_ADD64_IMM pc=32 dst=r1 src=r0 offset=0 imm=-32
#line 67 "sample/bindmonitor_mt_tailcall.c"
    r1 += IMMEDIATE(-32);
    // EBPF_OP_MOV64_IMM pc=33 dst=r2 src=r0 offset=0 imm=30
#line 67 "sample/bindmonitor_mt_tailcall.c"
    r2 = IMMEDIATE(30);
    // EBPF_OP_MOV64_IMM pc=34 dst=r3 src=r0 offset=0 imm=15
#line 67 "sample/bindmonitor_mt_tailcall.c"
    r3 = IMMEDIATE(15);
    // EBPF_OP_CALL pc=35 dst=r0 src=r0 offset=0 imm=13
#line 67 "sample/bindmonitor_mt_tailcall.c"
    r0 = BindMonitor_Callee14_helpers[0].address(r1, r2, r3, r4, r5);
#line 67 "sample/bindmonitor_mt_tailcall.c"
    if ((BindMonitor_Callee14_helpers[0].tail_call) && (r0 == 0)) {
#line 67 "sample/bindmonitor_mt_tailcall.c"
        return 0;
#line 67 "sample/bindmonitor_mt_tailcall.c"
    }
label_1:
    // EBPF_OP_MOV64_IMM pc=36 dst=r0 src=r0 offset=0 imm=1
#line 67 "sample/bindmonitor_mt_tailcall.c"
    r0 = IMMEDIATE(1);
    // EBPF_OP_EXIT pc=37 dst=r0 src=r0 offset=0 imm=0
#line 67 "sample/bindmonitor_mt_tailcall.c"
    return r0;
#line 67 "sample/bindmonitor_mt_tailcall.c"
}
#pragma code_seg(pop)
#line __LINE__ __FILE__

static helper_function_entry_t BindMonitor_Callee15_helpers[] = {
    {NULL, 13, "helper_id_13"},
    {NULL, 5, "helper_id_5"},
};

static GUID BindMonitor_Callee15_program_type_guid = {
    0x608c517c, 0x6c52, 0x4a26, {0xb6, 0x77, 0xbb, 0x1c, 0x34, 0x42, 0x5a, 0xdf}};
static GUID BindMonitor_Callee15_attach_type_guid = {
    0xb9707e04, 0x8127, 0x4c72, {0x83, 0x3e, 0x05, 0xb1, 0xfb, 0x43, 0x94, 0x96}};
static uint16_t BindMonitor_Callee15_maps[] = {
    0,
};

#pragma code_seg(push, "bind/15")
static uint64_t
BindMonitor_Callee15(void* context)
#line 68 "sample/bindmonitor_mt_tailcall.c"
{
#line 68 "sample/bindmonitor_mt_tailcall.c"
    // Prologue
#line 68 "sample/bindmonitor_mt_tailcall.c"
    uint64_t stack[(UBPF_STACK_SIZE + 7) / 8];
#line 68 "sample/bindmonitor_mt_tailcall.c"
    register uint64_t r0 = 0;
#line 68 "sample/bindmonitor_mt_tailcall.c"
    register uint64_t r1 = 0;
#line 68 "sample/bindmonitor_mt_tailcall.c"
    register uint64_t r2 = 0;
#line 68 "sample/bindmonitor_mt_tailcall.c"
    register uint64_t r3 = 0;
#line 68 "sample/bindmonitor_mt_tailcall.c"
    register uint64_t r4 = 0;
#line 68 "sample/bindmonitor_mt_tailcall.c"
    register uint64_t r5 = 0;
#line 68 "sample/bindmonitor_mt_tailcall.c"
    register uint64_t r6 = 0;
#line 68 "sample/bindmonitor_mt_tailcall.c"
    register uint64_t r7 = 0;
#line 68 "sample/bindmonitor_mt_tailcall.c"
    register uint64_t r10 = 0;

#line 68 "sample/bindmonitor_mt_tailcall.c"
    r1 = (uintptr_t)context;
#line 68 "sample/bindmonitor_mt_tailcall.c"
    r10 = (uintptr_t)((uint8_t*)stack + sizeof(stack));

    // EBPF_OP_MOV64_REG pc=0 dst=r6 src=r1 offset=0 imm=0
#line 68 "sample/bindmonitor_mt_tailcall.c"
    r6 = r1;
    // EBPF_OP_MOV64_IMM pc=1 dst=r1 src=r0 offset=0 imm=680997
#line 68 "sample/bindmonitor_mt_tailcall.c"
    r1 = IMMEDIATE(680997);
    // EBPF_OP_STXW pc=2 dst=r10 src=r1 offset=-16 imm=0
#line 68 "sample/bindmonitor_mt_tailcall.c"
    *(uint32_t*)(uintptr_t)(r10 + OFFSET(-16)) = (uint32_t)r1;
    // EBPF_OP_LDDW pc=3 dst=r1 src=r0 offset=0 imm=1852383340
#line 68 "sample/bindmonitor_mt_tailcall.c"
    r1 = (uint64_t)2339731488442490988;
    // EBPF_OP_STXDW pc=5 dst=r10 src=r1 offset=-24 imm=0
#line 68 "sample/bindmonitor_mt_tailcall.c"
    *(uint64_t*)(uintptr_t)(r10 + OFFSET(-24)) = (uint64_t)r1;
    // EBPF_OP_LDDW pc=6 dst=r7 src=r0 offset=0 imm=1818845524
#line 68 "sample/bindmonitor_mt_tailcall.c"
    r7 = (uint64_t)7809632219746099540;
    // EBPF_OP_STXDW pc=8 dst=r10 src=r7 offset=-32 imm=0
#line 68 "sample/bindmonitor_mt_tailcall.c"
    *(uint64_t*)(uintptr_t)(r10 + OFFSET(-32)) = (uint64_t)r7;
    // EBPF_OP_MOV64_REG pc=9 dst=r1 src=r10 offset=0 imm=0
#line 68 "sample/bindmonitor_mt_tailcall.c"
    r1 = r10;
    // EBPF_OP_ADD64_IMM pc=10 dst=r1 src=r0 offset=0 imm=-32
#line 68 "sample/bindmonitor_mt_tailcall.c"
    r1 += IMMEDIATE(-32);
    // EBPF_OP_MOV64_IMM pc=11 dst=r2 src=r0 offset=0 imm=20
#line 68 "sample/bindmonitor_mt_tailcall.c"
    r2 = IMMEDIATE(20);
    // EBPF_OP_MOV64_IMM pc=12 dst=r3 src=r0 offset=0 imm=16
#line 68 "sample/bindmonitor_mt_tailcall.c"
    r3 = IMMEDIATE(16);
    // EBPF_OP_CALL pc=13 dst=r0 src=r0 offset=0 imm=13
#line 68 "sample/bindmonitor_mt_tailcall.c"
    r0 = BindMonitor_Callee15_helpers[0].address(r1, r2, r3, r4, r5);
#line 68 "sample/bindmonitor_mt_tailcall.c"
    if ((BindMonitor_Callee15_helpers[0].tail_call) && (r0 == 0)) {
#line 68 "sample/bindmonitor_mt_tailcall.c"
        return 0;
#line 68 "sample/bindmonitor_mt_tailcall.c"
    }
    // EBPF_OP_MOV64_REG pc=14 dst=r1 src=r6 offset=0 imm=0
#line 68 "sample/bindmonitor_mt_tailcall.c"
    r1 = r6;
    // EBPF_OP_LDDW pc=15 dst=r2 src=r1 offset=0 imm=1
#line 68 "sample/bindmonitor_mt_tailcall.c"
    r2 = POINTER(_maps[0].address);
    // EBPF_OP_MOV64_IMM pc=17 dst=r3 src=r0 offset=0 imm=16
#line 68 "sample/bindmonitor_mt_tailcall.c"
    r3 = IMMEDIATE(16);
    // EBPF_OP_CALL pc=18 dst=r0 src=r0 offset=0 imm=5
#line 68 "sample/bindmonitor_mt_tailcall.c"
    r0 = BindMonitor_Callee15_helpers[1].address(r1, r2, r3, r4, r5);
#line 68 "sample/bindmonitor_mt_tailcall.c"
    if ((BindMonitor_Callee15_helpers[1].tail_call) && (r0 == 0)) {
#line 68 "sample/bindmonitor_mt_tailcall.c"
        return 0;
#line 68 "sample/bindmonitor_mt_tailcall.c"
    }
    // EBPF_OP_JSGT_IMM pc=19 dst=r0 src=r0 offset=16 imm=-1
#line 68 "sample/bindmonitor_mt_tailcall.c"
    if ((int64_t)r0 > IMMEDIATE(-1)) {
#line 68 "sample/bindmonitor_mt_tailcall.c"
        goto label_1;
#line 68 "sample/bindmonitor_mt_tailcall.c"
    }
    // EBPF_OP_MOV64_IMM pc=20 dst=r1 src=r0 offset=0 imm=10
#line 68 "sample/bindmonitor_mt_tailcall.c"
    r1 = IMMEDIATE(10);
    // EBPF_OP_STXH pc=21 dst=r10 src=r1 offset=-4 imm=0
#line 68 "sample/bindmonitor_mt_tailcall.c"
    *(uint16_t*)(uintptr_t)(r10 + OFFSET(-4)) = (uint16_t)r1;
    // EBPF_OP_MOV64_IMM pc=22 dst=r1 src=r0 offset=0 imm=1680154744
#line 68 "sample/bindmonitor_mt_tailcall.c"
    r1 = IMMEDIATE(1680154744);
    // EBPF_OP_STXW pc=23 dst=r10 src=r1 offset=-8 imm=0
#line 68 "sample/bindmonitor_mt_tailcall.c"
    *(uint32_t*)(uintptr_t)(r10 + OFFSET(-8)) = (uint32_t)r1;
    // EBPF_OP_LDDW pc=24 dst=r1 src=r0 offset=0 imm=544497952
#line 68 "sample/bindmonitor_mt_tailcall.c"
    r1 = (uint64_t)7306085893296906528;
    // EBPF_OP_STXDW pc=26 dst=r10 src=r1 offset=-16 imm=0
#line 68 "sample/bindmonitor_mt_tailcall.c"
    *(uint64_t*)(uintptr_t)(r10 + OFFSET(-16)) = (uint64_t)r1;
    // EBPF_OP_LDDW pc=27 dst=r1 src=r0 offset=0 imm=1634082924
#line 68 "sample/bindmonitor_mt_tailcall.c"
    r1 = (uint64_t)7234307576302018668;
    // EBPF_OP_STXDW pc=29 dst=r10 src=r1 offset=-24 imm=0
#line 68 "sample/bindmonitor_mt_tailcall.c"
    *(uint64_t*)(uintptr_t)(r10 + OFFSET(-24)) = (uint64_t)r1;
    // EBPF_OP_STXDW pc=30 dst=r10 src=r7 offset=-32 imm=0
#line 68 "sample/bindmonitor_mt_tailcall.c"
    *(uint64_t*)(uintptr_t)(r10 + OFFSET(-32)) = (uint64_t)r7;
    // EBPF_OP_MOV64_REG pc=31 dst=r1 src=r10 offset=0 imm=0
#line 68 "sample/bindmonitor_mt_tailcall.c"
    r1 = r10;
    // EBPF_OP_ADD64_IMM pc=32 dst=r1 src=r0 offset=0 imm=-32
#line 68 "sample/bindmonitor_mt_tailcall.c"
    r1 += IMMEDIATE(-32);
    // EBPF_OP_MOV64_IMM pc=33 dst=r2 src=r0 offset=0 imm=30
#line 68 "sample/bindmonitor_mt_tailcall.c"
    r2 = IMMEDIATE(30);
    // EBPF_OP_MOV64_IMM pc=34 dst=r3 src=r0 offset=0 imm=16
#line 68 "sample/bindmonitor_mt_tailcall.c"
    r3 = IMMEDIATE(16);
    // EBPF_OP_CALL pc=35 dst=r0 src=r0 offset=0 imm=13
#line 68 "sample/bindmonitor_mt_tailcall.c"
    r0 = BindMonitor_Callee15_helpers[0].address(r1, r2, r3, r4, r5);
#line 68 "sample/bindmonitor_mt_tailcall.c"
    if ((BindMonitor_Callee15_helpers[0].tail_call) && (r0 == 0)) {
#line 68 "sample/bindmonitor_mt_tailcall.c"
        return 0;
#line 68 "sample/bindmonitor_mt_tailcall.c"
    }
label_1:
    // EBPF_OP_MOV64_IMM pc=36 dst=r0 src=r0 offset=0 imm=1
#line 68 "sample/bindmonitor_mt_tailcall.c"
    r0 = IMMEDIATE(1);
    // EBPF_OP_EXIT pc=37 dst=r0 src=r0 offset=0 imm=0
#line 68 "sample/bindmonitor_mt_tailcall.c"
    return r0;
#line 68 "sample/bindmonitor_mt_tailcall.c"
}
#pragma code_seg(pop)
#line __LINE__ __FILE__

static helper_function_entry_t BindMonitor_Callee16_helpers[] = {
    {NULL, 13, "helper_id_13"},
    {NULL, 5, "helper_id_5"},
};

static GUID BindMonitor_Callee16_program_type_guid = {
    0x608c517c, 0x6c52, 0x4a26, {0xb6, 0x77, 0xbb, 0x1c, 0x34, 0x42, 0x5a, 0xdf}};
static GUID BindMonitor_Callee16_attach_type_guid = {
    0xb9707e04, 0x8127, 0x4c72, {0x83, 0x3e, 0x05, 0xb1, 0xfb, 0x43, 0x94, 0x96}};
static uint16_t BindMonitor_Callee16_maps[] = {
    0,
};

#pragma code_seg(push, "bind/16")
static uint64_t
BindMonitor_Callee16(void* context)
#line 69 "sample/bindmonitor_mt_tailcall.c"
{
#line 69 "sample/bindmonitor_mt_tailcall.c"
    // Prologue
#line 69 "sample/bindmonitor_mt_tailcall.c"
    uint64_t stack[(UBPF_STACK_SIZE + 7) / 8];
#line 69 "sample/bindmonitor_mt_tailcall.c"
    register uint64_t r0 = 0;
#line 69 "sample/bindmonitor_mt_tailcall.c"
    register uint64_t r1 = 0;
#line 69 "sample/bindmonitor_mt_tailcall.c"
    register uint64_t r2 = 0;
#line 69 "sample/bindmonitor_mt_tailcall.c"
    register uint64_t r3 = 0;
#line 69 "sample/bindmonitor_mt_tailcall.c"
    register uint64_t r4 = 0;
#line 69 "sample/bindmonitor_mt_tailcall.c"
    register uint64_t r5 = 0;
#line 69 "sample/bindmonitor_mt_tailcall.c"
    register uint64_t r6 = 0;
#line 69 "sample/bindmonitor_mt_tailcall.c"
    register uint64_t r7 = 0;
#line 69 "sample/bindmonitor_mt_tailcall.c"
    register uint64_t r10 = 0;

#line 69 "sample/bindmonitor_mt_tailcall.c"
    r1 = (uintptr_t)context;
#line 69 "sample/bindmonitor_mt_tailcall.c"
    r10 = (uintptr_t)((uint8_t*)stack + sizeof(stack));

    // EBPF_OP_MOV64_REG pc=0 dst=r6 src=r1 offset=0 imm=0
#line 69 "sample/bindmonitor_mt_tailcall.c"
    r6 = r1;
    // EBPF_OP_MOV64_IMM pc=1 dst=r1 src=r0 offset=0 imm=680997
#line 69 "sample/bindmonitor_mt_tailcall.c"
    r1 = IMMEDIATE(680997);
    // EBPF_OP_STXW pc=2 dst=r10 src=r1 offset=-16 imm=0
#line 69 "sample/bindmonitor_mt_tailcall.c"
    *(uint32_t*)(uintptr_t)(r10 + OFFSET(-16)) = (uint32_t)r1;
    // EBPF_OP_LDDW pc=3 dst=r1 src=r0 offset=0 imm=1852383340
#line 69 "sample/bindmonitor_mt_tailcall.c"
    r1 = (uint64_t)2339731488442490988;
    // EBPF_OP_STXDW pc=5 dst=r10 src=r1 offset=-24 imm=0
#line 69 "sample/bindmonitor_mt_tailcall.c"
    *(uint64_t*)(uintptr_t)(r10 + OFFSET(-24)) = (uint64_t)r1;
    // EBPF_OP_LDDW pc=6 dst=r7 src=r0 offset=0 imm=1818845524
#line 69 "sample/bindmonitor_mt_tailcall.c"
    r7 = (uint64_t)7809632219746099540;
    // EBPF_OP_STXDW pc=8 dst=r10 src=r7 offset=-32 imm=0
#line 69 "sample/bindmonitor_mt_tailcall.c"
    *(uint64_t*)(uintptr_t)(r10 + OFFSET(-32)) = (uint64_t)r7;
    // EBPF_OP_MOV64_REG pc=9 dst=r1 src=r10 offset=0 imm=0
#line 69 "sample/bindmonitor_mt_tailcall.c"
    r1 = r10;
    // EBPF_OP_ADD64_IMM pc=10 dst=r1 src=r0 offset=0 imm=-32
#line 69 "sample/bindmonitor_mt_tailcall.c"
    r1 += IMMEDIATE(-32);
    // EBPF_OP_MOV64_IMM pc=11 dst=r2 src=r0 offset=0 imm=20
#line 69 "sample/bindmonitor_mt_tailcall.c"
    r2 = IMMEDIATE(20);
    // EBPF_OP_MOV64_IMM pc=12 dst=r3 src=r0 offset=0 imm=17
#line 69 "sample/bindmonitor_mt_tailcall.c"
    r3 = IMMEDIATE(17);
    // EBPF_OP_CALL pc=13 dst=r0 src=r0 offset=0 imm=13
#line 69 "sample/bindmonitor_mt_tailcall.c"
    r0 = BindMonitor_Callee16_helpers[0].address(r1, r2, r3, r4, r5);
#line 69 "sample/bindmonitor_mt_tailcall.c"
    if ((BindMonitor_Callee16_helpers[0].tail_call) && (r0 == 0)) {
#line 69 "sample/bindmonitor_mt_tailcall.c"
        return 0;
#line 69 "sample/bindmonitor_mt_tailcall.c"
    }
    // EBPF_OP_MOV64_REG pc=14 dst=r1 src=r6 offset=0 imm=0
#line 69 "sample/bindmonitor_mt_tailcall.c"
    r1 = r6;
    // EBPF_OP_LDDW pc=15 dst=r2 src=r1 offset=0 imm=1
#line 69 "sample/bindmonitor_mt_tailcall.c"
    r2 = POINTER(_maps[0].address);
    // EBPF_OP_MOV64_IMM pc=17 dst=r3 src=r0 offset=0 imm=17
#line 69 "sample/bindmonitor_mt_tailcall.c"
    r3 = IMMEDIATE(17);
    // EBPF_OP_CALL pc=18 dst=r0 src=r0 offset=0 imm=5
#line 69 "sample/bindmonitor_mt_tailcall.c"
    r0 = BindMonitor_Callee16_helpers[1].address(r1, r2, r3, r4, r5);
#line 69 "sample/bindmonitor_mt_tailcall.c"
    if ((BindMonitor_Callee16_helpers[1].tail_call) && (r0 == 0)) {
#line 69 "sample/bindmonitor_mt_tailcall.c"
        return 0;
#line 69 "sample/bindmonitor_mt_tailcall.c"
    }
    // EBPF_OP_JSGT_IMM pc=19 dst=r0 src=r0 offset=16 imm=-1
#line 69 "sample/bindmonitor_mt_tailcall.c"
    if ((int64_t)r0 > IMMEDIATE(-1)) {
#line 69 "sample/bindmonitor_mt_tailcall.c"
        goto label_1;
#line 69 "sample/bindmonitor_mt_tailcall.c"
    }
    // EBPF_OP_MOV64_IMM pc=20 dst=r1 src=r0 offset=0 imm=10
#line 69 "sample/bindmonitor_mt_tailcall.c"
    r1 = IMMEDIATE(10);
    // EBPF_OP_STXH pc=21 dst=r10 src=r1 offset=-4 imm=0
#line 69 "sample/bindmonitor_mt_tailcall.c"
    *(uint16_t*)(uintptr_t)(r10 + OFFSET(-4)) = (uint16_t)r1;
    // EBPF_OP_MOV64_IMM pc=22 dst=r1 src=r0 offset=0 imm=1680154744
#line 69 "sample/bindmonitor_mt_tailcall.c"
    r1 = IMMEDIATE(1680154744);
    // EBPF_OP_STXW pc=23 dst=r10 src=r1 offset=-8 imm=0
#line 69 "sample/bindmonitor_mt_tailcall.c"
    *(uint32_t*)(uintptr_t)(r10 + OFFSET(-8)) = (uint32_t)r1;
    // EBPF_OP_LDDW pc=24 dst=r1 src=r0 offset=0 imm=544497952
#line 69 "sample/bindmonitor_mt_tailcall.c"
    r1 = (uint64_t)7306085893296906528;
    // EBPF_OP_STXDW pc=26 dst=r10 src=r1 offset=-16 imm=0
#line 69 "sample/bindmonitor_mt_tailcall.c"
    *(uint64_t*)(uintptr_t)(r10 + OFFSET(-16)) = (uint64_t)r1;
    // EBPF_OP_LDDW pc=27 dst=r1 src=r0 offset=0 imm=1634082924
#line 69 "sample/bindmonitor_mt_tailcall.c"
    r1 = (uint64_t)7234307576302018668;
    // EBPF_OP_STXDW pc=29 dst=r10 src=r1 offset=-24 imm=0
#line 69 "sample/bindmonitor_mt_tailcall.c"
    *(uint64_t*)(uintptr_t)(r10 + OFFSET(-24)) = (uint64_t)r1;
    // EBPF_OP_STXDW pc=30 dst=r10 src=r7 offset=-32 imm=0
#line 69 "sample/bindmonitor_mt_tailcall.c"
    *(uint64_t*)(uintptr_t)(r10 + OFFSET(-32)) = (uint64_t)r7;
    // EBPF_OP_MOV64_REG pc=31 dst=r1 src=r10 offset=0 imm=0
#line 69 "sample/bindmonitor_mt_tailcall.c"
    r1 = r10;
    // EBPF_OP_ADD64_IMM pc=32 dst=r1 src=r0 offset=0 imm=-32
#line 69 "sample/bindmonitor_mt_tailcall.c"
    r1 += IMMEDIATE(-32);
    // EBPF_OP_MOV64_IMM pc=33 dst=r2 src=r0 offset=0 imm=30
#line 69 "sample/bindmonitor_mt_tailcall.c"
    r2 = IMMEDIATE(30);
    // EBPF_OP_MOV64_IMM pc=34 dst=r3 src=r0 offset=0 imm=17
#line 69 "sample/bindmonitor_mt_tailcall.c"
    r3 = IMMEDIATE(17);
    // EBPF_OP_CALL pc=35 dst=r0 src=r0 offset=0 imm=13
#line 69 "sample/bindmonitor_mt_tailcall.c"
    r0 = BindMonitor_Callee16_helpers[0].address(r1, r2, r3, r4, r5);
#line 69 "sample/bindmonitor_mt_tailcall.c"
    if ((BindMonitor_Callee16_helpers[0].tail_call) && (r0 == 0)) {
#line 69 "sample/bindmonitor_mt_tailcall.c"
        return 0;
#line 69 "sample/bindmonitor_mt_tailcall.c"
    }
label_1:
    // EBPF_OP_MOV64_IMM pc=36 dst=r0 src=r0 offset=0 imm=1
#line 69 "sample/bindmonitor_mt_tailcall.c"
    r0 = IMMEDIATE(1);
    // EBPF_OP_EXIT pc=37 dst=r0 src=r0 offset=0 imm=0
#line 69 "sample/bindmonitor_mt_tailcall.c"
    return r0;
#line 69 "sample/bindmonitor_mt_tailcall.c"
}
#pragma code_seg(pop)
#line __LINE__ __FILE__

static helper_function_entry_t BindMonitor_Callee17_helpers[] = {
    {NULL, 13, "helper_id_13"},
    {NULL, 5, "helper_id_5"},
};

static GUID BindMonitor_Callee17_program_type_guid = {
    0x608c517c, 0x6c52, 0x4a26, {0xb6, 0x77, 0xbb, 0x1c, 0x34, 0x42, 0x5a, 0xdf}};
static GUID BindMonitor_Callee17_attach_type_guid = {
    0xb9707e04, 0x8127, 0x4c72, {0x83, 0x3e, 0x05, 0xb1, 0xfb, 0x43, 0x94, 0x96}};
static uint16_t BindMonitor_Callee17_maps[] = {
    0,
};

#pragma code_seg(push, "bind/17")
static uint64_t
BindMonitor_Callee17(void* context)
#line 70 "sample/bindmonitor_mt_tailcall.c"
{
#line 70 "sample/bindmonitor_mt_tailcall.c"
    // Prologue
#line 70 "sample/bindmonitor_mt_tailcall.c"
    uint64_t stack[(UBPF_STACK_SIZE + 7) / 8];
#line 70 "sample/bindmonitor_mt_tailcall.c"
    register uint64_t r0 = 0;
#line 70 "sample/bindmonitor_mt_tailcall.c"
    register uint64_t r1 = 0;
#line 70 "sample/bindmonitor_mt_tailcall.c"
    register uint64_t r2 = 0;
#line 70 "sample/bindmonitor_mt_tailcall.c"
    register uint64_t r3 = 0;
#line 70 "sample/bindmonitor_mt_tailcall.c"
    register uint64_t r4 = 0;
#line 70 "sample/bindmonitor_mt_tailcall.c"
    register uint64_t r5 = 0;
#line 70 "sample/bindmonitor_mt_tailcall.c"
    register uint64_t r6 = 0;
#line 70 "sample/bindmonitor_mt_tailcall.c"
    register uint64_t r7 = 0;
#line 70 "sample/bindmonitor_mt_tailcall.c"
    register uint64_t r10 = 0;

#line 70 "sample/bindmonitor_mt_tailcall.c"
    r1 = (uintptr_t)context;
#line 70 "sample/bindmonitor_mt_tailcall.c"
    r10 = (uintptr_t)((uint8_t*)stack + sizeof(stack));

    // EBPF_OP_MOV64_REG pc=0 dst=r6 src=r1 offset=0 imm=0
#line 70 "sample/bindmonitor_mt_tailcall.c"
    r6 = r1;
    // EBPF_OP_MOV64_IMM pc=1 dst=r1 src=r0 offset=0 imm=680997
#line 70 "sample/bindmonitor_mt_tailcall.c"
    r1 = IMMEDIATE(680997);
    // EBPF_OP_STXW pc=2 dst=r10 src=r1 offset=-16 imm=0
#line 70 "sample/bindmonitor_mt_tailcall.c"
    *(uint32_t*)(uintptr_t)(r10 + OFFSET(-16)) = (uint32_t)r1;
    // EBPF_OP_LDDW pc=3 dst=r1 src=r0 offset=0 imm=1852383340
#line 70 "sample/bindmonitor_mt_tailcall.c"
    r1 = (uint64_t)2339731488442490988;
    // EBPF_OP_STXDW pc=5 dst=r10 src=r1 offset=-24 imm=0
#line 70 "sample/bindmonitor_mt_tailcall.c"
    *(uint64_t*)(uintptr_t)(r10 + OFFSET(-24)) = (uint64_t)r1;
    // EBPF_OP_LDDW pc=6 dst=r7 src=r0 offset=0 imm=1818845524
#line 70 "sample/bindmonitor_mt_tailcall.c"
    r7 = (uint64_t)7809632219746099540;
    // EBPF_OP_STXDW pc=8 dst=r10 src=r7 offset=-32 imm=0
#line 70 "sample/bindmonitor_mt_tailcall.c"
    *(uint64_t*)(uintptr_t)(r10 + OFFSET(-32)) = (uint64_t)r7;
    // EBPF_OP_MOV64_REG pc=9 dst=r1 src=r10 offset=0 imm=0
#line 70 "sample/bindmonitor_mt_tailcall.c"
    r1 = r10;
    // EBPF_OP_ADD64_IMM pc=10 dst=r1 src=r0 offset=0 imm=-32
#line 70 "sample/bindmonitor_mt_tailcall.c"
    r1 += IMMEDIATE(-32);
    // EBPF_OP_MOV64_IMM pc=11 dst=r2 src=r0 offset=0 imm=20
#line 70 "sample/bindmonitor_mt_tailcall.c"
    r2 = IMMEDIATE(20);
    // EBPF_OP_MOV64_IMM pc=12 dst=r3 src=r0 offset=0 imm=18
#line 70 "sample/bindmonitor_mt_tailcall.c"
    r3 = IMMEDIATE(18);
    // EBPF_OP_CALL pc=13 dst=r0 src=r0 offset=0 imm=13
#line 70 "sample/bindmonitor_mt_tailcall.c"
    r0 = BindMonitor_Callee17_helpers[0].address(r1, r2, r3, r4, r5);
#line 70 "sample/bindmonitor_mt_tailcall.c"
    if ((BindMonitor_Callee17_helpers[0].tail_call) && (r0 == 0)) {
#line 70 "sample/bindmonitor_mt_tailcall.c"
        return 0;
#line 70 "sample/bindmonitor_mt_tailcall.c"
    }
    // EBPF_OP_MOV64_REG pc=14 dst=r1 src=r6 offset=0 imm=0
#line 70 "sample/bindmonitor_mt_tailcall.c"
    r1 = r6;
    // EBPF_OP_LDDW pc=15 dst=r2 src=r1 offset=0 imm=1
#line 70 "sample/bindmonitor_mt_tailcall.c"
    r2 = POINTER(_maps[0].address);
    // EBPF_OP_MOV64_IMM pc=17 dst=r3 src=r0 offset=0 imm=18
#line 70 "sample/bindmonitor_mt_tailcall.c"
    r3 = IMMEDIATE(18);
    // EBPF_OP_CALL pc=18 dst=r0 src=r0 offset=0 imm=5
#line 70 "sample/bindmonitor_mt_tailcall.c"
    r0 = BindMonitor_Callee17_helpers[1].address(r1, r2, r3, r4, r5);
#line 70 "sample/bindmonitor_mt_tailcall.c"
    if ((BindMonitor_Callee17_helpers[1].tail_call) && (r0 == 0)) {
#line 70 "sample/bindmonitor_mt_tailcall.c"
        return 0;
#line 70 "sample/bindmonitor_mt_tailcall.c"
    }
    // EBPF_OP_JSGT_IMM pc=19 dst=r0 src=r0 offset=16 imm=-1
#line 70 "sample/bindmonitor_mt_tailcall.c"
    if ((int64_t)r0 > IMMEDIATE(-1)) {
#line 70 "sample/bindmonitor_mt_tailcall.c"
        goto label_1;
#line 70 "sample/bindmonitor_mt_tailcall.c"
    }
    // EBPF_OP_MOV64_IMM pc=20 dst=r1 src=r0 offset=0 imm=10
#line 70 "sample/bindmonitor_mt_tailcall.c"
    r1 = IMMEDIATE(10);
    // EBPF_OP_STXH pc=21 dst=r10 src=r1 offset=-4 imm=0
#line 70 "sample/bindmonitor_mt_tailcall.c"
    *(uint16_t*)(uintptr_t)(r10 + OFFSET(-4)) = (uint16_t)r1;
    // EBPF_OP_MOV64_IMM pc=22 dst=r1 src=r0 offset=0 imm=1680154744
#line 70 "sample/bindmonitor_mt_tailcall.c"
    r1 = IMMEDIATE(1680154744);
    // EBPF_OP_STXW pc=23 dst=r10 src=r1 offset=-8 imm=0
#line 70 "sample/bindmonitor_mt_tailcall.c"
    *(uint32_t*)(uintptr_t)(r10 + OFFSET(-8)) = (uint32_t)r1;
    // EBPF_OP_LDDW pc=24 dst=r1 src=r0 offset=0 imm=544497952
#line 70 "sample/bindmonitor_mt_tailcall.c"
    r1 = (uint64_t)7306085893296906528;
    // EBPF_OP_STXDW pc=26 dst=r10 src=r1 offset=-16 imm=0
#line 70 "sample/bindmonitor_mt_tailcall.c"
    *(uint64_t*)(uintptr_t)(r10 + OFFSET(-16)) = (uint64_t)r1;
    // EBPF_OP_LDDW pc=27 dst=r1 src=r0 offset=0 imm=1634082924
#line 70 "sample/bindmonitor_mt_tailcall.c"
    r1 = (uint64_t)7234307576302018668;
    // EBPF_OP_STXDW pc=29 dst=r10 src=r1 offset=-24 imm=0
#line 70 "sample/bindmonitor_mt_tailcall.c"
    *(uint64_t*)(uintptr_t)(r10 + OFFSET(-24)) = (uint64_t)r1;
    // EBPF_OP_STXDW pc=30 dst=r10 src=r7 offset=-32 imm=0
#line 70 "sample/bindmonitor_mt_tailcall.c"
    *(uint64_t*)(uintptr_t)(r10 + OFFSET(-32)) = (uint64_t)r7;
    // EBPF_OP_MOV64_REG pc=31 dst=r1 src=r10 offset=0 imm=0
#line 70 "sample/bindmonitor_mt_tailcall.c"
    r1 = r10;
    // EBPF_OP_ADD64_IMM pc=32 dst=r1 src=r0 offset=0 imm=-32
#line 70 "sample/bindmonitor_mt_tailcall.c"
    r1 += IMMEDIATE(-32);
    // EBPF_OP_MOV64_IMM pc=33 dst=r2 src=r0 offset=0 imm=30
#line 70 "sample/bindmonitor_mt_tailcall.c"
    r2 = IMMEDIATE(30);
    // EBPF_OP_MOV64_IMM pc=34 dst=r3 src=r0 offset=0 imm=18
#line 70 "sample/bindmonitor_mt_tailcall.c"
    r3 = IMMEDIATE(18);
    // EBPF_OP_CALL pc=35 dst=r0 src=r0 offset=0 imm=13
#line 70 "sample/bindmonitor_mt_tailcall.c"
    r0 = BindMonitor_Callee17_helpers[0].address(r1, r2, r3, r4, r5);
#line 70 "sample/bindmonitor_mt_tailcall.c"
    if ((BindMonitor_Callee17_helpers[0].tail_call) && (r0 == 0)) {
#line 70 "sample/bindmonitor_mt_tailcall.c"
        return 0;
#line 70 "sample/bindmonitor_mt_tailcall.c"
    }
label_1:
    // EBPF_OP_MOV64_IMM pc=36 dst=r0 src=r0 offset=0 imm=1
#line 70 "sample/bindmonitor_mt_tailcall.c"
    r0 = IMMEDIATE(1);
    // EBPF_OP_EXIT pc=37 dst=r0 src=r0 offset=0 imm=0
#line 70 "sample/bindmonitor_mt_tailcall.c"
    return r0;
#line 70 "sample/bindmonitor_mt_tailcall.c"
}
#pragma code_seg(pop)
#line __LINE__ __FILE__

static helper_function_entry_t BindMonitor_Callee18_helpers[] = {
    {NULL, 13, "helper_id_13"},
    {NULL, 5, "helper_id_5"},
};

static GUID BindMonitor_Callee18_program_type_guid = {
    0x608c517c, 0x6c52, 0x4a26, {0xb6, 0x77, 0xbb, 0x1c, 0x34, 0x42, 0x5a, 0xdf}};
static GUID BindMonitor_Callee18_attach_type_guid = {
    0xb9707e04, 0x8127, 0x4c72, {0x83, 0x3e, 0x05, 0xb1, 0xfb, 0x43, 0x94, 0x96}};
static uint16_t BindMonitor_Callee18_maps[] = {
    0,
};

#pragma code_seg(push, "bind/18")
static uint64_t
BindMonitor_Callee18(void* context)
#line 71 "sample/bindmonitor_mt_tailcall.c"
{
#line 71 "sample/bindmonitor_mt_tailcall.c"
    // Prologue
#line 71 "sample/bindmonitor_mt_tailcall.c"
    uint64_t stack[(UBPF_STACK_SIZE + 7) / 8];
#line 71 "sample/bindmonitor_mt_tailcall.c"
    register uint64_t r0 = 0;
#line 71 "sample/bindmonitor_mt_tailcall.c"
    register uint64_t r1 = 0;
#line 71 "sample/bindmonitor_mt_tailcall.c"
    register uint64_t r2 = 0;
#line 71 "sample/bindmonitor_mt_tailcall.c"
    register uint64_t r3 = 0;
#line 71 "sample/bindmonitor_mt_tailcall.c"
    register uint64_t r4 = 0;
#line 71 "sample/bindmonitor_mt_tailcall.c"
    register uint64_t r5 = 0;
#line 71 "sample/bindmonitor_mt_tailcall.c"
    register uint64_t r6 = 0;
#line 71 "sample/bindmonitor_mt_tailcall.c"
    register uint64_t r7 = 0;
#line 71 "sample/bindmonitor_mt_tailcall.c"
    register uint64_t r10 = 0;

#line 71 "sample/bindmonitor_mt_tailcall.c"
    r1 = (uintptr_t)context;
#line 71 "sample/bindmonitor_mt_tailcall.c"
    r10 = (uintptr_t)((uint8_t*)stack + sizeof(stack));

    // EBPF_OP_MOV64_REG pc=0 dst=r6 src=r1 offset=0 imm=0
#line 71 "sample/bindmonitor_mt_tailcall.c"
    r6 = r1;
    // EBPF_OP_MOV64_IMM pc=1 dst=r1 src=r0 offset=0 imm=680997
#line 71 "sample/bindmonitor_mt_tailcall.c"
    r1 = IMMEDIATE(680997);
    // EBPF_OP_STXW pc=2 dst=r10 src=r1 offset=-16 imm=0
#line 71 "sample/bindmonitor_mt_tailcall.c"
    *(uint32_t*)(uintptr_t)(r10 + OFFSET(-16)) = (uint32_t)r1;
    // EBPF_OP_LDDW pc=3 dst=r1 src=r0 offset=0 imm=1852383340
#line 71 "sample/bindmonitor_mt_tailcall.c"
    r1 = (uint64_t)2339731488442490988;
    // EBPF_OP_STXDW pc=5 dst=r10 src=r1 offset=-24 imm=0
#line 71 "sample/bindmonitor_mt_tailcall.c"
    *(uint64_t*)(uintptr_t)(r10 + OFFSET(-24)) = (uint64_t)r1;
    // EBPF_OP_LDDW pc=6 dst=r7 src=r0 offset=0 imm=1818845524
#line 71 "sample/bindmonitor_mt_tailcall.c"
    r7 = (uint64_t)7809632219746099540;
    // EBPF_OP_STXDW pc=8 dst=r10 src=r7 offset=-32 imm=0
#line 71 "sample/bindmonitor_mt_tailcall.c"
    *(uint64_t*)(uintptr_t)(r10 + OFFSET(-32)) = (uint64_t)r7;
    // EBPF_OP_MOV64_REG pc=9 dst=r1 src=r10 offset=0 imm=0
#line 71 "sample/bindmonitor_mt_tailcall.c"
    r1 = r10;
    // EBPF_OP_ADD64_IMM pc=10 dst=r1 src=r0 offset=0 imm=-32
#line 71 "sample/bindmonitor_mt_tailcall.c"
    r1 += IMMEDIATE(-32);
    // EBPF_OP_MOV64_IMM pc=11 dst=r2 src=r0 offset=0 imm=20
#line 71 "sample/bindmonitor_mt_tailcall.c"
    r2 = IMMEDIATE(20);
    // EBPF_OP_MOV64_IMM pc=12 dst=r3 src=r0 offset=0 imm=19
#line 71 "sample/bindmonitor_mt_tailcall.c"
    r3 = IMMEDIATE(19);
    // EBPF_OP_CALL pc=13 dst=r0 src=r0 offset=0 imm=13
#line 71 "sample/bindmonitor_mt_tailcall.c"
    r0 = BindMonitor_Callee18_helpers[0].address(r1, r2, r3, r4, r5);
#line 71 "sample/bindmonitor_mt_tailcall.c"
    if ((BindMonitor_Callee18_helpers[0].tail_call) && (r0 == 0)) {
#line 71 "sample/bindmonitor_mt_tailcall.c"
        return 0;
#line 71 "sample/bindmonitor_mt_tailcall.c"
    }
    // EBPF_OP_MOV64_REG pc=14 dst=r1 src=r6 offset=0 imm=0
#line 71 "sample/bindmonitor_mt_tailcall.c"
    r1 = r6;
    // EBPF_OP_LDDW pc=15 dst=r2 src=r1 offset=0 imm=1
#line 71 "sample/bindmonitor_mt_tailcall.c"
    r2 = POINTER(_maps[0].address);
    // EBPF_OP_MOV64_IMM pc=17 dst=r3 src=r0 offset=0 imm=19
#line 71 "sample/bindmonitor_mt_tailcall.c"
    r3 = IMMEDIATE(19);
    // EBPF_OP_CALL pc=18 dst=r0 src=r0 offset=0 imm=5
#line 71 "sample/bindmonitor_mt_tailcall.c"
    r0 = BindMonitor_Callee18_helpers[1].address(r1, r2, r3, r4, r5);
#line 71 "sample/bindmonitor_mt_tailcall.c"
    if ((BindMonitor_Callee18_helpers[1].tail_call) && (r0 == 0)) {
#line 71 "sample/bindmonitor_mt_tailcall.c"
        return 0;
#line 71 "sample/bindmonitor_mt_tailcall.c"
    }
    // EBPF_OP_JSGT_IMM pc=19 dst=r0 src=r0 offset=16 imm=-1
#line 71 "sample/bindmonitor_mt_tailcall.c"
    if ((int64_t)r0 > IMMEDIATE(-1)) {
#line 71 "sample/bindmonitor_mt_tailcall.c"
        goto label_1;
#line 71 "sample/bindmonitor_mt_tailcall.c"
    }
    // EBPF_OP_MOV64_IMM pc=20 dst=r1 src=r0 offset=0 imm=10
#line 71 "sample/bindmonitor_mt_tailcall.c"
    r1 = IMMEDIATE(10);
    // EBPF_OP_STXH pc=21 dst=r10 src=r1 offset=-4 imm=0
#line 71 "sample/bindmonitor_mt_tailcall.c"
    *(uint16_t*)(uintptr_t)(r10 + OFFSET(-4)) = (uint16_t)r1;
    // EBPF_OP_MOV64_IMM pc=22 dst=r1 src=r0 offset=0 imm=1680154744
#line 71 "sample/bindmonitor_mt_tailcall.c"
    r1 = IMMEDIATE(1680154744);
    // EBPF_OP_STXW pc=23 dst=r10 src=r1 offset=-8 imm=0
#line 71 "sample/bindmonitor_mt_tailcall.c"
    *(uint32_t*)(uintptr_t)(r10 + OFFSET(-8)) = (uint32_t)r1;
    // EBPF_OP_LDDW pc=24 dst=r1 src=r0 offset=0 imm=544497952
#line 71 "sample/bindmonitor_mt_tailcall.c"
    r1 = (uint64_t)7306085893296906528;
    // EBPF_OP_STXDW pc=26 dst=r10 src=r1 offset=-16 imm=0
#line 71 "sample/bindmonitor_mt_tailcall.c"
    *(uint64_t*)(uintptr_t)(r10 + OFFSET(-16)) = (uint64_t)r1;
    // EBPF_OP_LDDW pc=27 dst=r1 src=r0 offset=0 imm=1634082924
#line 71 "sample/bindmonitor_mt_tailcall.c"
    r1 = (uint64_t)7234307576302018668;
    // EBPF_OP_STXDW pc=29 dst=r10 src=r1 offset=-24 imm=0
#line 71 "sample/bindmonitor_mt_tailcall.c"
    *(uint64_t*)(uintptr_t)(r10 + OFFSET(-24)) = (uint64_t)r1;
    // EBPF_OP_STXDW pc=30 dst=r10 src=r7 offset=-32 imm=0
#line 71 "sample/bindmonitor_mt_tailcall.c"
    *(uint64_t*)(uintptr_t)(r10 + OFFSET(-32)) = (uint64_t)r7;
    // EBPF_OP_MOV64_REG pc=31 dst=r1 src=r10 offset=0 imm=0
#line 71 "sample/bindmonitor_mt_tailcall.c"
    r1 = r10;
    // EBPF_OP_ADD64_IMM pc=32 dst=r1 src=r0 offset=0 imm=-32
#line 71 "sample/bindmonitor_mt_tailcall.c"
    r1 += IMMEDIATE(-32);
    // EBPF_OP_MOV64_IMM pc=33 dst=r2 src=r0 offset=0 imm=30
#line 71 "sample/bindmonitor_mt_tailcall.c"
    r2 = IMMEDIATE(30);
    // EBPF_OP_MOV64_IMM pc=34 dst=r3 src=r0 offset=0 imm=19
#line 71 "sample/bindmonitor_mt_tailcall.c"
    r3 = IMMEDIATE(19);
    // EBPF_OP_CALL pc=35 dst=r0 src=r0 offset=0 imm=13
#line 71 "sample/bindmonitor_mt_tailcall.c"
    r0 = BindMonitor_Callee18_helpers[0].address(r1, r2, r3, r4, r5);
#line 71 "sample/bindmonitor_mt_tailcall.c"
    if ((BindMonitor_Callee18_helpers[0].tail_call) && (r0 == 0)) {
#line 71 "sample/bindmonitor_mt_tailcall.c"
        return 0;
#line 71 "sample/bindmonitor_mt_tailcall.c"
    }
label_1:
    // EBPF_OP_MOV64_IMM pc=36 dst=r0 src=r0 offset=0 imm=1
#line 71 "sample/bindmonitor_mt_tailcall.c"
    r0 = IMMEDIATE(1);
    // EBPF_OP_EXIT pc=37 dst=r0 src=r0 offset=0 imm=0
#line 71 "sample/bindmonitor_mt_tailcall.c"
    return r0;
#line 71 "sample/bindmonitor_mt_tailcall.c"
}
#pragma code_seg(pop)
#line __LINE__ __FILE__

static helper_function_entry_t BindMonitor_Callee19_helpers[] = {
    {NULL, 13, "helper_id_13"},
    {NULL, 5, "helper_id_5"},
};

static GUID BindMonitor_Callee19_program_type_guid = {
    0x608c517c, 0x6c52, 0x4a26, {0xb6, 0x77, 0xbb, 0x1c, 0x34, 0x42, 0x5a, 0xdf}};
static GUID BindMonitor_Callee19_attach_type_guid = {
    0xb9707e04, 0x8127, 0x4c72, {0x83, 0x3e, 0x05, 0xb1, 0xfb, 0x43, 0x94, 0x96}};
static uint16_t BindMonitor_Callee19_maps[] = {
    0,
};

#pragma code_seg(push, "bind/19")
static uint64_t
BindMonitor_Callee19(void* context)
#line 72 "sample/bindmonitor_mt_tailcall.c"
{
#line 72 "sample/bindmonitor_mt_tailcall.c"
    // Prologue
#line 72 "sample/bindmonitor_mt_tailcall.c"
    uint64_t stack[(UBPF_STACK_SIZE + 7) / 8];
#line 72 "sample/bindmonitor_mt_tailcall.c"
    register uint64_t r0 = 0;
#line 72 "sample/bindmonitor_mt_tailcall.c"
    register uint64_t r1 = 0;
#line 72 "sample/bindmonitor_mt_tailcall.c"
    register uint64_t r2 = 0;
#line 72 "sample/bindmonitor_mt_tailcall.c"
    register uint64_t r3 = 0;
#line 72 "sample/bindmonitor_mt_tailcall.c"
    register uint64_t r4 = 0;
#line 72 "sample/bindmonitor_mt_tailcall.c"
    register uint64_t r5 = 0;
#line 72 "sample/bindmonitor_mt_tailcall.c"
    register uint64_t r6 = 0;
#line 72 "sample/bindmonitor_mt_tailcall.c"
    register uint64_t r7 = 0;
#line 72 "sample/bindmonitor_mt_tailcall.c"
    register uint64_t r10 = 0;

#line 72 "sample/bindmonitor_mt_tailcall.c"
    r1 = (uintptr_t)context;
#line 72 "sample/bindmonitor_mt_tailcall.c"
    r10 = (uintptr_t)((uint8_t*)stack + sizeof(stack));

    // EBPF_OP_MOV64_REG pc=0 dst=r6 src=r1 offset=0 imm=0
#line 72 "sample/bindmonitor_mt_tailcall.c"
    r6 = r1;
    // EBPF_OP_MOV64_IMM pc=1 dst=r1 src=r0 offset=0 imm=680997
#line 72 "sample/bindmonitor_mt_tailcall.c"
    r1 = IMMEDIATE(680997);
    // EBPF_OP_STXW pc=2 dst=r10 src=r1 offset=-16 imm=0
#line 72 "sample/bindmonitor_mt_tailcall.c"
    *(uint32_t*)(uintptr_t)(r10 + OFFSET(-16)) = (uint32_t)r1;
    // EBPF_OP_LDDW pc=3 dst=r1 src=r0 offset=0 imm=1852383340
#line 72 "sample/bindmonitor_mt_tailcall.c"
    r1 = (uint64_t)2339731488442490988;
    // EBPF_OP_STXDW pc=5 dst=r10 src=r1 offset=-24 imm=0
#line 72 "sample/bindmonitor_mt_tailcall.c"
    *(uint64_t*)(uintptr_t)(r10 + OFFSET(-24)) = (uint64_t)r1;
    // EBPF_OP_LDDW pc=6 dst=r7 src=r0 offset=0 imm=1818845524
#line 72 "sample/bindmonitor_mt_tailcall.c"
    r7 = (uint64_t)7809632219746099540;
    // EBPF_OP_STXDW pc=8 dst=r10 src=r7 offset=-32 imm=0
#line 72 "sample/bindmonitor_mt_tailcall.c"
    *(uint64_t*)(uintptr_t)(r10 + OFFSET(-32)) = (uint64_t)r7;
    // EBPF_OP_MOV64_REG pc=9 dst=r1 src=r10 offset=0 imm=0
#line 72 "sample/bindmonitor_mt_tailcall.c"
    r1 = r10;
    // EBPF_OP_ADD64_IMM pc=10 dst=r1 src=r0 offset=0 imm=-32
#line 72 "sample/bindmonitor_mt_tailcall.c"
    r1 += IMMEDIATE(-32);
    // EBPF_OP_MOV64_IMM pc=11 dst=r2 src=r0 offset=0 imm=20
#line 72 "sample/bindmonitor_mt_tailcall.c"
    r2 = IMMEDIATE(20);
    // EBPF_OP_MOV64_IMM pc=12 dst=r3 src=r0 offset=0 imm=20
#line 72 "sample/bindmonitor_mt_tailcall.c"
    r3 = IMMEDIATE(20);
    // EBPF_OP_CALL pc=13 dst=r0 src=r0 offset=0 imm=13
#line 72 "sample/bindmonitor_mt_tailcall.c"
    r0 = BindMonitor_Callee19_helpers[0].address(r1, r2, r3, r4, r5);
#line 72 "sample/bindmonitor_mt_tailcall.c"
    if ((BindMonitor_Callee19_helpers[0].tail_call) && (r0 == 0)) {
#line 72 "sample/bindmonitor_mt_tailcall.c"
        return 0;
#line 72 "sample/bindmonitor_mt_tailcall.c"
    }
    // EBPF_OP_MOV64_REG pc=14 dst=r1 src=r6 offset=0 imm=0
#line 72 "sample/bindmonitor_mt_tailcall.c"
    r1 = r6;
    // EBPF_OP_LDDW pc=15 dst=r2 src=r1 offset=0 imm=1
#line 72 "sample/bindmonitor_mt_tailcall.c"
    r2 = POINTER(_maps[0].address);
    // EBPF_OP_MOV64_IMM pc=17 dst=r3 src=r0 offset=0 imm=20
#line 72 "sample/bindmonitor_mt_tailcall.c"
    r3 = IMMEDIATE(20);
    // EBPF_OP_CALL pc=18 dst=r0 src=r0 offset=0 imm=5
#line 72 "sample/bindmonitor_mt_tailcall.c"
    r0 = BindMonitor_Callee19_helpers[1].address(r1, r2, r3, r4, r5);
#line 72 "sample/bindmonitor_mt_tailcall.c"
    if ((BindMonitor_Callee19_helpers[1].tail_call) && (r0 == 0)) {
#line 72 "sample/bindmonitor_mt_tailcall.c"
        return 0;
#line 72 "sample/bindmonitor_mt_tailcall.c"
    }
    // EBPF_OP_JSGT_IMM pc=19 dst=r0 src=r0 offset=16 imm=-1
#line 72 "sample/bindmonitor_mt_tailcall.c"
    if ((int64_t)r0 > IMMEDIATE(-1)) {
#line 72 "sample/bindmonitor_mt_tailcall.c"
        goto label_1;
#line 72 "sample/bindmonitor_mt_tailcall.c"
    }
    // EBPF_OP_MOV64_IMM pc=20 dst=r1 src=r0 offset=0 imm=10
#line 72 "sample/bindmonitor_mt_tailcall.c"
    r1 = IMMEDIATE(10);
    // EBPF_OP_STXH pc=21 dst=r10 src=r1 offset=-4 imm=0
#line 72 "sample/bindmonitor_mt_tailcall.c"
    *(uint16_t*)(uintptr_t)(r10 + OFFSET(-4)) = (uint16_t)r1;
    // EBPF_OP_MOV64_IMM pc=22 dst=r1 src=r0 offset=0 imm=1680154744
#line 72 "sample/bindmonitor_mt_tailcall.c"
    r1 = IMMEDIATE(1680154744);
    // EBPF_OP_STXW pc=23 dst=r10 src=r1 offset=-8 imm=0
#line 72 "sample/bindmonitor_mt_tailcall.c"
    *(uint32_t*)(uintptr_t)(r10 + OFFSET(-8)) = (uint32_t)r1;
    // EBPF_OP_LDDW pc=24 dst=r1 src=r0 offset=0 imm=544497952
#line 72 "sample/bindmonitor_mt_tailcall.c"
    r1 = (uint64_t)7306085893296906528;
    // EBPF_OP_STXDW pc=26 dst=r10 src=r1 offset=-16 imm=0
#line 72 "sample/bindmonitor_mt_tailcall.c"
    *(uint64_t*)(uintptr_t)(r10 + OFFSET(-16)) = (uint64_t)r1;
    // EBPF_OP_LDDW pc=27 dst=r1 src=r0 offset=0 imm=1634082924
#line 72 "sample/bindmonitor_mt_tailcall.c"
    r1 = (uint64_t)7234307576302018668;
    // EBPF_OP_STXDW pc=29 dst=r10 src=r1 offset=-24 imm=0
#line 72 "sample/bindmonitor_mt_tailcall.c"
    *(uint64_t*)(uintptr_t)(r10 + OFFSET(-24)) = (uint64_t)r1;
    // EBPF_OP_STXDW pc=30 dst=r10 src=r7 offset=-32 imm=0
#line 72 "sample/bindmonitor_mt_tailcall.c"
    *(uint64_t*)(uintptr_t)(r10 + OFFSET(-32)) = (uint64_t)r7;
    // EBPF_OP_MOV64_REG pc=31 dst=r1 src=r10 offset=0 imm=0
#line 72 "sample/bindmonitor_mt_tailcall.c"
    r1 = r10;
    // EBPF_OP_ADD64_IMM pc=32 dst=r1 src=r0 offset=0 imm=-32
#line 72 "sample/bindmonitor_mt_tailcall.c"
    r1 += IMMEDIATE(-32);
    // EBPF_OP_MOV64_IMM pc=33 dst=r2 src=r0 offset=0 imm=30
#line 72 "sample/bindmonitor_mt_tailcall.c"
    r2 = IMMEDIATE(30);
    // EBPF_OP_MOV64_IMM pc=34 dst=r3 src=r0 offset=0 imm=20
#line 72 "sample/bindmonitor_mt_tailcall.c"
    r3 = IMMEDIATE(20);
    // EBPF_OP_CALL pc=35 dst=r0 src=r0 offset=0 imm=13
#line 72 "sample/bindmonitor_mt_tailcall.c"
    r0 = BindMonitor_Callee19_helpers[0].address(r1, r2, r3, r4, r5);
#line 72 "sample/bindmonitor_mt_tailcall.c"
    if ((BindMonitor_Callee19_helpers[0].tail_call) && (r0 == 0)) {
#line 72 "sample/bindmonitor_mt_tailcall.c"
        return 0;
#line 72 "sample/bindmonitor_mt_tailcall.c"
    }
label_1:
    // EBPF_OP_MOV64_IMM pc=36 dst=r0 src=r0 offset=0 imm=1
#line 72 "sample/bindmonitor_mt_tailcall.c"
    r0 = IMMEDIATE(1);
    // EBPF_OP_EXIT pc=37 dst=r0 src=r0 offset=0 imm=0
#line 72 "sample/bindmonitor_mt_tailcall.c"
    return r0;
#line 72 "sample/bindmonitor_mt_tailcall.c"
}
#pragma code_seg(pop)
#line __LINE__ __FILE__

static helper_function_entry_t BindMonitor_Callee2_helpers[] = {
    {NULL, 13, "helper_id_13"},
    {NULL, 5, "helper_id_5"},
};

static GUID BindMonitor_Callee2_program_type_guid = {
    0x608c517c, 0x6c52, 0x4a26, {0xb6, 0x77, 0xbb, 0x1c, 0x34, 0x42, 0x5a, 0xdf}};
static GUID BindMonitor_Callee2_attach_type_guid = {
    0xb9707e04, 0x8127, 0x4c72, {0x83, 0x3e, 0x05, 0xb1, 0xfb, 0x43, 0x94, 0x96}};
static uint16_t BindMonitor_Callee2_maps[] = {
    0,
};

#pragma code_seg(push, "bind/2")
static uint64_t
BindMonitor_Callee2(void* context)
#line 55 "sample/bindmonitor_mt_tailcall.c"
{
#line 55 "sample/bindmonitor_mt_tailcall.c"
    // Prologue
#line 55 "sample/bindmonitor_mt_tailcall.c"
    uint64_t stack[(UBPF_STACK_SIZE + 7) / 8];
#line 55 "sample/bindmonitor_mt_tailcall.c"
    register uint64_t r0 = 0;
#line 55 "sample/bindmonitor_mt_tailcall.c"
    register uint64_t r1 = 0;
#line 55 "sample/bindmonitor_mt_tailcall.c"
    register uint64_t r2 = 0;
#line 55 "sample/bindmonitor_mt_tailcall.c"
    register uint64_t r3 = 0;
#line 55 "sample/bindmonitor_mt_tailcall.c"
    register uint64_t r4 = 0;
#line 55 "sample/bindmonitor_mt_tailcall.c"
    register uint64_t r5 = 0;
#line 55 "sample/bindmonitor_mt_tailcall.c"
    register uint64_t r6 = 0;
#line 55 "sample/bindmonitor_mt_tailcall.c"
    register uint64_t r7 = 0;
#line 55 "sample/bindmonitor_mt_tailcall.c"
    register uint64_t r10 = 0;

#line 55 "sample/bindmonitor_mt_tailcall.c"
    r1 = (uintptr_t)context;
#line 55 "sample/bindmonitor_mt_tailcall.c"
    r10 = (uintptr_t)((uint8_t*)stack + sizeof(stack));

    // EBPF_OP_MOV64_REG pc=0 dst=r6 src=r1 offset=0 imm=0
#line 55 "sample/bindmonitor_mt_tailcall.c"
    r6 = r1;
    // EBPF_OP_MOV64_IMM pc=1 dst=r1 src=r0 offset=0 imm=680997
#line 55 "sample/bindmonitor_mt_tailcall.c"
    r1 = IMMEDIATE(680997);
    // EBPF_OP_STXW pc=2 dst=r10 src=r1 offset=-16 imm=0
#line 55 "sample/bindmonitor_mt_tailcall.c"
    *(uint32_t*)(uintptr_t)(r10 + OFFSET(-16)) = (uint32_t)r1;
    // EBPF_OP_LDDW pc=3 dst=r1 src=r0 offset=0 imm=1852383340
#line 55 "sample/bindmonitor_mt_tailcall.c"
    r1 = (uint64_t)2339731488442490988;
    // EBPF_OP_STXDW pc=5 dst=r10 src=r1 offset=-24 imm=0
#line 55 "sample/bindmonitor_mt_tailcall.c"
    *(uint64_t*)(uintptr_t)(r10 + OFFSET(-24)) = (uint64_t)r1;
    // EBPF_OP_LDDW pc=6 dst=r7 src=r0 offset=0 imm=1818845524
#line 55 "sample/bindmonitor_mt_tailcall.c"
    r7 = (uint64_t)7809632219746099540;
    // EBPF_OP_STXDW pc=8 dst=r10 src=r7 offset=-32 imm=0
#line 55 "sample/bindmonitor_mt_tailcall.c"
    *(uint64_t*)(uintptr_t)(r10 + OFFSET(-32)) = (uint64_t)r7;
    // EBPF_OP_MOV64_REG pc=9 dst=r1 src=r10 offset=0 imm=0
#line 55 "sample/bindmonitor_mt_tailcall.c"
    r1 = r10;
    // EBPF_OP_ADD64_IMM pc=10 dst=r1 src=r0 offset=0 imm=-32
#line 55 "sample/bindmonitor_mt_tailcall.c"
    r1 += IMMEDIATE(-32);
    // EBPF_OP_MOV64_IMM pc=11 dst=r2 src=r0 offset=0 imm=20
#line 55 "sample/bindmonitor_mt_tailcall.c"
    r2 = IMMEDIATE(20);
    // EBPF_OP_MOV64_IMM pc=12 dst=r3 src=r0 offset=0 imm=3
#line 55 "sample/bindmonitor_mt_tailcall.c"
    r3 = IMMEDIATE(3);
    // EBPF_OP_CALL pc=13 dst=r0 src=r0 offset=0 imm=13
#line 55 "sample/bindmonitor_mt_tailcall.c"
    r0 = BindMonitor_Callee2_helpers[0].address(r1, r2, r3, r4, r5);
#line 55 "sample/bindmonitor_mt_tailcall.c"
    if ((BindMonitor_Callee2_helpers[0].tail_call) && (r0 == 0)) {
#line 55 "sample/bindmonitor_mt_tailcall.c"
        return 0;
#line 55 "sample/bindmonitor_mt_tailcall.c"
    }
    // EBPF_OP_MOV64_REG pc=14 dst=r1 src=r6 offset=0 imm=0
#line 55 "sample/bindmonitor_mt_tailcall.c"
    r1 = r6;
    // EBPF_OP_LDDW pc=15 dst=r2 src=r1 offset=0 imm=1
#line 55 "sample/bindmonitor_mt_tailcall.c"
    r2 = POINTER(_maps[0].address);
    // EBPF_OP_MOV64_IMM pc=17 dst=r3 src=r0 offset=0 imm=3
#line 55 "sample/bindmonitor_mt_tailcall.c"
    r3 = IMMEDIATE(3);
    // EBPF_OP_CALL pc=18 dst=r0 src=r0 offset=0 imm=5
#line 55 "sample/bindmonitor_mt_tailcall.c"
    r0 = BindMonitor_Callee2_helpers[1].address(r1, r2, r3, r4, r5);
#line 55 "sample/bindmonitor_mt_tailcall.c"
    if ((BindMonitor_Callee2_helpers[1].tail_call) && (r0 == 0)) {
#line 55 "sample/bindmonitor_mt_tailcall.c"
        return 0;
#line 55 "sample/bindmonitor_mt_tailcall.c"
    }
    // EBPF_OP_JSGT_IMM pc=19 dst=r0 src=r0 offset=16 imm=-1
#line 55 "sample/bindmonitor_mt_tailcall.c"
    if ((int64_t)r0 > IMMEDIATE(-1)) {
#line 55 "sample/bindmonitor_mt_tailcall.c"
        goto label_1;
#line 55 "sample/bindmonitor_mt_tailcall.c"
    }
    // EBPF_OP_MOV64_IMM pc=20 dst=r1 src=r0 offset=0 imm=10
#line 55 "sample/bindmonitor_mt_tailcall.c"
    r1 = IMMEDIATE(10);
    // EBPF_OP_STXH pc=21 dst=r10 src=r1 offset=-4 imm=0
#line 55 "sample/bindmonitor_mt_tailcall.c"
    *(uint16_t*)(uintptr_t)(r10 + OFFSET(-4)) = (uint16_t)r1;
    // EBPF_OP_MOV64_IMM pc=22 dst=r1 src=r0 offset=0 imm=1680154744
#line 55 "sample/bindmonitor_mt_tailcall.c"
    r1 = IMMEDIATE(1680154744);
    // EBPF_OP_STXW pc=23 dst=r10 src=r1 offset=-8 imm=0
#line 55 "sample/bindmonitor_mt_tailcall.c"
    *(uint32_t*)(uintptr_t)(r10 + OFFSET(-8)) = (uint32_t)r1;
    // EBPF_OP_LDDW pc=24 dst=r1 src=r0 offset=0 imm=544497952
#line 55 "sample/bindmonitor_mt_tailcall.c"
    r1 = (uint64_t)7306085893296906528;
    // EBPF_OP_STXDW pc=26 dst=r10 src=r1 offset=-16 imm=0
#line 55 "sample/bindmonitor_mt_tailcall.c"
    *(uint64_t*)(uintptr_t)(r10 + OFFSET(-16)) = (uint64_t)r1;
    // EBPF_OP_LDDW pc=27 dst=r1 src=r0 offset=0 imm=1634082924
#line 55 "sample/bindmonitor_mt_tailcall.c"
    r1 = (uint64_t)7234307576302018668;
    // EBPF_OP_STXDW pc=29 dst=r10 src=r1 offset=-24 imm=0
#line 55 "sample/bindmonitor_mt_tailcall.c"
    *(uint64_t*)(uintptr_t)(r10 + OFFSET(-24)) = (uint64_t)r1;
    // EBPF_OP_STXDW pc=30 dst=r10 src=r7 offset=-32 imm=0
#line 55 "sample/bindmonitor_mt_tailcall.c"
    *(uint64_t*)(uintptr_t)(r10 + OFFSET(-32)) = (uint64_t)r7;
    // EBPF_OP_MOV64_REG pc=31 dst=r1 src=r10 offset=0 imm=0
#line 55 "sample/bindmonitor_mt_tailcall.c"
    r1 = r10;
    // EBPF_OP_ADD64_IMM pc=32 dst=r1 src=r0 offset=0 imm=-32
#line 55 "sample/bindmonitor_mt_tailcall.c"
    r1 += IMMEDIATE(-32);
    // EBPF_OP_MOV64_IMM pc=33 dst=r2 src=r0 offset=0 imm=30
#line 55 "sample/bindmonitor_mt_tailcall.c"
    r2 = IMMEDIATE(30);
    // EBPF_OP_MOV64_IMM pc=34 dst=r3 src=r0 offset=0 imm=3
#line 55 "sample/bindmonitor_mt_tailcall.c"
    r3 = IMMEDIATE(3);
    // EBPF_OP_CALL pc=35 dst=r0 src=r0 offset=0 imm=13
#line 55 "sample/bindmonitor_mt_tailcall.c"
    r0 = BindMonitor_Callee2_helpers[0].address(r1, r2, r3, r4, r5);
#line 55 "sample/bindmonitor_mt_tailcall.c"
    if ((BindMonitor_Callee2_helpers[0].tail_call) && (r0 == 0)) {
#line 55 "sample/bindmonitor_mt_tailcall.c"
        return 0;
#line 55 "sample/bindmonitor_mt_tailcall.c"
    }
label_1:
    // EBPF_OP_MOV64_IMM pc=36 dst=r0 src=r0 offset=0 imm=1
#line 55 "sample/bindmonitor_mt_tailcall.c"
    r0 = IMMEDIATE(1);
    // EBPF_OP_EXIT pc=37 dst=r0 src=r0 offset=0 imm=0
#line 55 "sample/bindmonitor_mt_tailcall.c"
    return r0;
#line 55 "sample/bindmonitor_mt_tailcall.c"
}
#pragma code_seg(pop)
#line __LINE__ __FILE__

static helper_function_entry_t BindMonitor_Callee20_helpers[] = {
    {NULL, 13, "helper_id_13"},
    {NULL, 5, "helper_id_5"},
};

static GUID BindMonitor_Callee20_program_type_guid = {
    0x608c517c, 0x6c52, 0x4a26, {0xb6, 0x77, 0xbb, 0x1c, 0x34, 0x42, 0x5a, 0xdf}};
static GUID BindMonitor_Callee20_attach_type_guid = {
    0xb9707e04, 0x8127, 0x4c72, {0x83, 0x3e, 0x05, 0xb1, 0xfb, 0x43, 0x94, 0x96}};
static uint16_t BindMonitor_Callee20_maps[] = {
    0,
};

#pragma code_seg(push, "bind/20")
static uint64_t
BindMonitor_Callee20(void* context)
#line 73 "sample/bindmonitor_mt_tailcall.c"
{
#line 73 "sample/bindmonitor_mt_tailcall.c"
    // Prologue
#line 73 "sample/bindmonitor_mt_tailcall.c"
    uint64_t stack[(UBPF_STACK_SIZE + 7) / 8];
#line 73 "sample/bindmonitor_mt_tailcall.c"
    register uint64_t r0 = 0;
#line 73 "sample/bindmonitor_mt_tailcall.c"
    register uint64_t r1 = 0;
#line 73 "sample/bindmonitor_mt_tailcall.c"
    register uint64_t r2 = 0;
#line 73 "sample/bindmonitor_mt_tailcall.c"
    register uint64_t r3 = 0;
#line 73 "sample/bindmonitor_mt_tailcall.c"
    register uint64_t r4 = 0;
#line 73 "sample/bindmonitor_mt_tailcall.c"
    register uint64_t r5 = 0;
#line 73 "sample/bindmonitor_mt_tailcall.c"
    register uint64_t r6 = 0;
#line 73 "sample/bindmonitor_mt_tailcall.c"
    register uint64_t r7 = 0;
#line 73 "sample/bindmonitor_mt_tailcall.c"
    register uint64_t r10 = 0;

#line 73 "sample/bindmonitor_mt_tailcall.c"
    r1 = (uintptr_t)context;
#line 73 "sample/bindmonitor_mt_tailcall.c"
    r10 = (uintptr_t)((uint8_t*)stack + sizeof(stack));

    // EBPF_OP_MOV64_REG pc=0 dst=r6 src=r1 offset=0 imm=0
#line 73 "sample/bindmonitor_mt_tailcall.c"
    r6 = r1;
    // EBPF_OP_MOV64_IMM pc=1 dst=r1 src=r0 offset=0 imm=680997
#line 73 "sample/bindmonitor_mt_tailcall.c"
    r1 = IMMEDIATE(680997);
    // EBPF_OP_STXW pc=2 dst=r10 src=r1 offset=-16 imm=0
#line 73 "sample/bindmonitor_mt_tailcall.c"
    *(uint32_t*)(uintptr_t)(r10 + OFFSET(-16)) = (uint32_t)r1;
    // EBPF_OP_LDDW pc=3 dst=r1 src=r0 offset=0 imm=1852383340
#line 73 "sample/bindmonitor_mt_tailcall.c"
    r1 = (uint64_t)2339731488442490988;
    // EBPF_OP_STXDW pc=5 dst=r10 src=r1 offset=-24 imm=0
#line 73 "sample/bindmonitor_mt_tailcall.c"
    *(uint64_t*)(uintptr_t)(r10 + OFFSET(-24)) = (uint64_t)r1;
    // EBPF_OP_LDDW pc=6 dst=r7 src=r0 offset=0 imm=1818845524
#line 73 "sample/bindmonitor_mt_tailcall.c"
    r7 = (uint64_t)7809632219746099540;
    // EBPF_OP_STXDW pc=8 dst=r10 src=r7 offset=-32 imm=0
#line 73 "sample/bindmonitor_mt_tailcall.c"
    *(uint64_t*)(uintptr_t)(r10 + OFFSET(-32)) = (uint64_t)r7;
    // EBPF_OP_MOV64_REG pc=9 dst=r1 src=r10 offset=0 imm=0
#line 73 "sample/bindmonitor_mt_tailcall.c"
    r1 = r10;
    // EBPF_OP_ADD64_IMM pc=10 dst=r1 src=r0 offset=0 imm=-32
#line 73 "sample/bindmonitor_mt_tailcall.c"
    r1 += IMMEDIATE(-32);
    // EBPF_OP_MOV64_IMM pc=11 dst=r2 src=r0 offset=0 imm=20
#line 73 "sample/bindmonitor_mt_tailcall.c"
    r2 = IMMEDIATE(20);
    // EBPF_OP_MOV64_IMM pc=12 dst=r3 src=r0 offset=0 imm=21
#line 73 "sample/bindmonitor_mt_tailcall.c"
    r3 = IMMEDIATE(21);
    // EBPF_OP_CALL pc=13 dst=r0 src=r0 offset=0 imm=13
#line 73 "sample/bindmonitor_mt_tailcall.c"
    r0 = BindMonitor_Callee20_helpers[0].address(r1, r2, r3, r4, r5);
#line 73 "sample/bindmonitor_mt_tailcall.c"
    if ((BindMonitor_Callee20_helpers[0].tail_call) && (r0 == 0)) {
#line 73 "sample/bindmonitor_mt_tailcall.c"
        return 0;
#line 73 "sample/bindmonitor_mt_tailcall.c"
    }
    // EBPF_OP_MOV64_REG pc=14 dst=r1 src=r6 offset=0 imm=0
#line 73 "sample/bindmonitor_mt_tailcall.c"
    r1 = r6;
    // EBPF_OP_LDDW pc=15 dst=r2 src=r1 offset=0 imm=1
#line 73 "sample/bindmonitor_mt_tailcall.c"
    r2 = POINTER(_maps[0].address);
    // EBPF_OP_MOV64_IMM pc=17 dst=r3 src=r0 offset=0 imm=21
#line 73 "sample/bindmonitor_mt_tailcall.c"
    r3 = IMMEDIATE(21);
    // EBPF_OP_CALL pc=18 dst=r0 src=r0 offset=0 imm=5
#line 73 "sample/bindmonitor_mt_tailcall.c"
    r0 = BindMonitor_Callee20_helpers[1].address(r1, r2, r3, r4, r5);
#line 73 "sample/bindmonitor_mt_tailcall.c"
    if ((BindMonitor_Callee20_helpers[1].tail_call) && (r0 == 0)) {
#line 73 "sample/bindmonitor_mt_tailcall.c"
        return 0;
#line 73 "sample/bindmonitor_mt_tailcall.c"
    }
    // EBPF_OP_JSGT_IMM pc=19 dst=r0 src=r0 offset=16 imm=-1
#line 73 "sample/bindmonitor_mt_tailcall.c"
    if ((int64_t)r0 > IMMEDIATE(-1)) {
#line 73 "sample/bindmonitor_mt_tailcall.c"
        goto label_1;
#line 73 "sample/bindmonitor_mt_tailcall.c"
    }
    // EBPF_OP_MOV64_IMM pc=20 dst=r1 src=r0 offset=0 imm=10
#line 73 "sample/bindmonitor_mt_tailcall.c"
    r1 = IMMEDIATE(10);
    // EBPF_OP_STXH pc=21 dst=r10 src=r1 offset=-4 imm=0
#line 73 "sample/bindmonitor_mt_tailcall.c"
    *(uint16_t*)(uintptr_t)(r10 + OFFSET(-4)) = (uint16_t)r1;
    // EBPF_OP_MOV64_IMM pc=22 dst=r1 src=r0 offset=0 imm=1680154744
#line 73 "sample/bindmonitor_mt_tailcall.c"
    r1 = IMMEDIATE(1680154744);
    // EBPF_OP_STXW pc=23 dst=r10 src=r1 offset=-8 imm=0
#line 73 "sample/bindmonitor_mt_tailcall.c"
    *(uint32_t*)(uintptr_t)(r10 + OFFSET(-8)) = (uint32_t)r1;
    // EBPF_OP_LDDW pc=24 dst=r1 src=r0 offset=0 imm=544497952
#line 73 "sample/bindmonitor_mt_tailcall.c"
    r1 = (uint64_t)7306085893296906528;
    // EBPF_OP_STXDW pc=26 dst=r10 src=r1 offset=-16 imm=0
#line 73 "sample/bindmonitor_mt_tailcall.c"
    *(uint64_t*)(uintptr_t)(r10 + OFFSET(-16)) = (uint64_t)r1;
    // EBPF_OP_LDDW pc=27 dst=r1 src=r0 offset=0 imm=1634082924
#line 73 "sample/bindmonitor_mt_tailcall.c"
    r1 = (uint64_t)7234307576302018668;
    // EBPF_OP_STXDW pc=29 dst=r10 src=r1 offset=-24 imm=0
#line 73 "sample/bindmonitor_mt_tailcall.c"
    *(uint64_t*)(uintptr_t)(r10 + OFFSET(-24)) = (uint64_t)r1;
    // EBPF_OP_STXDW pc=30 dst=r10 src=r7 offset=-32 imm=0
#line 73 "sample/bindmonitor_mt_tailcall.c"
    *(uint64_t*)(uintptr_t)(r10 + OFFSET(-32)) = (uint64_t)r7;
    // EBPF_OP_MOV64_REG pc=31 dst=r1 src=r10 offset=0 imm=0
#line 73 "sample/bindmonitor_mt_tailcall.c"
    r1 = r10;
    // EBPF_OP_ADD64_IMM pc=32 dst=r1 src=r0 offset=0 imm=-32
#line 73 "sample/bindmonitor_mt_tailcall.c"
    r1 += IMMEDIATE(-32);
    // EBPF_OP_MOV64_IMM pc=33 dst=r2 src=r0 offset=0 imm=30
#line 73 "sample/bindmonitor_mt_tailcall.c"
    r2 = IMMEDIATE(30);
    // EBPF_OP_MOV64_IMM pc=34 dst=r3 src=r0 offset=0 imm=21
#line 73 "sample/bindmonitor_mt_tailcall.c"
    r3 = IMMEDIATE(21);
    // EBPF_OP_CALL pc=35 dst=r0 src=r0 offset=0 imm=13
#line 73 "sample/bindmonitor_mt_tailcall.c"
    r0 = BindMonitor_Callee20_helpers[0].address(r1, r2, r3, r4, r5);
#line 73 "sample/bindmonitor_mt_tailcall.c"
    if ((BindMonitor_Callee20_helpers[0].tail_call) && (r0 == 0)) {
#line 73 "sample/bindmonitor_mt_tailcall.c"
        return 0;
#line 73 "sample/bindmonitor_mt_tailcall.c"
    }
label_1:
    // EBPF_OP_MOV64_IMM pc=36 dst=r0 src=r0 offset=0 imm=1
#line 73 "sample/bindmonitor_mt_tailcall.c"
    r0 = IMMEDIATE(1);
    // EBPF_OP_EXIT pc=37 dst=r0 src=r0 offset=0 imm=0
#line 73 "sample/bindmonitor_mt_tailcall.c"
    return r0;
#line 73 "sample/bindmonitor_mt_tailcall.c"
}
#pragma code_seg(pop)
#line __LINE__ __FILE__

static helper_function_entry_t BindMonitor_Callee21_helpers[] = {
    {NULL, 13, "helper_id_13"},
    {NULL, 5, "helper_id_5"},
};

static GUID BindMonitor_Callee21_program_type_guid = {
    0x608c517c, 0x6c52, 0x4a26, {0xb6, 0x77, 0xbb, 0x1c, 0x34, 0x42, 0x5a, 0xdf}};
static GUID BindMonitor_Callee21_attach_type_guid = {
    0xb9707e04, 0x8127, 0x4c72, {0x83, 0x3e, 0x05, 0xb1, 0xfb, 0x43, 0x94, 0x96}};
static uint16_t BindMonitor_Callee21_maps[] = {
    0,
};

#pragma code_seg(push, "bind/21")
static uint64_t
BindMonitor_Callee21(void* context)
#line 74 "sample/bindmonitor_mt_tailcall.c"
{
#line 74 "sample/bindmonitor_mt_tailcall.c"
    // Prologue
#line 74 "sample/bindmonitor_mt_tailcall.c"
    uint64_t stack[(UBPF_STACK_SIZE + 7) / 8];
#line 74 "sample/bindmonitor_mt_tailcall.c"
    register uint64_t r0 = 0;
#line 74 "sample/bindmonitor_mt_tailcall.c"
    register uint64_t r1 = 0;
#line 74 "sample/bindmonitor_mt_tailcall.c"
    register uint64_t r2 = 0;
#line 74 "sample/bindmonitor_mt_tailcall.c"
    register uint64_t r3 = 0;
#line 74 "sample/bindmonitor_mt_tailcall.c"
    register uint64_t r4 = 0;
#line 74 "sample/bindmonitor_mt_tailcall.c"
    register uint64_t r5 = 0;
#line 74 "sample/bindmonitor_mt_tailcall.c"
    register uint64_t r6 = 0;
#line 74 "sample/bindmonitor_mt_tailcall.c"
    register uint64_t r7 = 0;
#line 74 "sample/bindmonitor_mt_tailcall.c"
    register uint64_t r10 = 0;

#line 74 "sample/bindmonitor_mt_tailcall.c"
    r1 = (uintptr_t)context;
#line 74 "sample/bindmonitor_mt_tailcall.c"
    r10 = (uintptr_t)((uint8_t*)stack + sizeof(stack));

    // EBPF_OP_MOV64_REG pc=0 dst=r6 src=r1 offset=0 imm=0
#line 74 "sample/bindmonitor_mt_tailcall.c"
    r6 = r1;
    // EBPF_OP_MOV64_IMM pc=1 dst=r1 src=r0 offset=0 imm=680997
#line 74 "sample/bindmonitor_mt_tailcall.c"
    r1 = IMMEDIATE(680997);
    // EBPF_OP_STXW pc=2 dst=r10 src=r1 offset=-16 imm=0
#line 74 "sample/bindmonitor_mt_tailcall.c"
    *(uint32_t*)(uintptr_t)(r10 + OFFSET(-16)) = (uint32_t)r1;
    // EBPF_OP_LDDW pc=3 dst=r1 src=r0 offset=0 imm=1852383340
#line 74 "sample/bindmonitor_mt_tailcall.c"
    r1 = (uint64_t)2339731488442490988;
    // EBPF_OP_STXDW pc=5 dst=r10 src=r1 offset=-24 imm=0
#line 74 "sample/bindmonitor_mt_tailcall.c"
    *(uint64_t*)(uintptr_t)(r10 + OFFSET(-24)) = (uint64_t)r1;
    // EBPF_OP_LDDW pc=6 dst=r7 src=r0 offset=0 imm=1818845524
#line 74 "sample/bindmonitor_mt_tailcall.c"
    r7 = (uint64_t)7809632219746099540;
    // EBPF_OP_STXDW pc=8 dst=r10 src=r7 offset=-32 imm=0
#line 74 "sample/bindmonitor_mt_tailcall.c"
    *(uint64_t*)(uintptr_t)(r10 + OFFSET(-32)) = (uint64_t)r7;
    // EBPF_OP_MOV64_REG pc=9 dst=r1 src=r10 offset=0 imm=0
#line 74 "sample/bindmonitor_mt_tailcall.c"
    r1 = r10;
    // EBPF_OP_ADD64_IMM pc=10 dst=r1 src=r0 offset=0 imm=-32
#line 74 "sample/bindmonitor_mt_tailcall.c"
    r1 += IMMEDIATE(-32);
    // EBPF_OP_MOV64_IMM pc=11 dst=r2 src=r0 offset=0 imm=20
#line 74 "sample/bindmonitor_mt_tailcall.c"
    r2 = IMMEDIATE(20);
    // EBPF_OP_MOV64_IMM pc=12 dst=r3 src=r0 offset=0 imm=22
#line 74 "sample/bindmonitor_mt_tailcall.c"
    r3 = IMMEDIATE(22);
    // EBPF_OP_CALL pc=13 dst=r0 src=r0 offset=0 imm=13
#line 74 "sample/bindmonitor_mt_tailcall.c"
    r0 = BindMonitor_Callee21_helpers[0].address(r1, r2, r3, r4, r5);
#line 74 "sample/bindmonitor_mt_tailcall.c"
    if ((BindMonitor_Callee21_helpers[0].tail_call) && (r0 == 0)) {
#line 74 "sample/bindmonitor_mt_tailcall.c"
        return 0;
#line 74 "sample/bindmonitor_mt_tailcall.c"
    }
    // EBPF_OP_MOV64_REG pc=14 dst=r1 src=r6 offset=0 imm=0
#line 74 "sample/bindmonitor_mt_tailcall.c"
    r1 = r6;
    // EBPF_OP_LDDW pc=15 dst=r2 src=r1 offset=0 imm=1
#line 74 "sample/bindmonitor_mt_tailcall.c"
    r2 = POINTER(_maps[0].address);
    // EBPF_OP_MOV64_IMM pc=17 dst=r3 src=r0 offset=0 imm=22
#line 74 "sample/bindmonitor_mt_tailcall.c"
    r3 = IMMEDIATE(22);
    // EBPF_OP_CALL pc=18 dst=r0 src=r0 offset=0 imm=5
#line 74 "sample/bindmonitor_mt_tailcall.c"
    r0 = BindMonitor_Callee21_helpers[1].address(r1, r2, r3, r4, r5);
#line 74 "sample/bindmonitor_mt_tailcall.c"
    if ((BindMonitor_Callee21_helpers[1].tail_call) && (r0 == 0)) {
#line 74 "sample/bindmonitor_mt_tailcall.c"
        return 0;
#line 74 "sample/bindmonitor_mt_tailcall.c"
    }
    // EBPF_OP_JSGT_IMM pc=19 dst=r0 src=r0 offset=16 imm=-1
#line 74 "sample/bindmonitor_mt_tailcall.c"
    if ((int64_t)r0 > IMMEDIATE(-1)) {
#line 74 "sample/bindmonitor_mt_tailcall.c"
        goto label_1;
#line 74 "sample/bindmonitor_mt_tailcall.c"
    }
    // EBPF_OP_MOV64_IMM pc=20 dst=r1 src=r0 offset=0 imm=10
#line 74 "sample/bindmonitor_mt_tailcall.c"
    r1 = IMMEDIATE(10);
    // EBPF_OP_STXH pc=21 dst=r10 src=r1 offset=-4 imm=0
#line 74 "sample/bindmonitor_mt_tailcall.c"
    *(uint16_t*)(uintptr_t)(r10 + OFFSET(-4)) = (uint16_t)r1;
    // EBPF_OP_MOV64_IMM pc=22 dst=r1 src=r0 offset=0 imm=1680154744
#line 74 "sample/bindmonitor_mt_tailcall.c"
    r1 = IMMEDIATE(1680154744);
    // EBPF_OP_STXW pc=23 dst=r10 src=r1 offset=-8 imm=0
#line 74 "sample/bindmonitor_mt_tailcall.c"
    *(uint32_t*)(uintptr_t)(r10 + OFFSET(-8)) = (uint32_t)r1;
    // EBPF_OP_LDDW pc=24 dst=r1 src=r0 offset=0 imm=544497952
#line 74 "sample/bindmonitor_mt_tailcall.c"
    r1 = (uint64_t)7306085893296906528;
    // EBPF_OP_STXDW pc=26 dst=r10 src=r1 offset=-16 imm=0
#line 74 "sample/bindmonitor_mt_tailcall.c"
    *(uint64_t*)(uintptr_t)(r10 + OFFSET(-16)) = (uint64_t)r1;
    // EBPF_OP_LDDW pc=27 dst=r1 src=r0 offset=0 imm=1634082924
#line 74 "sample/bindmonitor_mt_tailcall.c"
    r1 = (uint64_t)7234307576302018668;
    // EBPF_OP_STXDW pc=29 dst=r10 src=r1 offset=-24 imm=0
#line 74 "sample/bindmonitor_mt_tailcall.c"
    *(uint64_t*)(uintptr_t)(r10 + OFFSET(-24)) = (uint64_t)r1;
    // EBPF_OP_STXDW pc=30 dst=r10 src=r7 offset=-32 imm=0
#line 74 "sample/bindmonitor_mt_tailcall.c"
    *(uint64_t*)(uintptr_t)(r10 + OFFSET(-32)) = (uint64_t)r7;
    // EBPF_OP_MOV64_REG pc=31 dst=r1 src=r10 offset=0 imm=0
#line 74 "sample/bindmonitor_mt_tailcall.c"
    r1 = r10;
    // EBPF_OP_ADD64_IMM pc=32 dst=r1 src=r0 offset=0 imm=-32
#line 74 "sample/bindmonitor_mt_tailcall.c"
    r1 += IMMEDIATE(-32);
    // EBPF_OP_MOV64_IMM pc=33 dst=r2 src=r0 offset=0 imm=30
#line 74 "sample/bindmonitor_mt_tailcall.c"
    r2 = IMMEDIATE(30);
    // EBPF_OP_MOV64_IMM pc=34 dst=r3 src=r0 offset=0 imm=22
#line 74 "sample/bindmonitor_mt_tailcall.c"
    r3 = IMMEDIATE(22);
    // EBPF_OP_CALL pc=35 dst=r0 src=r0 offset=0 imm=13
#line 74 "sample/bindmonitor_mt_tailcall.c"
    r0 = BindMonitor_Callee21_helpers[0].address(r1, r2, r3, r4, r5);
#line 74 "sample/bindmonitor_mt_tailcall.c"
    if ((BindMonitor_Callee21_helpers[0].tail_call) && (r0 == 0)) {
#line 74 "sample/bindmonitor_mt_tailcall.c"
        return 0;
#line 74 "sample/bindmonitor_mt_tailcall.c"
    }
label_1:
    // EBPF_OP_MOV64_IMM pc=36 dst=r0 src=r0 offset=0 imm=1
#line 74 "sample/bindmonitor_mt_tailcall.c"
    r0 = IMMEDIATE(1);
    // EBPF_OP_EXIT pc=37 dst=r0 src=r0 offset=0 imm=0
#line 74 "sample/bindmonitor_mt_tailcall.c"
    return r0;
#line 74 "sample/bindmonitor_mt_tailcall.c"
}
#pragma code_seg(pop)
#line __LINE__ __FILE__

static helper_function_entry_t BindMonitor_Callee22_helpers[] = {
    {NULL, 13, "helper_id_13"},
    {NULL, 5, "helper_id_5"},
};

static GUID BindMonitor_Callee22_program_type_guid = {
    0x608c517c, 0x6c52, 0x4a26, {0xb6, 0x77, 0xbb, 0x1c, 0x34, 0x42, 0x5a, 0xdf}};
static GUID BindMonitor_Callee22_attach_type_guid = {
    0xb9707e04, 0x8127, 0x4c72, {0x83, 0x3e, 0x05, 0xb1, 0xfb, 0x43, 0x94, 0x96}};
static uint16_t BindMonitor_Callee22_maps[] = {
    0,
};

#pragma code_seg(push, "bind/22")
static uint64_t
BindMonitor_Callee22(void* context)
#line 75 "sample/bindmonitor_mt_tailcall.c"
{
#line 75 "sample/bindmonitor_mt_tailcall.c"
    // Prologue
#line 75 "sample/bindmonitor_mt_tailcall.c"
    uint64_t stack[(UBPF_STACK_SIZE + 7) / 8];
#line 75 "sample/bindmonitor_mt_tailcall.c"
    register uint64_t r0 = 0;
#line 75 "sample/bindmonitor_mt_tailcall.c"
    register uint64_t r1 = 0;
#line 75 "sample/bindmonitor_mt_tailcall.c"
    register uint64_t r2 = 0;
#line 75 "sample/bindmonitor_mt_tailcall.c"
    register uint64_t r3 = 0;
#line 75 "sample/bindmonitor_mt_tailcall.c"
    register uint64_t r4 = 0;
#line 75 "sample/bindmonitor_mt_tailcall.c"
    register uint64_t r5 = 0;
#line 75 "sample/bindmonitor_mt_tailcall.c"
    register uint64_t r6 = 0;
#line 75 "sample/bindmonitor_mt_tailcall.c"
    register uint64_t r7 = 0;
#line 75 "sample/bindmonitor_mt_tailcall.c"
    register uint64_t r10 = 0;

#line 75 "sample/bindmonitor_mt_tailcall.c"
    r1 = (uintptr_t)context;
#line 75 "sample/bindmonitor_mt_tailcall.c"
    r10 = (uintptr_t)((uint8_t*)stack + sizeof(stack));

    // EBPF_OP_MOV64_REG pc=0 dst=r6 src=r1 offset=0 imm=0
#line 75 "sample/bindmonitor_mt_tailcall.c"
    r6 = r1;
    // EBPF_OP_MOV64_IMM pc=1 dst=r1 src=r0 offset=0 imm=680997
#line 75 "sample/bindmonitor_mt_tailcall.c"
    r1 = IMMEDIATE(680997);
    // EBPF_OP_STXW pc=2 dst=r10 src=r1 offset=-16 imm=0
#line 75 "sample/bindmonitor_mt_tailcall.c"
    *(uint32_t*)(uintptr_t)(r10 + OFFSET(-16)) = (uint32_t)r1;
    // EBPF_OP_LDDW pc=3 dst=r1 src=r0 offset=0 imm=1852383340
#line 75 "sample/bindmonitor_mt_tailcall.c"
    r1 = (uint64_t)2339731488442490988;
    // EBPF_OP_STXDW pc=5 dst=r10 src=r1 offset=-24 imm=0
#line 75 "sample/bindmonitor_mt_tailcall.c"
    *(uint64_t*)(uintptr_t)(r10 + OFFSET(-24)) = (uint64_t)r1;
    // EBPF_OP_LDDW pc=6 dst=r7 src=r0 offset=0 imm=1818845524
#line 75 "sample/bindmonitor_mt_tailcall.c"
    r7 = (uint64_t)7809632219746099540;
    // EBPF_OP_STXDW pc=8 dst=r10 src=r7 offset=-32 imm=0
#line 75 "sample/bindmonitor_mt_tailcall.c"
    *(uint64_t*)(uintptr_t)(r10 + OFFSET(-32)) = (uint64_t)r7;
    // EBPF_OP_MOV64_REG pc=9 dst=r1 src=r10 offset=0 imm=0
#line 75 "sample/bindmonitor_mt_tailcall.c"
    r1 = r10;
    // EBPF_OP_ADD64_IMM pc=10 dst=r1 src=r0 offset=0 imm=-32
#line 75 "sample/bindmonitor_mt_tailcall.c"
    r1 += IMMEDIATE(-32);
    // EBPF_OP_MOV64_IMM pc=11 dst=r2 src=r0 offset=0 imm=20
#line 75 "sample/bindmonitor_mt_tailcall.c"
    r2 = IMMEDIATE(20);
    // EBPF_OP_MOV64_IMM pc=12 dst=r3 src=r0 offset=0 imm=23
#line 75 "sample/bindmonitor_mt_tailcall.c"
    r3 = IMMEDIATE(23);
    // EBPF_OP_CALL pc=13 dst=r0 src=r0 offset=0 imm=13
#line 75 "sample/bindmonitor_mt_tailcall.c"
    r0 = BindMonitor_Callee22_helpers[0].address(r1, r2, r3, r4, r5);
#line 75 "sample/bindmonitor_mt_tailcall.c"
    if ((BindMonitor_Callee22_helpers[0].tail_call) && (r0 == 0)) {
#line 75 "sample/bindmonitor_mt_tailcall.c"
        return 0;
#line 75 "sample/bindmonitor_mt_tailcall.c"
    }
    // EBPF_OP_MOV64_REG pc=14 dst=r1 src=r6 offset=0 imm=0
#line 75 "sample/bindmonitor_mt_tailcall.c"
    r1 = r6;
    // EBPF_OP_LDDW pc=15 dst=r2 src=r1 offset=0 imm=1
#line 75 "sample/bindmonitor_mt_tailcall.c"
    r2 = POINTER(_maps[0].address);
    // EBPF_OP_MOV64_IMM pc=17 dst=r3 src=r0 offset=0 imm=23
#line 75 "sample/bindmonitor_mt_tailcall.c"
    r3 = IMMEDIATE(23);
    // EBPF_OP_CALL pc=18 dst=r0 src=r0 offset=0 imm=5
#line 75 "sample/bindmonitor_mt_tailcall.c"
    r0 = BindMonitor_Callee22_helpers[1].address(r1, r2, r3, r4, r5);
#line 75 "sample/bindmonitor_mt_tailcall.c"
    if ((BindMonitor_Callee22_helpers[1].tail_call) && (r0 == 0)) {
#line 75 "sample/bindmonitor_mt_tailcall.c"
        return 0;
#line 75 "sample/bindmonitor_mt_tailcall.c"
    }
    // EBPF_OP_JSGT_IMM pc=19 dst=r0 src=r0 offset=16 imm=-1
#line 75 "sample/bindmonitor_mt_tailcall.c"
    if ((int64_t)r0 > IMMEDIATE(-1)) {
#line 75 "sample/bindmonitor_mt_tailcall.c"
        goto label_1;
#line 75 "sample/bindmonitor_mt_tailcall.c"
    }
    // EBPF_OP_MOV64_IMM pc=20 dst=r1 src=r0 offset=0 imm=10
#line 75 "sample/bindmonitor_mt_tailcall.c"
    r1 = IMMEDIATE(10);
    // EBPF_OP_STXH pc=21 dst=r10 src=r1 offset=-4 imm=0
#line 75 "sample/bindmonitor_mt_tailcall.c"
    *(uint16_t*)(uintptr_t)(r10 + OFFSET(-4)) = (uint16_t)r1;
    // EBPF_OP_MOV64_IMM pc=22 dst=r1 src=r0 offset=0 imm=1680154744
#line 75 "sample/bindmonitor_mt_tailcall.c"
    r1 = IMMEDIATE(1680154744);
    // EBPF_OP_STXW pc=23 dst=r10 src=r1 offset=-8 imm=0
#line 75 "sample/bindmonitor_mt_tailcall.c"
    *(uint32_t*)(uintptr_t)(r10 + OFFSET(-8)) = (uint32_t)r1;
    // EBPF_OP_LDDW pc=24 dst=r1 src=r0 offset=0 imm=544497952
#line 75 "sample/bindmonitor_mt_tailcall.c"
    r1 = (uint64_t)7306085893296906528;
    // EBPF_OP_STXDW pc=26 dst=r10 src=r1 offset=-16 imm=0
#line 75 "sample/bindmonitor_mt_tailcall.c"
    *(uint64_t*)(uintptr_t)(r10 + OFFSET(-16)) = (uint64_t)r1;
    // EBPF_OP_LDDW pc=27 dst=r1 src=r0 offset=0 imm=1634082924
#line 75 "sample/bindmonitor_mt_tailcall.c"
    r1 = (uint64_t)7234307576302018668;
    // EBPF_OP_STXDW pc=29 dst=r10 src=r1 offset=-24 imm=0
#line 75 "sample/bindmonitor_mt_tailcall.c"
    *(uint64_t*)(uintptr_t)(r10 + OFFSET(-24)) = (uint64_t)r1;
    // EBPF_OP_STXDW pc=30 dst=r10 src=r7 offset=-32 imm=0
#line 75 "sample/bindmonitor_mt_tailcall.c"
    *(uint64_t*)(uintptr_t)(r10 + OFFSET(-32)) = (uint64_t)r7;
    // EBPF_OP_MOV64_REG pc=31 dst=r1 src=r10 offset=0 imm=0
#line 75 "sample/bindmonitor_mt_tailcall.c"
    r1 = r10;
    // EBPF_OP_ADD64_IMM pc=32 dst=r1 src=r0 offset=0 imm=-32
#line 75 "sample/bindmonitor_mt_tailcall.c"
    r1 += IMMEDIATE(-32);
    // EBPF_OP_MOV64_IMM pc=33 dst=r2 src=r0 offset=0 imm=30
#line 75 "sample/bindmonitor_mt_tailcall.c"
    r2 = IMMEDIATE(30);
    // EBPF_OP_MOV64_IMM pc=34 dst=r3 src=r0 offset=0 imm=23
#line 75 "sample/bindmonitor_mt_tailcall.c"
    r3 = IMMEDIATE(23);
    // EBPF_OP_CALL pc=35 dst=r0 src=r0 offset=0 imm=13
#line 75 "sample/bindmonitor_mt_tailcall.c"
    r0 = BindMonitor_Callee22_helpers[0].address(r1, r2, r3, r4, r5);
#line 75 "sample/bindmonitor_mt_tailcall.c"
    if ((BindMonitor_Callee22_helpers[0].tail_call) && (r0 == 0)) {
#line 75 "sample/bindmonitor_mt_tailcall.c"
        return 0;
#line 75 "sample/bindmonitor_mt_tailcall.c"
    }
label_1:
    // EBPF_OP_MOV64_IMM pc=36 dst=r0 src=r0 offset=0 imm=1
#line 75 "sample/bindmonitor_mt_tailcall.c"
    r0 = IMMEDIATE(1);
    // EBPF_OP_EXIT pc=37 dst=r0 src=r0 offset=0 imm=0
#line 75 "sample/bindmonitor_mt_tailcall.c"
    return r0;
#line 75 "sample/bindmonitor_mt_tailcall.c"
}
#pragma code_seg(pop)
#line __LINE__ __FILE__

static helper_function_entry_t BindMonitor_Callee23_helpers[] = {
    {NULL, 13, "helper_id_13"},
    {NULL, 5, "helper_id_5"},
};

static GUID BindMonitor_Callee23_program_type_guid = {
    0x608c517c, 0x6c52, 0x4a26, {0xb6, 0x77, 0xbb, 0x1c, 0x34, 0x42, 0x5a, 0xdf}};
static GUID BindMonitor_Callee23_attach_type_guid = {
    0xb9707e04, 0x8127, 0x4c72, {0x83, 0x3e, 0x05, 0xb1, 0xfb, 0x43, 0x94, 0x96}};
static uint16_t BindMonitor_Callee23_maps[] = {
    0,
};

#pragma code_seg(push, "bind/23")
static uint64_t
BindMonitor_Callee23(void* context)
#line 76 "sample/bindmonitor_mt_tailcall.c"
{
#line 76 "sample/bindmonitor_mt_tailcall.c"
    // Prologue
#line 76 "sample/bindmonitor_mt_tailcall.c"
    uint64_t stack[(UBPF_STACK_SIZE + 7) / 8];
#line 76 "sample/bindmonitor_mt_tailcall.c"
    register uint64_t r0 = 0;
#line 76 "sample/bindmonitor_mt_tailcall.c"
    register uint64_t r1 = 0;
#line 76 "sample/bindmonitor_mt_tailcall.c"
    register uint64_t r2 = 0;
#line 76 "sample/bindmonitor_mt_tailcall.c"
    register uint64_t r3 = 0;
#line 76 "sample/bindmonitor_mt_tailcall.c"
    register uint64_t r4 = 0;
#line 76 "sample/bindmonitor_mt_tailcall.c"
    register uint64_t r5 = 0;
#line 76 "sample/bindmonitor_mt_tailcall.c"
    register uint64_t r6 = 0;
#line 76 "sample/bindmonitor_mt_tailcall.c"
    register uint64_t r7 = 0;
#line 76 "sample/bindmonitor_mt_tailcall.c"
    register uint64_t r10 = 0;

#line 76 "sample/bindmonitor_mt_tailcall.c"
    r1 = (uintptr_t)context;
#line 76 "sample/bindmonitor_mt_tailcall.c"
    r10 = (uintptr_t)((uint8_t*)stack + sizeof(stack));

    // EBPF_OP_MOV64_REG pc=0 dst=r6 src=r1 offset=0 imm=0
#line 76 "sample/bindmonitor_mt_tailcall.c"
    r6 = r1;
    // EBPF_OP_MOV64_IMM pc=1 dst=r1 src=r0 offset=0 imm=680997
#line 76 "sample/bindmonitor_mt_tailcall.c"
    r1 = IMMEDIATE(680997);
    // EBPF_OP_STXW pc=2 dst=r10 src=r1 offset=-16 imm=0
#line 76 "sample/bindmonitor_mt_tailcall.c"
    *(uint32_t*)(uintptr_t)(r10 + OFFSET(-16)) = (uint32_t)r1;
    // EBPF_OP_LDDW pc=3 dst=r1 src=r0 offset=0 imm=1852383340
#line 76 "sample/bindmonitor_mt_tailcall.c"
    r1 = (uint64_t)2339731488442490988;
    // EBPF_OP_STXDW pc=5 dst=r10 src=r1 offset=-24 imm=0
#line 76 "sample/bindmonitor_mt_tailcall.c"
    *(uint64_t*)(uintptr_t)(r10 + OFFSET(-24)) = (uint64_t)r1;
    // EBPF_OP_LDDW pc=6 dst=r7 src=r0 offset=0 imm=1818845524
#line 76 "sample/bindmonitor_mt_tailcall.c"
    r7 = (uint64_t)7809632219746099540;
    // EBPF_OP_STXDW pc=8 dst=r10 src=r7 offset=-32 imm=0
#line 76 "sample/bindmonitor_mt_tailcall.c"
    *(uint64_t*)(uintptr_t)(r10 + OFFSET(-32)) = (uint64_t)r7;
    // EBPF_OP_MOV64_REG pc=9 dst=r1 src=r10 offset=0 imm=0
#line 76 "sample/bindmonitor_mt_tailcall.c"
    r1 = r10;
    // EBPF_OP_ADD64_IMM pc=10 dst=r1 src=r0 offset=0 imm=-32
#line 76 "sample/bindmonitor_mt_tailcall.c"
    r1 += IMMEDIATE(-32);
    // EBPF_OP_MOV64_IMM pc=11 dst=r2 src=r0 offset=0 imm=20
#line 76 "sample/bindmonitor_mt_tailcall.c"
    r2 = IMMEDIATE(20);
    // EBPF_OP_MOV64_IMM pc=12 dst=r3 src=r0 offset=0 imm=24
#line 76 "sample/bindmonitor_mt_tailcall.c"
    r3 = IMMEDIATE(24);
    // EBPF_OP_CALL pc=13 dst=r0 src=r0 offset=0 imm=13
#line 76 "sample/bindmonitor_mt_tailcall.c"
    r0 = BindMonitor_Callee23_helpers[0].address(r1, r2, r3, r4, r5);
#line 76 "sample/bindmonitor_mt_tailcall.c"
    if ((BindMonitor_Callee23_helpers[0].tail_call) && (r0 == 0)) {
#line 76 "sample/bindmonitor_mt_tailcall.c"
        return 0;
#line 76 "sample/bindmonitor_mt_tailcall.c"
    }
    // EBPF_OP_MOV64_REG pc=14 dst=r1 src=r6 offset=0 imm=0
#line 76 "sample/bindmonitor_mt_tailcall.c"
    r1 = r6;
    // EBPF_OP_LDDW pc=15 dst=r2 src=r1 offset=0 imm=1
#line 76 "sample/bindmonitor_mt_tailcall.c"
    r2 = POINTER(_maps[0].address);
    // EBPF_OP_MOV64_IMM pc=17 dst=r3 src=r0 offset=0 imm=24
#line 76 "sample/bindmonitor_mt_tailcall.c"
    r3 = IMMEDIATE(24);
    // EBPF_OP_CALL pc=18 dst=r0 src=r0 offset=0 imm=5
#line 76 "sample/bindmonitor_mt_tailcall.c"
    r0 = BindMonitor_Callee23_helpers[1].address(r1, r2, r3, r4, r5);
#line 76 "sample/bindmonitor_mt_tailcall.c"
    if ((BindMonitor_Callee23_helpers[1].tail_call) && (r0 == 0)) {
#line 76 "sample/bindmonitor_mt_tailcall.c"
        return 0;
#line 76 "sample/bindmonitor_mt_tailcall.c"
    }
    // EBPF_OP_JSGT_IMM pc=19 dst=r0 src=r0 offset=16 imm=-1
#line 76 "sample/bindmonitor_mt_tailcall.c"
    if ((int64_t)r0 > IMMEDIATE(-1)) {
#line 76 "sample/bindmonitor_mt_tailcall.c"
        goto label_1;
#line 76 "sample/bindmonitor_mt_tailcall.c"
    }
    // EBPF_OP_MOV64_IMM pc=20 dst=r1 src=r0 offset=0 imm=10
#line 76 "sample/bindmonitor_mt_tailcall.c"
    r1 = IMMEDIATE(10);
    // EBPF_OP_STXH pc=21 dst=r10 src=r1 offset=-4 imm=0
#line 76 "sample/bindmonitor_mt_tailcall.c"
    *(uint16_t*)(uintptr_t)(r10 + OFFSET(-4)) = (uint16_t)r1;
    // EBPF_OP_MOV64_IMM pc=22 dst=r1 src=r0 offset=0 imm=1680154744
#line 76 "sample/bindmonitor_mt_tailcall.c"
    r1 = IMMEDIATE(1680154744);
    // EBPF_OP_STXW pc=23 dst=r10 src=r1 offset=-8 imm=0
#line 76 "sample/bindmonitor_mt_tailcall.c"
    *(uint32_t*)(uintptr_t)(r10 + OFFSET(-8)) = (uint32_t)r1;
    // EBPF_OP_LDDW pc=24 dst=r1 src=r0 offset=0 imm=544497952
#line 76 "sample/bindmonitor_mt_tailcall.c"
    r1 = (uint64_t)7306085893296906528;
    // EBPF_OP_STXDW pc=26 dst=r10 src=r1 offset=-16 imm=0
#line 76 "sample/bindmonitor_mt_tailcall.c"
    *(uint64_t*)(uintptr_t)(r10 + OFFSET(-16)) = (uint64_t)r1;
    // EBPF_OP_LDDW pc=27 dst=r1 src=r0 offset=0 imm=1634082924
#line 76 "sample/bindmonitor_mt_tailcall.c"
    r1 = (uint64_t)7234307576302018668;
    // EBPF_OP_STXDW pc=29 dst=r10 src=r1 offset=-24 imm=0
#line 76 "sample/bindmonitor_mt_tailcall.c"
    *(uint64_t*)(uintptr_t)(r10 + OFFSET(-24)) = (uint64_t)r1;
    // EBPF_OP_STXDW pc=30 dst=r10 src=r7 offset=-32 imm=0
#line 76 "sample/bindmonitor_mt_tailcall.c"
    *(uint64_t*)(uintptr_t)(r10 + OFFSET(-32)) = (uint64_t)r7;
    // EBPF_OP_MOV64_REG pc=31 dst=r1 src=r10 offset=0 imm=0
#line 76 "sample/bindmonitor_mt_tailcall.c"
    r1 = r10;
    // EBPF_OP_ADD64_IMM pc=32 dst=r1 src=r0 offset=0 imm=-32
#line 76 "sample/bindmonitor_mt_tailcall.c"
    r1 += IMMEDIATE(-32);
    // EBPF_OP_MOV64_IMM pc=33 dst=r2 src=r0 offset=0 imm=30
#line 76 "sample/bindmonitor_mt_tailcall.c"
    r2 = IMMEDIATE(30);
    // EBPF_OP_MOV64_IMM pc=34 dst=r3 src=r0 offset=0 imm=24
#line 76 "sample/bindmonitor_mt_tailcall.c"
    r3 = IMMEDIATE(24);
    // EBPF_OP_CALL pc=35 dst=r0 src=r0 offset=0 imm=13
#line 76 "sample/bindmonitor_mt_tailcall.c"
    r0 = BindMonitor_Callee23_helpers[0].address(r1, r2, r3, r4, r5);
#line 76 "sample/bindmonitor_mt_tailcall.c"
    if ((BindMonitor_Callee23_helpers[0].tail_call) && (r0 == 0)) {
#line 76 "sample/bindmonitor_mt_tailcall.c"
        return 0;
#line 76 "sample/bindmonitor_mt_tailcall.c"
    }
label_1:
    // EBPF_OP_MOV64_IMM pc=36 dst=r0 src=r0 offset=0 imm=1
#line 76 "sample/bindmonitor_mt_tailcall.c"
    r0 = IMMEDIATE(1);
    // EBPF_OP_EXIT pc=37 dst=r0 src=r0 offset=0 imm=0
#line 76 "sample/bindmonitor_mt_tailcall.c"
    return r0;
#line 76 "sample/bindmonitor_mt_tailcall.c"
}
#pragma code_seg(pop)
#line __LINE__ __FILE__

static helper_function_entry_t BindMonitor_Callee24_helpers[] = {
    {NULL, 13, "helper_id_13"},
    {NULL, 5, "helper_id_5"},
};

static GUID BindMonitor_Callee24_program_type_guid = {
    0x608c517c, 0x6c52, 0x4a26, {0xb6, 0x77, 0xbb, 0x1c, 0x34, 0x42, 0x5a, 0xdf}};
static GUID BindMonitor_Callee24_attach_type_guid = {
    0xb9707e04, 0x8127, 0x4c72, {0x83, 0x3e, 0x05, 0xb1, 0xfb, 0x43, 0x94, 0x96}};
static uint16_t BindMonitor_Callee24_maps[] = {
    0,
};

#pragma code_seg(push, "bind/24")
static uint64_t
BindMonitor_Callee24(void* context)
#line 77 "sample/bindmonitor_mt_tailcall.c"
{
#line 77 "sample/bindmonitor_mt_tailcall.c"
    // Prologue
#line 77 "sample/bindmonitor_mt_tailcall.c"
    uint64_t stack[(UBPF_STACK_SIZE + 7) / 8];
#line 77 "sample/bindmonitor_mt_tailcall.c"
    register uint64_t r0 = 0;
#line 77 "sample/bindmonitor_mt_tailcall.c"
    register uint64_t r1 = 0;
#line 77 "sample/bindmonitor_mt_tailcall.c"
    register uint64_t r2 = 0;
#line 77 "sample/bindmonitor_mt_tailcall.c"
    register uint64_t r3 = 0;
#line 77 "sample/bindmonitor_mt_tailcall.c"
    register uint64_t r4 = 0;
#line 77 "sample/bindmonitor_mt_tailcall.c"
    register uint64_t r5 = 0;
#line 77 "sample/bindmonitor_mt_tailcall.c"
    register uint64_t r6 = 0;
#line 77 "sample/bindmonitor_mt_tailcall.c"
    register uint64_t r7 = 0;
#line 77 "sample/bindmonitor_mt_tailcall.c"
    register uint64_t r10 = 0;

#line 77 "sample/bindmonitor_mt_tailcall.c"
    r1 = (uintptr_t)context;
#line 77 "sample/bindmonitor_mt_tailcall.c"
    r10 = (uintptr_t)((uint8_t*)stack + sizeof(stack));

    // EBPF_OP_MOV64_REG pc=0 dst=r6 src=r1 offset=0 imm=0
#line 77 "sample/bindmonitor_mt_tailcall.c"
    r6 = r1;
    // EBPF_OP_MOV64_IMM pc=1 dst=r1 src=r0 offset=0 imm=680997
#line 77 "sample/bindmonitor_mt_tailcall.c"
    r1 = IMMEDIATE(680997);
    // EBPF_OP_STXW pc=2 dst=r10 src=r1 offset=-16 imm=0
#line 77 "sample/bindmonitor_mt_tailcall.c"
    *(uint32_t*)(uintptr_t)(r10 + OFFSET(-16)) = (uint32_t)r1;
    // EBPF_OP_LDDW pc=3 dst=r1 src=r0 offset=0 imm=1852383340
#line 77 "sample/bindmonitor_mt_tailcall.c"
    r1 = (uint64_t)2339731488442490988;
    // EBPF_OP_STXDW pc=5 dst=r10 src=r1 offset=-24 imm=0
#line 77 "sample/bindmonitor_mt_tailcall.c"
    *(uint64_t*)(uintptr_t)(r10 + OFFSET(-24)) = (uint64_t)r1;
    // EBPF_OP_LDDW pc=6 dst=r7 src=r0 offset=0 imm=1818845524
#line 77 "sample/bindmonitor_mt_tailcall.c"
    r7 = (uint64_t)7809632219746099540;
    // EBPF_OP_STXDW pc=8 dst=r10 src=r7 offset=-32 imm=0
#line 77 "sample/bindmonitor_mt_tailcall.c"
    *(uint64_t*)(uintptr_t)(r10 + OFFSET(-32)) = (uint64_t)r7;
    // EBPF_OP_MOV64_REG pc=9 dst=r1 src=r10 offset=0 imm=0
#line 77 "sample/bindmonitor_mt_tailcall.c"
    r1 = r10;
    // EBPF_OP_ADD64_IMM pc=10 dst=r1 src=r0 offset=0 imm=-32
#line 77 "sample/bindmonitor_mt_tailcall.c"
    r1 += IMMEDIATE(-32);
    // EBPF_OP_MOV64_IMM pc=11 dst=r2 src=r0 offset=0 imm=20
#line 77 "sample/bindmonitor_mt_tailcall.c"
    r2 = IMMEDIATE(20);
    // EBPF_OP_MOV64_IMM pc=12 dst=r3 src=r0 offset=0 imm=25
#line 77 "sample/bindmonitor_mt_tailcall.c"
    r3 = IMMEDIATE(25);
    // EBPF_OP_CALL pc=13 dst=r0 src=r0 offset=0 imm=13
#line 77 "sample/bindmonitor_mt_tailcall.c"
    r0 = BindMonitor_Callee24_helpers[0].address(r1, r2, r3, r4, r5);
#line 77 "sample/bindmonitor_mt_tailcall.c"
    if ((BindMonitor_Callee24_helpers[0].tail_call) && (r0 == 0)) {
#line 77 "sample/bindmonitor_mt_tailcall.c"
        return 0;
#line 77 "sample/bindmonitor_mt_tailcall.c"
    }
    // EBPF_OP_MOV64_REG pc=14 dst=r1 src=r6 offset=0 imm=0
#line 77 "sample/bindmonitor_mt_tailcall.c"
    r1 = r6;
    // EBPF_OP_LDDW pc=15 dst=r2 src=r1 offset=0 imm=1
#line 77 "sample/bindmonitor_mt_tailcall.c"
    r2 = POINTER(_maps[0].address);
    // EBPF_OP_MOV64_IMM pc=17 dst=r3 src=r0 offset=0 imm=25
#line 77 "sample/bindmonitor_mt_tailcall.c"
    r3 = IMMEDIATE(25);
    // EBPF_OP_CALL pc=18 dst=r0 src=r0 offset=0 imm=5
#line 77 "sample/bindmonitor_mt_tailcall.c"
    r0 = BindMonitor_Callee24_helpers[1].address(r1, r2, r3, r4, r5);
#line 77 "sample/bindmonitor_mt_tailcall.c"
    if ((BindMonitor_Callee24_helpers[1].tail_call) && (r0 == 0)) {
#line 77 "sample/bindmonitor_mt_tailcall.c"
        return 0;
#line 77 "sample/bindmonitor_mt_tailcall.c"
    }
    // EBPF_OP_JSGT_IMM pc=19 dst=r0 src=r0 offset=16 imm=-1
#line 77 "sample/bindmonitor_mt_tailcall.c"
    if ((int64_t)r0 > IMMEDIATE(-1)) {
#line 77 "sample/bindmonitor_mt_tailcall.c"
        goto label_1;
#line 77 "sample/bindmonitor_mt_tailcall.c"
    }
    // EBPF_OP_MOV64_IMM pc=20 dst=r1 src=r0 offset=0 imm=10
#line 77 "sample/bindmonitor_mt_tailcall.c"
    r1 = IMMEDIATE(10);
    // EBPF_OP_STXH pc=21 dst=r10 src=r1 offset=-4 imm=0
#line 77 "sample/bindmonitor_mt_tailcall.c"
    *(uint16_t*)(uintptr_t)(r10 + OFFSET(-4)) = (uint16_t)r1;
    // EBPF_OP_MOV64_IMM pc=22 dst=r1 src=r0 offset=0 imm=1680154744
#line 77 "sample/bindmonitor_mt_tailcall.c"
    r1 = IMMEDIATE(1680154744);
    // EBPF_OP_STXW pc=23 dst=r10 src=r1 offset=-8 imm=0
#line 77 "sample/bindmonitor_mt_tailcall.c"
    *(uint32_t*)(uintptr_t)(r10 + OFFSET(-8)) = (uint32_t)r1;
    // EBPF_OP_LDDW pc=24 dst=r1 src=r0 offset=0 imm=544497952
#line 77 "sample/bindmonitor_mt_tailcall.c"
    r1 = (uint64_t)7306085893296906528;
    // EBPF_OP_STXDW pc=26 dst=r10 src=r1 offset=-16 imm=0
#line 77 "sample/bindmonitor_mt_tailcall.c"
    *(uint64_t*)(uintptr_t)(r10 + OFFSET(-16)) = (uint64_t)r1;
    // EBPF_OP_LDDW pc=27 dst=r1 src=r0 offset=0 imm=1634082924
#line 77 "sample/bindmonitor_mt_tailcall.c"
    r1 = (uint64_t)7234307576302018668;
    // EBPF_OP_STXDW pc=29 dst=r10 src=r1 offset=-24 imm=0
#line 77 "sample/bindmonitor_mt_tailcall.c"
    *(uint64_t*)(uintptr_t)(r10 + OFFSET(-24)) = (uint64_t)r1;
    // EBPF_OP_STXDW pc=30 dst=r10 src=r7 offset=-32 imm=0
#line 77 "sample/bindmonitor_mt_tailcall.c"
    *(uint64_t*)(uintptr_t)(r10 + OFFSET(-32)) = (uint64_t)r7;
    // EBPF_OP_MOV64_REG pc=31 dst=r1 src=r10 offset=0 imm=0
#line 77 "sample/bindmonitor_mt_tailcall.c"
    r1 = r10;
    // EBPF_OP_ADD64_IMM pc=32 dst=r1 src=r0 offset=0 imm=-32
#line 77 "sample/bindmonitor_mt_tailcall.c"
    r1 += IMMEDIATE(-32);
    // EBPF_OP_MOV64_IMM pc=33 dst=r2 src=r0 offset=0 imm=30
#line 77 "sample/bindmonitor_mt_tailcall.c"
    r2 = IMMEDIATE(30);
    // EBPF_OP_MOV64_IMM pc=34 dst=r3 src=r0 offset=0 imm=25
#line 77 "sample/bindmonitor_mt_tailcall.c"
    r3 = IMMEDIATE(25);
    // EBPF_OP_CALL pc=35 dst=r0 src=r0 offset=0 imm=13
#line 77 "sample/bindmonitor_mt_tailcall.c"
    r0 = BindMonitor_Callee24_helpers[0].address(r1, r2, r3, r4, r5);
#line 77 "sample/bindmonitor_mt_tailcall.c"
    if ((BindMonitor_Callee24_helpers[0].tail_call) && (r0 == 0)) {
#line 77 "sample/bindmonitor_mt_tailcall.c"
        return 0;
#line 77 "sample/bindmonitor_mt_tailcall.c"
    }
label_1:
    // EBPF_OP_MOV64_IMM pc=36 dst=r0 src=r0 offset=0 imm=1
#line 77 "sample/bindmonitor_mt_tailcall.c"
    r0 = IMMEDIATE(1);
    // EBPF_OP_EXIT pc=37 dst=r0 src=r0 offset=0 imm=0
#line 77 "sample/bindmonitor_mt_tailcall.c"
    return r0;
#line 77 "sample/bindmonitor_mt_tailcall.c"
}
#pragma code_seg(pop)
#line __LINE__ __FILE__

static helper_function_entry_t BindMonitor_Callee25_helpers[] = {
    {NULL, 13, "helper_id_13"},
    {NULL, 5, "helper_id_5"},
};

static GUID BindMonitor_Callee25_program_type_guid = {
    0x608c517c, 0x6c52, 0x4a26, {0xb6, 0x77, 0xbb, 0x1c, 0x34, 0x42, 0x5a, 0xdf}};
static GUID BindMonitor_Callee25_attach_type_guid = {
    0xb9707e04, 0x8127, 0x4c72, {0x83, 0x3e, 0x05, 0xb1, 0xfb, 0x43, 0x94, 0x96}};
static uint16_t BindMonitor_Callee25_maps[] = {
    0,
};

#pragma code_seg(push, "bind/25")
static uint64_t
BindMonitor_Callee25(void* context)
#line 78 "sample/bindmonitor_mt_tailcall.c"
{
#line 78 "sample/bindmonitor_mt_tailcall.c"
    // Prologue
#line 78 "sample/bindmonitor_mt_tailcall.c"
    uint64_t stack[(UBPF_STACK_SIZE + 7) / 8];
#line 78 "sample/bindmonitor_mt_tailcall.c"
    register uint64_t r0 = 0;
#line 78 "sample/bindmonitor_mt_tailcall.c"
    register uint64_t r1 = 0;
#line 78 "sample/bindmonitor_mt_tailcall.c"
    register uint64_t r2 = 0;
#line 78 "sample/bindmonitor_mt_tailcall.c"
    register uint64_t r3 = 0;
#line 78 "sample/bindmonitor_mt_tailcall.c"
    register uint64_t r4 = 0;
#line 78 "sample/bindmonitor_mt_tailcall.c"
    register uint64_t r5 = 0;
#line 78 "sample/bindmonitor_mt_tailcall.c"
    register uint64_t r6 = 0;
#line 78 "sample/bindmonitor_mt_tailcall.c"
    register uint64_t r7 = 0;
#line 78 "sample/bindmonitor_mt_tailcall.c"
    register uint64_t r10 = 0;

#line 78 "sample/bindmonitor_mt_tailcall.c"
    r1 = (uintptr_t)context;
#line 78 "sample/bindmonitor_mt_tailcall.c"
    r10 = (uintptr_t)((uint8_t*)stack + sizeof(stack));

    // EBPF_OP_MOV64_REG pc=0 dst=r6 src=r1 offset=0 imm=0
#line 78 "sample/bindmonitor_mt_tailcall.c"
    r6 = r1;
    // EBPF_OP_MOV64_IMM pc=1 dst=r1 src=r0 offset=0 imm=680997
#line 78 "sample/bindmonitor_mt_tailcall.c"
    r1 = IMMEDIATE(680997);
    // EBPF_OP_STXW pc=2 dst=r10 src=r1 offset=-16 imm=0
#line 78 "sample/bindmonitor_mt_tailcall.c"
    *(uint32_t*)(uintptr_t)(r10 + OFFSET(-16)) = (uint32_t)r1;
    // EBPF_OP_LDDW pc=3 dst=r1 src=r0 offset=0 imm=1852383340
#line 78 "sample/bindmonitor_mt_tailcall.c"
    r1 = (uint64_t)2339731488442490988;
    // EBPF_OP_STXDW pc=5 dst=r10 src=r1 offset=-24 imm=0
#line 78 "sample/bindmonitor_mt_tailcall.c"
    *(uint64_t*)(uintptr_t)(r10 + OFFSET(-24)) = (uint64_t)r1;
    // EBPF_OP_LDDW pc=6 dst=r7 src=r0 offset=0 imm=1818845524
#line 78 "sample/bindmonitor_mt_tailcall.c"
    r7 = (uint64_t)7809632219746099540;
    // EBPF_OP_STXDW pc=8 dst=r10 src=r7 offset=-32 imm=0
#line 78 "sample/bindmonitor_mt_tailcall.c"
    *(uint64_t*)(uintptr_t)(r10 + OFFSET(-32)) = (uint64_t)r7;
    // EBPF_OP_MOV64_REG pc=9 dst=r1 src=r10 offset=0 imm=0
#line 78 "sample/bindmonitor_mt_tailcall.c"
    r1 = r10;
    // EBPF_OP_ADD64_IMM pc=10 dst=r1 src=r0 offset=0 imm=-32
#line 78 "sample/bindmonitor_mt_tailcall.c"
    r1 += IMMEDIATE(-32);
    // EBPF_OP_MOV64_IMM pc=11 dst=r2 src=r0 offset=0 imm=20
#line 78 "sample/bindmonitor_mt_tailcall.c"
    r2 = IMMEDIATE(20);
    // EBPF_OP_MOV64_IMM pc=12 dst=r3 src=r0 offset=0 imm=26
#line 78 "sample/bindmonitor_mt_tailcall.c"
    r3 = IMMEDIATE(26);
    // EBPF_OP_CALL pc=13 dst=r0 src=r0 offset=0 imm=13
#line 78 "sample/bindmonitor_mt_tailcall.c"
    r0 = BindMonitor_Callee25_helpers[0].address(r1, r2, r3, r4, r5);
#line 78 "sample/bindmonitor_mt_tailcall.c"
    if ((BindMonitor_Callee25_helpers[0].tail_call) && (r0 == 0)) {
#line 78 "sample/bindmonitor_mt_tailcall.c"
        return 0;
#line 78 "sample/bindmonitor_mt_tailcall.c"
    }
    // EBPF_OP_MOV64_REG pc=14 dst=r1 src=r6 offset=0 imm=0
#line 78 "sample/bindmonitor_mt_tailcall.c"
    r1 = r6;
    // EBPF_OP_LDDW pc=15 dst=r2 src=r1 offset=0 imm=1
#line 78 "sample/bindmonitor_mt_tailcall.c"
    r2 = POINTER(_maps[0].address);
    // EBPF_OP_MOV64_IMM pc=17 dst=r3 src=r0 offset=0 imm=26
#line 78 "sample/bindmonitor_mt_tailcall.c"
    r3 = IMMEDIATE(26);
    // EBPF_OP_CALL pc=18 dst=r0 src=r0 offset=0 imm=5
#line 78 "sample/bindmonitor_mt_tailcall.c"
    r0 = BindMonitor_Callee25_helpers[1].address(r1, r2, r3, r4, r5);
#line 78 "sample/bindmonitor_mt_tailcall.c"
    if ((BindMonitor_Callee25_helpers[1].tail_call) && (r0 == 0)) {
#line 78 "sample/bindmonitor_mt_tailcall.c"
        return 0;
#line 78 "sample/bindmonitor_mt_tailcall.c"
    }
    // EBPF_OP_JSGT_IMM pc=19 dst=r0 src=r0 offset=16 imm=-1
#line 78 "sample/bindmonitor_mt_tailcall.c"
    if ((int64_t)r0 > IMMEDIATE(-1)) {
#line 78 "sample/bindmonitor_mt_tailcall.c"
        goto label_1;
#line 78 "sample/bindmonitor_mt_tailcall.c"
    }
    // EBPF_OP_MOV64_IMM pc=20 dst=r1 src=r0 offset=0 imm=10
#line 78 "sample/bindmonitor_mt_tailcall.c"
    r1 = IMMEDIATE(10);
    // EBPF_OP_STXH pc=21 dst=r10 src=r1 offset=-4 imm=0
#line 78 "sample/bindmonitor_mt_tailcall.c"
    *(uint16_t*)(uintptr_t)(r10 + OFFSET(-4)) = (uint16_t)r1;
    // EBPF_OP_MOV64_IMM pc=22 dst=r1 src=r0 offset=0 imm=1680154744
#line 78 "sample/bindmonitor_mt_tailcall.c"
    r1 = IMMEDIATE(1680154744);
    // EBPF_OP_STXW pc=23 dst=r10 src=r1 offset=-8 imm=0
#line 78 "sample/bindmonitor_mt_tailcall.c"
    *(uint32_t*)(uintptr_t)(r10 + OFFSET(-8)) = (uint32_t)r1;
    // EBPF_OP_LDDW pc=24 dst=r1 src=r0 offset=0 imm=544497952
#line 78 "sample/bindmonitor_mt_tailcall.c"
    r1 = (uint64_t)7306085893296906528;
    // EBPF_OP_STXDW pc=26 dst=r10 src=r1 offset=-16 imm=0
#line 78 "sample/bindmonitor_mt_tailcall.c"
    *(uint64_t*)(uintptr_t)(r10 + OFFSET(-16)) = (uint64_t)r1;
    // EBPF_OP_LDDW pc=27 dst=r1 src=r0 offset=0 imm=1634082924
#line 78 "sample/bindmonitor_mt_tailcall.c"
    r1 = (uint64_t)7234307576302018668;
    // EBPF_OP_STXDW pc=29 dst=r10 src=r1 offset=-24 imm=0
#line 78 "sample/bindmonitor_mt_tailcall.c"
    *(uint64_t*)(uintptr_t)(r10 + OFFSET(-24)) = (uint64_t)r1;
    // EBPF_OP_STXDW pc=30 dst=r10 src=r7 offset=-32 imm=0
#line 78 "sample/bindmonitor_mt_tailcall.c"
    *(uint64_t*)(uintptr_t)(r10 + OFFSET(-32)) = (uint64_t)r7;
    // EBPF_OP_MOV64_REG pc=31 dst=r1 src=r10 offset=0 imm=0
#line 78 "sample/bindmonitor_mt_tailcall.c"
    r1 = r10;
    // EBPF_OP_ADD64_IMM pc=32 dst=r1 src=r0 offset=0 imm=-32
#line 78 "sample/bindmonitor_mt_tailcall.c"
    r1 += IMMEDIATE(-32);
    // EBPF_OP_MOV64_IMM pc=33 dst=r2 src=r0 offset=0 imm=30
#line 78 "sample/bindmonitor_mt_tailcall.c"
    r2 = IMMEDIATE(30);
    // EBPF_OP_MOV64_IMM pc=34 dst=r3 src=r0 offset=0 imm=26
#line 78 "sample/bindmonitor_mt_tailcall.c"
    r3 = IMMEDIATE(26);
    // EBPF_OP_CALL pc=35 dst=r0 src=r0 offset=0 imm=13
#line 78 "sample/bindmonitor_mt_tailcall.c"
    r0 = BindMonitor_Callee25_helpers[0].address(r1, r2, r3, r4, r5);
#line 78 "sample/bindmonitor_mt_tailcall.c"
    if ((BindMonitor_Callee25_helpers[0].tail_call) && (r0 == 0)) {
#line 78 "sample/bindmonitor_mt_tailcall.c"
        return 0;
#line 78 "sample/bindmonitor_mt_tailcall.c"
    }
label_1:
    // EBPF_OP_MOV64_IMM pc=36 dst=r0 src=r0 offset=0 imm=1
#line 78 "sample/bindmonitor_mt_tailcall.c"
    r0 = IMMEDIATE(1);
    // EBPF_OP_EXIT pc=37 dst=r0 src=r0 offset=0 imm=0
#line 78 "sample/bindmonitor_mt_tailcall.c"
    return r0;
#line 78 "sample/bindmonitor_mt_tailcall.c"
}
#pragma code_seg(pop)
#line __LINE__ __FILE__

static helper_function_entry_t BindMonitor_Callee26_helpers[] = {
    {NULL, 13, "helper_id_13"},
    {NULL, 5, "helper_id_5"},
};

static GUID BindMonitor_Callee26_program_type_guid = {
    0x608c517c, 0x6c52, 0x4a26, {0xb6, 0x77, 0xbb, 0x1c, 0x34, 0x42, 0x5a, 0xdf}};
static GUID BindMonitor_Callee26_attach_type_guid = {
    0xb9707e04, 0x8127, 0x4c72, {0x83, 0x3e, 0x05, 0xb1, 0xfb, 0x43, 0x94, 0x96}};
static uint16_t BindMonitor_Callee26_maps[] = {
    0,
};

#pragma code_seg(push, "bind/26")
static uint64_t
BindMonitor_Callee26(void* context)
#line 79 "sample/bindmonitor_mt_tailcall.c"
{
#line 79 "sample/bindmonitor_mt_tailcall.c"
    // Prologue
#line 79 "sample/bindmonitor_mt_tailcall.c"
    uint64_t stack[(UBPF_STACK_SIZE + 7) / 8];
#line 79 "sample/bindmonitor_mt_tailcall.c"
    register uint64_t r0 = 0;
#line 79 "sample/bindmonitor_mt_tailcall.c"
    register uint64_t r1 = 0;
#line 79 "sample/bindmonitor_mt_tailcall.c"
    register uint64_t r2 = 0;
#line 79 "sample/bindmonitor_mt_tailcall.c"
    register uint64_t r3 = 0;
#line 79 "sample/bindmonitor_mt_tailcall.c"
    register uint64_t r4 = 0;
#line 79 "sample/bindmonitor_mt_tailcall.c"
    register uint64_t r5 = 0;
#line 79 "sample/bindmonitor_mt_tailcall.c"
    register uint64_t r6 = 0;
#line 79 "sample/bindmonitor_mt_tailcall.c"
    register uint64_t r7 = 0;
#line 79 "sample/bindmonitor_mt_tailcall.c"
    register uint64_t r10 = 0;

#line 79 "sample/bindmonitor_mt_tailcall.c"
    r1 = (uintptr_t)context;
#line 79 "sample/bindmonitor_mt_tailcall.c"
    r10 = (uintptr_t)((uint8_t*)stack + sizeof(stack));

    // EBPF_OP_MOV64_REG pc=0 dst=r6 src=r1 offset=0 imm=0
#line 79 "sample/bindmonitor_mt_tailcall.c"
    r6 = r1;
    // EBPF_OP_MOV64_IMM pc=1 dst=r1 src=r0 offset=0 imm=680997
#line 79 "sample/bindmonitor_mt_tailcall.c"
    r1 = IMMEDIATE(680997);
    // EBPF_OP_STXW pc=2 dst=r10 src=r1 offset=-16 imm=0
#line 79 "sample/bindmonitor_mt_tailcall.c"
    *(uint32_t*)(uintptr_t)(r10 + OFFSET(-16)) = (uint32_t)r1;
    // EBPF_OP_LDDW pc=3 dst=r1 src=r0 offset=0 imm=1852383340
#line 79 "sample/bindmonitor_mt_tailcall.c"
    r1 = (uint64_t)2339731488442490988;
    // EBPF_OP_STXDW pc=5 dst=r10 src=r1 offset=-24 imm=0
#line 79 "sample/bindmonitor_mt_tailcall.c"
    *(uint64_t*)(uintptr_t)(r10 + OFFSET(-24)) = (uint64_t)r1;
    // EBPF_OP_LDDW pc=6 dst=r7 src=r0 offset=0 imm=1818845524
#line 79 "sample/bindmonitor_mt_tailcall.c"
    r7 = (uint64_t)7809632219746099540;
    // EBPF_OP_STXDW pc=8 dst=r10 src=r7 offset=-32 imm=0
#line 79 "sample/bindmonitor_mt_tailcall.c"
    *(uint64_t*)(uintptr_t)(r10 + OFFSET(-32)) = (uint64_t)r7;
    // EBPF_OP_MOV64_REG pc=9 dst=r1 src=r10 offset=0 imm=0
#line 79 "sample/bindmonitor_mt_tailcall.c"
    r1 = r10;
    // EBPF_OP_ADD64_IMM pc=10 dst=r1 src=r0 offset=0 imm=-32
#line 79 "sample/bindmonitor_mt_tailcall.c"
    r1 += IMMEDIATE(-32);
    // EBPF_OP_MOV64_IMM pc=11 dst=r2 src=r0 offset=0 imm=20
#line 79 "sample/bindmonitor_mt_tailcall.c"
    r2 = IMMEDIATE(20);
    // EBPF_OP_MOV64_IMM pc=12 dst=r3 src=r0 offset=0 imm=27
#line 79 "sample/bindmonitor_mt_tailcall.c"
    r3 = IMMEDIATE(27);
    // EBPF_OP_CALL pc=13 dst=r0 src=r0 offset=0 imm=13
#line 79 "sample/bindmonitor_mt_tailcall.c"
    r0 = BindMonitor_Callee26_helpers[0].address(r1, r2, r3, r4, r5);
#line 79 "sample/bindmonitor_mt_tailcall.c"
    if ((BindMonitor_Callee26_helpers[0].tail_call) && (r0 == 0)) {
#line 79 "sample/bindmonitor_mt_tailcall.c"
        return 0;
#line 79 "sample/bindmonitor_mt_tailcall.c"
    }
    // EBPF_OP_MOV64_REG pc=14 dst=r1 src=r6 offset=0 imm=0
#line 79 "sample/bindmonitor_mt_tailcall.c"
    r1 = r6;
    // EBPF_OP_LDDW pc=15 dst=r2 src=r1 offset=0 imm=1
#line 79 "sample/bindmonitor_mt_tailcall.c"
    r2 = POINTER(_maps[0].address);
    // EBPF_OP_MOV64_IMM pc=17 dst=r3 src=r0 offset=0 imm=27
#line 79 "sample/bindmonitor_mt_tailcall.c"
    r3 = IMMEDIATE(27);
    // EBPF_OP_CALL pc=18 dst=r0 src=r0 offset=0 imm=5
#line 79 "sample/bindmonitor_mt_tailcall.c"
    r0 = BindMonitor_Callee26_helpers[1].address(r1, r2, r3, r4, r5);
#line 79 "sample/bindmonitor_mt_tailcall.c"
    if ((BindMonitor_Callee26_helpers[1].tail_call) && (r0 == 0)) {
#line 79 "sample/bindmonitor_mt_tailcall.c"
        return 0;
#line 79 "sample/bindmonitor_mt_tailcall.c"
    }
    // EBPF_OP_JSGT_IMM pc=19 dst=r0 src=r0 offset=16 imm=-1
#line 79 "sample/bindmonitor_mt_tailcall.c"
    if ((int64_t)r0 > IMMEDIATE(-1)) {
#line 79 "sample/bindmonitor_mt_tailcall.c"
        goto label_1;
#line 79 "sample/bindmonitor_mt_tailcall.c"
    }
    // EBPF_OP_MOV64_IMM pc=20 dst=r1 src=r0 offset=0 imm=10
#line 79 "sample/bindmonitor_mt_tailcall.c"
    r1 = IMMEDIATE(10);
    // EBPF_OP_STXH pc=21 dst=r10 src=r1 offset=-4 imm=0
#line 79 "sample/bindmonitor_mt_tailcall.c"
    *(uint16_t*)(uintptr_t)(r10 + OFFSET(-4)) = (uint16_t)r1;
    // EBPF_OP_MOV64_IMM pc=22 dst=r1 src=r0 offset=0 imm=1680154744
#line 79 "sample/bindmonitor_mt_tailcall.c"
    r1 = IMMEDIATE(1680154744);
    // EBPF_OP_STXW pc=23 dst=r10 src=r1 offset=-8 imm=0
#line 79 "sample/bindmonitor_mt_tailcall.c"
    *(uint32_t*)(uintptr_t)(r10 + OFFSET(-8)) = (uint32_t)r1;
    // EBPF_OP_LDDW pc=24 dst=r1 src=r0 offset=0 imm=544497952
#line 79 "sample/bindmonitor_mt_tailcall.c"
    r1 = (uint64_t)7306085893296906528;
    // EBPF_OP_STXDW pc=26 dst=r10 src=r1 offset=-16 imm=0
#line 79 "sample/bindmonitor_mt_tailcall.c"
    *(uint64_t*)(uintptr_t)(r10 + OFFSET(-16)) = (uint64_t)r1;
    // EBPF_OP_LDDW pc=27 dst=r1 src=r0 offset=0 imm=1634082924
#line 79 "sample/bindmonitor_mt_tailcall.c"
    r1 = (uint64_t)7234307576302018668;
    // EBPF_OP_STXDW pc=29 dst=r10 src=r1 offset=-24 imm=0
#line 79 "sample/bindmonitor_mt_tailcall.c"
    *(uint64_t*)(uintptr_t)(r10 + OFFSET(-24)) = (uint64_t)r1;
    // EBPF_OP_STXDW pc=30 dst=r10 src=r7 offset=-32 imm=0
#line 79 "sample/bindmonitor_mt_tailcall.c"
    *(uint64_t*)(uintptr_t)(r10 + OFFSET(-32)) = (uint64_t)r7;
    // EBPF_OP_MOV64_REG pc=31 dst=r1 src=r10 offset=0 imm=0
#line 79 "sample/bindmonitor_mt_tailcall.c"
    r1 = r10;
    // EBPF_OP_ADD64_IMM pc=32 dst=r1 src=r0 offset=0 imm=-32
#line 79 "sample/bindmonitor_mt_tailcall.c"
    r1 += IMMEDIATE(-32);
    // EBPF_OP_MOV64_IMM pc=33 dst=r2 src=r0 offset=0 imm=30
#line 79 "sample/bindmonitor_mt_tailcall.c"
    r2 = IMMEDIATE(30);
    // EBPF_OP_MOV64_IMM pc=34 dst=r3 src=r0 offset=0 imm=27
#line 79 "sample/bindmonitor_mt_tailcall.c"
    r3 = IMMEDIATE(27);
    // EBPF_OP_CALL pc=35 dst=r0 src=r0 offset=0 imm=13
#line 79 "sample/bindmonitor_mt_tailcall.c"
    r0 = BindMonitor_Callee26_helpers[0].address(r1, r2, r3, r4, r5);
#line 79 "sample/bindmonitor_mt_tailcall.c"
    if ((BindMonitor_Callee26_helpers[0].tail_call) && (r0 == 0)) {
#line 79 "sample/bindmonitor_mt_tailcall.c"
        return 0;
#line 79 "sample/bindmonitor_mt_tailcall.c"
    }
label_1:
    // EBPF_OP_MOV64_IMM pc=36 dst=r0 src=r0 offset=0 imm=1
#line 79 "sample/bindmonitor_mt_tailcall.c"
    r0 = IMMEDIATE(1);
    // EBPF_OP_EXIT pc=37 dst=r0 src=r0 offset=0 imm=0
#line 79 "sample/bindmonitor_mt_tailcall.c"
    return r0;
#line 79 "sample/bindmonitor_mt_tailcall.c"
}
#pragma code_seg(pop)
#line __LINE__ __FILE__

static helper_function_entry_t BindMonitor_Callee27_helpers[] = {
    {NULL, 13, "helper_id_13"},
    {NULL, 5, "helper_id_5"},
};

static GUID BindMonitor_Callee27_program_type_guid = {
    0x608c517c, 0x6c52, 0x4a26, {0xb6, 0x77, 0xbb, 0x1c, 0x34, 0x42, 0x5a, 0xdf}};
static GUID BindMonitor_Callee27_attach_type_guid = {
    0xb9707e04, 0x8127, 0x4c72, {0x83, 0x3e, 0x05, 0xb1, 0xfb, 0x43, 0x94, 0x96}};
static uint16_t BindMonitor_Callee27_maps[] = {
    0,
};

#pragma code_seg(push, "bind/27")
static uint64_t
BindMonitor_Callee27(void* context)
#line 80 "sample/bindmonitor_mt_tailcall.c"
{
#line 80 "sample/bindmonitor_mt_tailcall.c"
    // Prologue
#line 80 "sample/bindmonitor_mt_tailcall.c"
    uint64_t stack[(UBPF_STACK_SIZE + 7) / 8];
#line 80 "sample/bindmonitor_mt_tailcall.c"
    register uint64_t r0 = 0;
#line 80 "sample/bindmonitor_mt_tailcall.c"
    register uint64_t r1 = 0;
#line 80 "sample/bindmonitor_mt_tailcall.c"
    register uint64_t r2 = 0;
#line 80 "sample/bindmonitor_mt_tailcall.c"
    register uint64_t r3 = 0;
#line 80 "sample/bindmonitor_mt_tailcall.c"
    register uint64_t r4 = 0;
#line 80 "sample/bindmonitor_mt_tailcall.c"
    register uint64_t r5 = 0;
#line 80 "sample/bindmonitor_mt_tailcall.c"
    register uint64_t r6 = 0;
#line 80 "sample/bindmonitor_mt_tailcall.c"
    register uint64_t r7 = 0;
#line 80 "sample/bindmonitor_mt_tailcall.c"
    register uint64_t r10 = 0;

#line 80 "sample/bindmonitor_mt_tailcall.c"
    r1 = (uintptr_t)context;
#line 80 "sample/bindmonitor_mt_tailcall.c"
    r10 = (uintptr_t)((uint8_t*)stack + sizeof(stack));

    // EBPF_OP_MOV64_REG pc=0 dst=r6 src=r1 offset=0 imm=0
#line 80 "sample/bindmonitor_mt_tailcall.c"
    r6 = r1;
    // EBPF_OP_MOV64_IMM pc=1 dst=r1 src=r0 offset=0 imm=680997
#line 80 "sample/bindmonitor_mt_tailcall.c"
    r1 = IMMEDIATE(680997);
    // EBPF_OP_STXW pc=2 dst=r10 src=r1 offset=-16 imm=0
#line 80 "sample/bindmonitor_mt_tailcall.c"
    *(uint32_t*)(uintptr_t)(r10 + OFFSET(-16)) = (uint32_t)r1;
    // EBPF_OP_LDDW pc=3 dst=r1 src=r0 offset=0 imm=1852383340
#line 80 "sample/bindmonitor_mt_tailcall.c"
    r1 = (uint64_t)2339731488442490988;
    // EBPF_OP_STXDW pc=5 dst=r10 src=r1 offset=-24 imm=0
#line 80 "sample/bindmonitor_mt_tailcall.c"
    *(uint64_t*)(uintptr_t)(r10 + OFFSET(-24)) = (uint64_t)r1;
    // EBPF_OP_LDDW pc=6 dst=r7 src=r0 offset=0 imm=1818845524
#line 80 "sample/bindmonitor_mt_tailcall.c"
    r7 = (uint64_t)7809632219746099540;
    // EBPF_OP_STXDW pc=8 dst=r10 src=r7 offset=-32 imm=0
#line 80 "sample/bindmonitor_mt_tailcall.c"
    *(uint64_t*)(uintptr_t)(r10 + OFFSET(-32)) = (uint64_t)r7;
    // EBPF_OP_MOV64_REG pc=9 dst=r1 src=r10 offset=0 imm=0
#line 80 "sample/bindmonitor_mt_tailcall.c"
    r1 = r10;
    // EBPF_OP_ADD64_IMM pc=10 dst=r1 src=r0 offset=0 imm=-32
#line 80 "sample/bindmonitor_mt_tailcall.c"
    r1 += IMMEDIATE(-32);
    // EBPF_OP_MOV64_IMM pc=11 dst=r2 src=r0 offset=0 imm=20
#line 80 "sample/bindmonitor_mt_tailcall.c"
    r2 = IMMEDIATE(20);
    // EBPF_OP_MOV64_IMM pc=12 dst=r3 src=r0 offset=0 imm=28
#line 80 "sample/bindmonitor_mt_tailcall.c"
    r3 = IMMEDIATE(28);
    // EBPF_OP_CALL pc=13 dst=r0 src=r0 offset=0 imm=13
#line 80 "sample/bindmonitor_mt_tailcall.c"
    r0 = BindMonitor_Callee27_helpers[0].address(r1, r2, r3, r4, r5);
#line 80 "sample/bindmonitor_mt_tailcall.c"
    if ((BindMonitor_Callee27_helpers[0].tail_call) && (r0 == 0)) {
#line 80 "sample/bindmonitor_mt_tailcall.c"
        return 0;
#line 80 "sample/bindmonitor_mt_tailcall.c"
    }
    // EBPF_OP_MOV64_REG pc=14 dst=r1 src=r6 offset=0 imm=0
#line 80 "sample/bindmonitor_mt_tailcall.c"
    r1 = r6;
    // EBPF_OP_LDDW pc=15 dst=r2 src=r1 offset=0 imm=1
#line 80 "sample/bindmonitor_mt_tailcall.c"
    r2 = POINTER(_maps[0].address);
    // EBPF_OP_MOV64_IMM pc=17 dst=r3 src=r0 offset=0 imm=28
#line 80 "sample/bindmonitor_mt_tailcall.c"
    r3 = IMMEDIATE(28);
    // EBPF_OP_CALL pc=18 dst=r0 src=r0 offset=0 imm=5
#line 80 "sample/bindmonitor_mt_tailcall.c"
    r0 = BindMonitor_Callee27_helpers[1].address(r1, r2, r3, r4, r5);
#line 80 "sample/bindmonitor_mt_tailcall.c"
    if ((BindMonitor_Callee27_helpers[1].tail_call) && (r0 == 0)) {
#line 80 "sample/bindmonitor_mt_tailcall.c"
        return 0;
#line 80 "sample/bindmonitor_mt_tailcall.c"
    }
    // EBPF_OP_JSGT_IMM pc=19 dst=r0 src=r0 offset=16 imm=-1
#line 80 "sample/bindmonitor_mt_tailcall.c"
    if ((int64_t)r0 > IMMEDIATE(-1)) {
#line 80 "sample/bindmonitor_mt_tailcall.c"
        goto label_1;
#line 80 "sample/bindmonitor_mt_tailcall.c"
    }
    // EBPF_OP_MOV64_IMM pc=20 dst=r1 src=r0 offset=0 imm=10
#line 80 "sample/bindmonitor_mt_tailcall.c"
    r1 = IMMEDIATE(10);
    // EBPF_OP_STXH pc=21 dst=r10 src=r1 offset=-4 imm=0
#line 80 "sample/bindmonitor_mt_tailcall.c"
    *(uint16_t*)(uintptr_t)(r10 + OFFSET(-4)) = (uint16_t)r1;
    // EBPF_OP_MOV64_IMM pc=22 dst=r1 src=r0 offset=0 imm=1680154744
#line 80 "sample/bindmonitor_mt_tailcall.c"
    r1 = IMMEDIATE(1680154744);
    // EBPF_OP_STXW pc=23 dst=r10 src=r1 offset=-8 imm=0
#line 80 "sample/bindmonitor_mt_tailcall.c"
    *(uint32_t*)(uintptr_t)(r10 + OFFSET(-8)) = (uint32_t)r1;
    // EBPF_OP_LDDW pc=24 dst=r1 src=r0 offset=0 imm=544497952
#line 80 "sample/bindmonitor_mt_tailcall.c"
    r1 = (uint64_t)7306085893296906528;
    // EBPF_OP_STXDW pc=26 dst=r10 src=r1 offset=-16 imm=0
#line 80 "sample/bindmonitor_mt_tailcall.c"
    *(uint64_t*)(uintptr_t)(r10 + OFFSET(-16)) = (uint64_t)r1;
    // EBPF_OP_LDDW pc=27 dst=r1 src=r0 offset=0 imm=1634082924
#line 80 "sample/bindmonitor_mt_tailcall.c"
    r1 = (uint64_t)7234307576302018668;
    // EBPF_OP_STXDW pc=29 dst=r10 src=r1 offset=-24 imm=0
#line 80 "sample/bindmonitor_mt_tailcall.c"
    *(uint64_t*)(uintptr_t)(r10 + OFFSET(-24)) = (uint64_t)r1;
    // EBPF_OP_STXDW pc=30 dst=r10 src=r7 offset=-32 imm=0
#line 80 "sample/bindmonitor_mt_tailcall.c"
    *(uint64_t*)(uintptr_t)(r10 + OFFSET(-32)) = (uint64_t)r7;
    // EBPF_OP_MOV64_REG pc=31 dst=r1 src=r10 offset=0 imm=0
#line 80 "sample/bindmonitor_mt_tailcall.c"
    r1 = r10;
    // EBPF_OP_ADD64_IMM pc=32 dst=r1 src=r0 offset=0 imm=-32
#line 80 "sample/bindmonitor_mt_tailcall.c"
    r1 += IMMEDIATE(-32);
    // EBPF_OP_MOV64_IMM pc=33 dst=r2 src=r0 offset=0 imm=30
#line 80 "sample/bindmonitor_mt_tailcall.c"
    r2 = IMMEDIATE(30);
    // EBPF_OP_MOV64_IMM pc=34 dst=r3 src=r0 offset=0 imm=28
#line 80 "sample/bindmonitor_mt_tailcall.c"
    r3 = IMMEDIATE(28);
    // EBPF_OP_CALL pc=35 dst=r0 src=r0 offset=0 imm=13
#line 80 "sample/bindmonitor_mt_tailcall.c"
    r0 = BindMonitor_Callee27_helpers[0].address(r1, r2, r3, r4, r5);
#line 80 "sample/bindmonitor_mt_tailcall.c"
    if ((BindMonitor_Callee27_helpers[0].tail_call) && (r0 == 0)) {
#line 80 "sample/bindmonitor_mt_tailcall.c"
        return 0;
#line 80 "sample/bindmonitor_mt_tailcall.c"
    }
label_1:
    // EBPF_OP_MOV64_IMM pc=36 dst=r0 src=r0 offset=0 imm=1
#line 80 "sample/bindmonitor_mt_tailcall.c"
    r0 = IMMEDIATE(1);
    // EBPF_OP_EXIT pc=37 dst=r0 src=r0 offset=0 imm=0
#line 80 "sample/bindmonitor_mt_tailcall.c"
    return r0;
#line 80 "sample/bindmonitor_mt_tailcall.c"
}
#pragma code_seg(pop)
#line __LINE__ __FILE__

static helper_function_entry_t BindMonitor_Callee28_helpers[] = {
    {NULL, 13, "helper_id_13"},
    {NULL, 5, "helper_id_5"},
};

static GUID BindMonitor_Callee28_program_type_guid = {
    0x608c517c, 0x6c52, 0x4a26, {0xb6, 0x77, 0xbb, 0x1c, 0x34, 0x42, 0x5a, 0xdf}};
static GUID BindMonitor_Callee28_attach_type_guid = {
    0xb9707e04, 0x8127, 0x4c72, {0x83, 0x3e, 0x05, 0xb1, 0xfb, 0x43, 0x94, 0x96}};
static uint16_t BindMonitor_Callee28_maps[] = {
    0,
};

#pragma code_seg(push, "bind/28")
static uint64_t
BindMonitor_Callee28(void* context)
#line 81 "sample/bindmonitor_mt_tailcall.c"
{
#line 81 "sample/bindmonitor_mt_tailcall.c"
    // Prologue
#line 81 "sample/bindmonitor_mt_tailcall.c"
    uint64_t stack[(UBPF_STACK_SIZE + 7) / 8];
#line 81 "sample/bindmonitor_mt_tailcall.c"
    register uint64_t r0 = 0;
#line 81 "sample/bindmonitor_mt_tailcall.c"
    register uint64_t r1 = 0;
#line 81 "sample/bindmonitor_mt_tailcall.c"
    register uint64_t r2 = 0;
#line 81 "sample/bindmonitor_mt_tailcall.c"
    register uint64_t r3 = 0;
#line 81 "sample/bindmonitor_mt_tailcall.c"
    register uint64_t r4 = 0;
#line 81 "sample/bindmonitor_mt_tailcall.c"
    register uint64_t r5 = 0;
#line 81 "sample/bindmonitor_mt_tailcall.c"
    register uint64_t r6 = 0;
#line 81 "sample/bindmonitor_mt_tailcall.c"
    register uint64_t r7 = 0;
#line 81 "sample/bindmonitor_mt_tailcall.c"
    register uint64_t r10 = 0;

#line 81 "sample/bindmonitor_mt_tailcall.c"
    r1 = (uintptr_t)context;
#line 81 "sample/bindmonitor_mt_tailcall.c"
    r10 = (uintptr_t)((uint8_t*)stack + sizeof(stack));

    // EBPF_OP_MOV64_REG pc=0 dst=r6 src=r1 offset=0 imm=0
#line 81 "sample/bindmonitor_mt_tailcall.c"
    r6 = r1;
    // EBPF_OP_MOV64_IMM pc=1 dst=r1 src=r0 offset=0 imm=680997
#line 81 "sample/bindmonitor_mt_tailcall.c"
    r1 = IMMEDIATE(680997);
    // EBPF_OP_STXW pc=2 dst=r10 src=r1 offset=-16 imm=0
#line 81 "sample/bindmonitor_mt_tailcall.c"
    *(uint32_t*)(uintptr_t)(r10 + OFFSET(-16)) = (uint32_t)r1;
    // EBPF_OP_LDDW pc=3 dst=r1 src=r0 offset=0 imm=1852383340
#line 81 "sample/bindmonitor_mt_tailcall.c"
    r1 = (uint64_t)2339731488442490988;
    // EBPF_OP_STXDW pc=5 dst=r10 src=r1 offset=-24 imm=0
#line 81 "sample/bindmonitor_mt_tailcall.c"
    *(uint64_t*)(uintptr_t)(r10 + OFFSET(-24)) = (uint64_t)r1;
    // EBPF_OP_LDDW pc=6 dst=r7 src=r0 offset=0 imm=1818845524
#line 81 "sample/bindmonitor_mt_tailcall.c"
    r7 = (uint64_t)7809632219746099540;
    // EBPF_OP_STXDW pc=8 dst=r10 src=r7 offset=-32 imm=0
#line 81 "sample/bindmonitor_mt_tailcall.c"
    *(uint64_t*)(uintptr_t)(r10 + OFFSET(-32)) = (uint64_t)r7;
    // EBPF_OP_MOV64_REG pc=9 dst=r1 src=r10 offset=0 imm=0
#line 81 "sample/bindmonitor_mt_tailcall.c"
    r1 = r10;
    // EBPF_OP_ADD64_IMM pc=10 dst=r1 src=r0 offset=0 imm=-32
#line 81 "sample/bindmonitor_mt_tailcall.c"
    r1 += IMMEDIATE(-32);
    // EBPF_OP_MOV64_IMM pc=11 dst=r2 src=r0 offset=0 imm=20
#line 81 "sample/bindmonitor_mt_tailcall.c"
    r2 = IMMEDIATE(20);
    // EBPF_OP_MOV64_IMM pc=12 dst=r3 src=r0 offset=0 imm=29
#line 81 "sample/bindmonitor_mt_tailcall.c"
    r3 = IMMEDIATE(29);
    // EBPF_OP_CALL pc=13 dst=r0 src=r0 offset=0 imm=13
#line 81 "sample/bindmonitor_mt_tailcall.c"
    r0 = BindMonitor_Callee28_helpers[0].address(r1, r2, r3, r4, r5);
#line 81 "sample/bindmonitor_mt_tailcall.c"
    if ((BindMonitor_Callee28_helpers[0].tail_call) && (r0 == 0)) {
#line 81 "sample/bindmonitor_mt_tailcall.c"
        return 0;
#line 81 "sample/bindmonitor_mt_tailcall.c"
    }
    // EBPF_OP_MOV64_REG pc=14 dst=r1 src=r6 offset=0 imm=0
#line 81 "sample/bindmonitor_mt_tailcall.c"
    r1 = r6;
    // EBPF_OP_LDDW pc=15 dst=r2 src=r1 offset=0 imm=1
#line 81 "sample/bindmonitor_mt_tailcall.c"
    r2 = POINTER(_maps[0].address);
    // EBPF_OP_MOV64_IMM pc=17 dst=r3 src=r0 offset=0 imm=29
#line 81 "sample/bindmonitor_mt_tailcall.c"
    r3 = IMMEDIATE(29);
    // EBPF_OP_CALL pc=18 dst=r0 src=r0 offset=0 imm=5
#line 81 "sample/bindmonitor_mt_tailcall.c"
    r0 = BindMonitor_Callee28_helpers[1].address(r1, r2, r3, r4, r5);
#line 81 "sample/bindmonitor_mt_tailcall.c"
    if ((BindMonitor_Callee28_helpers[1].tail_call) && (r0 == 0)) {
#line 81 "sample/bindmonitor_mt_tailcall.c"
        return 0;
#line 81 "sample/bindmonitor_mt_tailcall.c"
    }
    // EBPF_OP_JSGT_IMM pc=19 dst=r0 src=r0 offset=16 imm=-1
#line 81 "sample/bindmonitor_mt_tailcall.c"
    if ((int64_t)r0 > IMMEDIATE(-1)) {
#line 81 "sample/bindmonitor_mt_tailcall.c"
        goto label_1;
#line 81 "sample/bindmonitor_mt_tailcall.c"
    }
    // EBPF_OP_MOV64_IMM pc=20 dst=r1 src=r0 offset=0 imm=10
#line 81 "sample/bindmonitor_mt_tailcall.c"
    r1 = IMMEDIATE(10);
    // EBPF_OP_STXH pc=21 dst=r10 src=r1 offset=-4 imm=0
#line 81 "sample/bindmonitor_mt_tailcall.c"
    *(uint16_t*)(uintptr_t)(r10 + OFFSET(-4)) = (uint16_t)r1;
    // EBPF_OP_MOV64_IMM pc=22 dst=r1 src=r0 offset=0 imm=1680154744
#line 81 "sample/bindmonitor_mt_tailcall.c"
    r1 = IMMEDIATE(1680154744);
    // EBPF_OP_STXW pc=23 dst=r10 src=r1 offset=-8 imm=0
#line 81 "sample/bindmonitor_mt_tailcall.c"
    *(uint32_t*)(uintptr_t)(r10 + OFFSET(-8)) = (uint32_t)r1;
    // EBPF_OP_LDDW pc=24 dst=r1 src=r0 offset=0 imm=544497952
#line 81 "sample/bindmonitor_mt_tailcall.c"
    r1 = (uint64_t)7306085893296906528;
    // EBPF_OP_STXDW pc=26 dst=r10 src=r1 offset=-16 imm=0
#line 81 "sample/bindmonitor_mt_tailcall.c"
    *(uint64_t*)(uintptr_t)(r10 + OFFSET(-16)) = (uint64_t)r1;
    // EBPF_OP_LDDW pc=27 dst=r1 src=r0 offset=0 imm=1634082924
#line 81 "sample/bindmonitor_mt_tailcall.c"
    r1 = (uint64_t)7234307576302018668;
    // EBPF_OP_STXDW pc=29 dst=r10 src=r1 offset=-24 imm=0
#line 81 "sample/bindmonitor_mt_tailcall.c"
    *(uint64_t*)(uintptr_t)(r10 + OFFSET(-24)) = (uint64_t)r1;
    // EBPF_OP_STXDW pc=30 dst=r10 src=r7 offset=-32 imm=0
#line 81 "sample/bindmonitor_mt_tailcall.c"
    *(uint64_t*)(uintptr_t)(r10 + OFFSET(-32)) = (uint64_t)r7;
    // EBPF_OP_MOV64_REG pc=31 dst=r1 src=r10 offset=0 imm=0
#line 81 "sample/bindmonitor_mt_tailcall.c"
    r1 = r10;
    // EBPF_OP_ADD64_IMM pc=32 dst=r1 src=r0 offset=0 imm=-32
#line 81 "sample/bindmonitor_mt_tailcall.c"
    r1 += IMMEDIATE(-32);
    // EBPF_OP_MOV64_IMM pc=33 dst=r2 src=r0 offset=0 imm=30
#line 81 "sample/bindmonitor_mt_tailcall.c"
    r2 = IMMEDIATE(30);
    // EBPF_OP_MOV64_IMM pc=34 dst=r3 src=r0 offset=0 imm=29
#line 81 "sample/bindmonitor_mt_tailcall.c"
    r3 = IMMEDIATE(29);
    // EBPF_OP_CALL pc=35 dst=r0 src=r0 offset=0 imm=13
#line 81 "sample/bindmonitor_mt_tailcall.c"
    r0 = BindMonitor_Callee28_helpers[0].address(r1, r2, r3, r4, r5);
#line 81 "sample/bindmonitor_mt_tailcall.c"
    if ((BindMonitor_Callee28_helpers[0].tail_call) && (r0 == 0)) {
#line 81 "sample/bindmonitor_mt_tailcall.c"
        return 0;
#line 81 "sample/bindmonitor_mt_tailcall.c"
    }
label_1:
    // EBPF_OP_MOV64_IMM pc=36 dst=r0 src=r0 offset=0 imm=1
#line 81 "sample/bindmonitor_mt_tailcall.c"
    r0 = IMMEDIATE(1);
    // EBPF_OP_EXIT pc=37 dst=r0 src=r0 offset=0 imm=0
#line 81 "sample/bindmonitor_mt_tailcall.c"
    return r0;
#line 81 "sample/bindmonitor_mt_tailcall.c"
}
#pragma code_seg(pop)
#line __LINE__ __FILE__

static helper_function_entry_t BindMonitor_Callee29_helpers[] = {
    {NULL, 13, "helper_id_13"},
    {NULL, 5, "helper_id_5"},
};

static GUID BindMonitor_Callee29_program_type_guid = {
    0x608c517c, 0x6c52, 0x4a26, {0xb6, 0x77, 0xbb, 0x1c, 0x34, 0x42, 0x5a, 0xdf}};
static GUID BindMonitor_Callee29_attach_type_guid = {
    0xb9707e04, 0x8127, 0x4c72, {0x83, 0x3e, 0x05, 0xb1, 0xfb, 0x43, 0x94, 0x96}};
static uint16_t BindMonitor_Callee29_maps[] = {
    0,
};

#pragma code_seg(push, "bind/29")
static uint64_t
BindMonitor_Callee29(void* context)
#line 82 "sample/bindmonitor_mt_tailcall.c"
{
#line 82 "sample/bindmonitor_mt_tailcall.c"
    // Prologue
#line 82 "sample/bindmonitor_mt_tailcall.c"
    uint64_t stack[(UBPF_STACK_SIZE + 7) / 8];
#line 82 "sample/bindmonitor_mt_tailcall.c"
    register uint64_t r0 = 0;
#line 82 "sample/bindmonitor_mt_tailcall.c"
    register uint64_t r1 = 0;
#line 82 "sample/bindmonitor_mt_tailcall.c"
    register uint64_t r2 = 0;
#line 82 "sample/bindmonitor_mt_tailcall.c"
    register uint64_t r3 = 0;
#line 82 "sample/bindmonitor_mt_tailcall.c"
    register uint64_t r4 = 0;
#line 82 "sample/bindmonitor_mt_tailcall.c"
    register uint64_t r5 = 0;
#line 82 "sample/bindmonitor_mt_tailcall.c"
    register uint64_t r6 = 0;
#line 82 "sample/bindmonitor_mt_tailcall.c"
    register uint64_t r7 = 0;
#line 82 "sample/bindmonitor_mt_tailcall.c"
    register uint64_t r10 = 0;

#line 82 "sample/bindmonitor_mt_tailcall.c"
    r1 = (uintptr_t)context;
#line 82 "sample/bindmonitor_mt_tailcall.c"
    r10 = (uintptr_t)((uint8_t*)stack + sizeof(stack));

    // EBPF_OP_MOV64_REG pc=0 dst=r6 src=r1 offset=0 imm=0
#line 82 "sample/bindmonitor_mt_tailcall.c"
    r6 = r1;
    // EBPF_OP_MOV64_IMM pc=1 dst=r1 src=r0 offset=0 imm=680997
#line 82 "sample/bindmonitor_mt_tailcall.c"
    r1 = IMMEDIATE(680997);
    // EBPF_OP_STXW pc=2 dst=r10 src=r1 offset=-16 imm=0
#line 82 "sample/bindmonitor_mt_tailcall.c"
    *(uint32_t*)(uintptr_t)(r10 + OFFSET(-16)) = (uint32_t)r1;
    // EBPF_OP_LDDW pc=3 dst=r1 src=r0 offset=0 imm=1852383340
#line 82 "sample/bindmonitor_mt_tailcall.c"
    r1 = (uint64_t)2339731488442490988;
    // EBPF_OP_STXDW pc=5 dst=r10 src=r1 offset=-24 imm=0
#line 82 "sample/bindmonitor_mt_tailcall.c"
    *(uint64_t*)(uintptr_t)(r10 + OFFSET(-24)) = (uint64_t)r1;
    // EBPF_OP_LDDW pc=6 dst=r7 src=r0 offset=0 imm=1818845524
#line 82 "sample/bindmonitor_mt_tailcall.c"
    r7 = (uint64_t)7809632219746099540;
    // EBPF_OP_STXDW pc=8 dst=r10 src=r7 offset=-32 imm=0
#line 82 "sample/bindmonitor_mt_tailcall.c"
    *(uint64_t*)(uintptr_t)(r10 + OFFSET(-32)) = (uint64_t)r7;
    // EBPF_OP_MOV64_REG pc=9 dst=r1 src=r10 offset=0 imm=0
#line 82 "sample/bindmonitor_mt_tailcall.c"
    r1 = r10;
    // EBPF_OP_ADD64_IMM pc=10 dst=r1 src=r0 offset=0 imm=-32
#line 82 "sample/bindmonitor_mt_tailcall.c"
    r1 += IMMEDIATE(-32);
    // EBPF_OP_MOV64_IMM pc=11 dst=r2 src=r0 offset=0 imm=20
#line 82 "sample/bindmonitor_mt_tailcall.c"
    r2 = IMMEDIATE(20);
    // EBPF_OP_MOV64_IMM pc=12 dst=r3 src=r0 offset=0 imm=30
#line 82 "sample/bindmonitor_mt_tailcall.c"
    r3 = IMMEDIATE(30);
    // EBPF_OP_CALL pc=13 dst=r0 src=r0 offset=0 imm=13
#line 82 "sample/bindmonitor_mt_tailcall.c"
    r0 = BindMonitor_Callee29_helpers[0].address(r1, r2, r3, r4, r5);
#line 82 "sample/bindmonitor_mt_tailcall.c"
    if ((BindMonitor_Callee29_helpers[0].tail_call) && (r0 == 0)) {
#line 82 "sample/bindmonitor_mt_tailcall.c"
        return 0;
#line 82 "sample/bindmonitor_mt_tailcall.c"
    }
    // EBPF_OP_MOV64_REG pc=14 dst=r1 src=r6 offset=0 imm=0
#line 82 "sample/bindmonitor_mt_tailcall.c"
    r1 = r6;
    // EBPF_OP_LDDW pc=15 dst=r2 src=r1 offset=0 imm=1
#line 82 "sample/bindmonitor_mt_tailcall.c"
    r2 = POINTER(_maps[0].address);
    // EBPF_OP_MOV64_IMM pc=17 dst=r3 src=r0 offset=0 imm=30
#line 82 "sample/bindmonitor_mt_tailcall.c"
    r3 = IMMEDIATE(30);
    // EBPF_OP_CALL pc=18 dst=r0 src=r0 offset=0 imm=5
#line 82 "sample/bindmonitor_mt_tailcall.c"
    r0 = BindMonitor_Callee29_helpers[1].address(r1, r2, r3, r4, r5);
#line 82 "sample/bindmonitor_mt_tailcall.c"
    if ((BindMonitor_Callee29_helpers[1].tail_call) && (r0 == 0)) {
#line 82 "sample/bindmonitor_mt_tailcall.c"
        return 0;
#line 82 "sample/bindmonitor_mt_tailcall.c"
    }
    // EBPF_OP_JSGT_IMM pc=19 dst=r0 src=r0 offset=16 imm=-1
#line 82 "sample/bindmonitor_mt_tailcall.c"
    if ((int64_t)r0 > IMMEDIATE(-1)) {
#line 82 "sample/bindmonitor_mt_tailcall.c"
        goto label_1;
#line 82 "sample/bindmonitor_mt_tailcall.c"
    }
    // EBPF_OP_MOV64_IMM pc=20 dst=r1 src=r0 offset=0 imm=10
#line 82 "sample/bindmonitor_mt_tailcall.c"
    r1 = IMMEDIATE(10);
    // EBPF_OP_STXH pc=21 dst=r10 src=r1 offset=-4 imm=0
#line 82 "sample/bindmonitor_mt_tailcall.c"
    *(uint16_t*)(uintptr_t)(r10 + OFFSET(-4)) = (uint16_t)r1;
    // EBPF_OP_MOV64_IMM pc=22 dst=r1 src=r0 offset=0 imm=1680154744
#line 82 "sample/bindmonitor_mt_tailcall.c"
    r1 = IMMEDIATE(1680154744);
    // EBPF_OP_STXW pc=23 dst=r10 src=r1 offset=-8 imm=0
#line 82 "sample/bindmonitor_mt_tailcall.c"
    *(uint32_t*)(uintptr_t)(r10 + OFFSET(-8)) = (uint32_t)r1;
    // EBPF_OP_LDDW pc=24 dst=r1 src=r0 offset=0 imm=544497952
#line 82 "sample/bindmonitor_mt_tailcall.c"
    r1 = (uint64_t)7306085893296906528;
    // EBPF_OP_STXDW pc=26 dst=r10 src=r1 offset=-16 imm=0
#line 82 "sample/bindmonitor_mt_tailcall.c"
    *(uint64_t*)(uintptr_t)(r10 + OFFSET(-16)) = (uint64_t)r1;
    // EBPF_OP_LDDW pc=27 dst=r1 src=r0 offset=0 imm=1634082924
#line 82 "sample/bindmonitor_mt_tailcall.c"
    r1 = (uint64_t)7234307576302018668;
    // EBPF_OP_STXDW pc=29 dst=r10 src=r1 offset=-24 imm=0
#line 82 "sample/bindmonitor_mt_tailcall.c"
    *(uint64_t*)(uintptr_t)(r10 + OFFSET(-24)) = (uint64_t)r1;
    // EBPF_OP_STXDW pc=30 dst=r10 src=r7 offset=-32 imm=0
#line 82 "sample/bindmonitor_mt_tailcall.c"
    *(uint64_t*)(uintptr_t)(r10 + OFFSET(-32)) = (uint64_t)r7;
    // EBPF_OP_MOV64_REG pc=31 dst=r1 src=r10 offset=0 imm=0
#line 82 "sample/bindmonitor_mt_tailcall.c"
    r1 = r10;
    // EBPF_OP_ADD64_IMM pc=32 dst=r1 src=r0 offset=0 imm=-32
#line 82 "sample/bindmonitor_mt_tailcall.c"
    r1 += IMMEDIATE(-32);
    // EBPF_OP_MOV64_IMM pc=33 dst=r2 src=r0 offset=0 imm=30
#line 82 "sample/bindmonitor_mt_tailcall.c"
    r2 = IMMEDIATE(30);
    // EBPF_OP_MOV64_IMM pc=34 dst=r3 src=r0 offset=0 imm=30
#line 82 "sample/bindmonitor_mt_tailcall.c"
    r3 = IMMEDIATE(30);
    // EBPF_OP_CALL pc=35 dst=r0 src=r0 offset=0 imm=13
#line 82 "sample/bindmonitor_mt_tailcall.c"
    r0 = BindMonitor_Callee29_helpers[0].address(r1, r2, r3, r4, r5);
#line 82 "sample/bindmonitor_mt_tailcall.c"
    if ((BindMonitor_Callee29_helpers[0].tail_call) && (r0 == 0)) {
#line 82 "sample/bindmonitor_mt_tailcall.c"
        return 0;
#line 82 "sample/bindmonitor_mt_tailcall.c"
    }
label_1:
    // EBPF_OP_MOV64_IMM pc=36 dst=r0 src=r0 offset=0 imm=1
#line 82 "sample/bindmonitor_mt_tailcall.c"
    r0 = IMMEDIATE(1);
    // EBPF_OP_EXIT pc=37 dst=r0 src=r0 offset=0 imm=0
#line 82 "sample/bindmonitor_mt_tailcall.c"
    return r0;
#line 82 "sample/bindmonitor_mt_tailcall.c"
}
#pragma code_seg(pop)
#line __LINE__ __FILE__

static helper_function_entry_t BindMonitor_Callee3_helpers[] = {
    {NULL, 13, "helper_id_13"},
    {NULL, 5, "helper_id_5"},
};

static GUID BindMonitor_Callee3_program_type_guid = {
    0x608c517c, 0x6c52, 0x4a26, {0xb6, 0x77, 0xbb, 0x1c, 0x34, 0x42, 0x5a, 0xdf}};
static GUID BindMonitor_Callee3_attach_type_guid = {
    0xb9707e04, 0x8127, 0x4c72, {0x83, 0x3e, 0x05, 0xb1, 0xfb, 0x43, 0x94, 0x96}};
static uint16_t BindMonitor_Callee3_maps[] = {
    0,
};

#pragma code_seg(push, "bind/3")
static uint64_t
BindMonitor_Callee3(void* context)
#line 56 "sample/bindmonitor_mt_tailcall.c"
{
#line 56 "sample/bindmonitor_mt_tailcall.c"
    // Prologue
#line 56 "sample/bindmonitor_mt_tailcall.c"
    uint64_t stack[(UBPF_STACK_SIZE + 7) / 8];
#line 56 "sample/bindmonitor_mt_tailcall.c"
    register uint64_t r0 = 0;
#line 56 "sample/bindmonitor_mt_tailcall.c"
    register uint64_t r1 = 0;
#line 56 "sample/bindmonitor_mt_tailcall.c"
    register uint64_t r2 = 0;
#line 56 "sample/bindmonitor_mt_tailcall.c"
    register uint64_t r3 = 0;
#line 56 "sample/bindmonitor_mt_tailcall.c"
    register uint64_t r4 = 0;
#line 56 "sample/bindmonitor_mt_tailcall.c"
    register uint64_t r5 = 0;
#line 56 "sample/bindmonitor_mt_tailcall.c"
    register uint64_t r6 = 0;
#line 56 "sample/bindmonitor_mt_tailcall.c"
    register uint64_t r7 = 0;
#line 56 "sample/bindmonitor_mt_tailcall.c"
    register uint64_t r10 = 0;

#line 56 "sample/bindmonitor_mt_tailcall.c"
    r1 = (uintptr_t)context;
#line 56 "sample/bindmonitor_mt_tailcall.c"
    r10 = (uintptr_t)((uint8_t*)stack + sizeof(stack));

    // EBPF_OP_MOV64_REG pc=0 dst=r6 src=r1 offset=0 imm=0
#line 56 "sample/bindmonitor_mt_tailcall.c"
    r6 = r1;
    // EBPF_OP_MOV64_IMM pc=1 dst=r1 src=r0 offset=0 imm=680997
#line 56 "sample/bindmonitor_mt_tailcall.c"
    r1 = IMMEDIATE(680997);
    // EBPF_OP_STXW pc=2 dst=r10 src=r1 offset=-16 imm=0
#line 56 "sample/bindmonitor_mt_tailcall.c"
    *(uint32_t*)(uintptr_t)(r10 + OFFSET(-16)) = (uint32_t)r1;
    // EBPF_OP_LDDW pc=3 dst=r1 src=r0 offset=0 imm=1852383340
#line 56 "sample/bindmonitor_mt_tailcall.c"
    r1 = (uint64_t)2339731488442490988;
    // EBPF_OP_STXDW pc=5 dst=r10 src=r1 offset=-24 imm=0
#line 56 "sample/bindmonitor_mt_tailcall.c"
    *(uint64_t*)(uintptr_t)(r10 + OFFSET(-24)) = (uint64_t)r1;
    // EBPF_OP_LDDW pc=6 dst=r7 src=r0 offset=0 imm=1818845524
#line 56 "sample/bindmonitor_mt_tailcall.c"
    r7 = (uint64_t)7809632219746099540;
    // EBPF_OP_STXDW pc=8 dst=r10 src=r7 offset=-32 imm=0
#line 56 "sample/bindmonitor_mt_tailcall.c"
    *(uint64_t*)(uintptr_t)(r10 + OFFSET(-32)) = (uint64_t)r7;
    // EBPF_OP_MOV64_REG pc=9 dst=r1 src=r10 offset=0 imm=0
#line 56 "sample/bindmonitor_mt_tailcall.c"
    r1 = r10;
    // EBPF_OP_ADD64_IMM pc=10 dst=r1 src=r0 offset=0 imm=-32
#line 56 "sample/bindmonitor_mt_tailcall.c"
    r1 += IMMEDIATE(-32);
    // EBPF_OP_MOV64_IMM pc=11 dst=r2 src=r0 offset=0 imm=20
#line 56 "sample/bindmonitor_mt_tailcall.c"
    r2 = IMMEDIATE(20);
    // EBPF_OP_MOV64_IMM pc=12 dst=r3 src=r0 offset=0 imm=4
#line 56 "sample/bindmonitor_mt_tailcall.c"
    r3 = IMMEDIATE(4);
    // EBPF_OP_CALL pc=13 dst=r0 src=r0 offset=0 imm=13
#line 56 "sample/bindmonitor_mt_tailcall.c"
    r0 = BindMonitor_Callee3_helpers[0].address(r1, r2, r3, r4, r5);
#line 56 "sample/bindmonitor_mt_tailcall.c"
    if ((BindMonitor_Callee3_helpers[0].tail_call) && (r0 == 0)) {
#line 56 "sample/bindmonitor_mt_tailcall.c"
        return 0;
#line 56 "sample/bindmonitor_mt_tailcall.c"
    }
    // EBPF_OP_MOV64_REG pc=14 dst=r1 src=r6 offset=0 imm=0
#line 56 "sample/bindmonitor_mt_tailcall.c"
    r1 = r6;
    // EBPF_OP_LDDW pc=15 dst=r2 src=r1 offset=0 imm=1
#line 56 "sample/bindmonitor_mt_tailcall.c"
    r2 = POINTER(_maps[0].address);
    // EBPF_OP_MOV64_IMM pc=17 dst=r3 src=r0 offset=0 imm=4
#line 56 "sample/bindmonitor_mt_tailcall.c"
    r3 = IMMEDIATE(4);
    // EBPF_OP_CALL pc=18 dst=r0 src=r0 offset=0 imm=5
#line 56 "sample/bindmonitor_mt_tailcall.c"
    r0 = BindMonitor_Callee3_helpers[1].address(r1, r2, r3, r4, r5);
#line 56 "sample/bindmonitor_mt_tailcall.c"
    if ((BindMonitor_Callee3_helpers[1].tail_call) && (r0 == 0)) {
#line 56 "sample/bindmonitor_mt_tailcall.c"
        return 0;
#line 56 "sample/bindmonitor_mt_tailcall.c"
    }
    // EBPF_OP_JSGT_IMM pc=19 dst=r0 src=r0 offset=16 imm=-1
#line 56 "sample/bindmonitor_mt_tailcall.c"
    if ((int64_t)r0 > IMMEDIATE(-1)) {
#line 56 "sample/bindmonitor_mt_tailcall.c"
        goto label_1;
#line 56 "sample/bindmonitor_mt_tailcall.c"
    }
    // EBPF_OP_MOV64_IMM pc=20 dst=r1 src=r0 offset=0 imm=10
#line 56 "sample/bindmonitor_mt_tailcall.c"
    r1 = IMMEDIATE(10);
    // EBPF_OP_STXH pc=21 dst=r10 src=r1 offset=-4 imm=0
#line 56 "sample/bindmonitor_mt_tailcall.c"
    *(uint16_t*)(uintptr_t)(r10 + OFFSET(-4)) = (uint16_t)r1;
    // EBPF_OP_MOV64_IMM pc=22 dst=r1 src=r0 offset=0 imm=1680154744
#line 56 "sample/bindmonitor_mt_tailcall.c"
    r1 = IMMEDIATE(1680154744);
    // EBPF_OP_STXW pc=23 dst=r10 src=r1 offset=-8 imm=0
#line 56 "sample/bindmonitor_mt_tailcall.c"
    *(uint32_t*)(uintptr_t)(r10 + OFFSET(-8)) = (uint32_t)r1;
    // EBPF_OP_LDDW pc=24 dst=r1 src=r0 offset=0 imm=544497952
#line 56 "sample/bindmonitor_mt_tailcall.c"
    r1 = (uint64_t)7306085893296906528;
    // EBPF_OP_STXDW pc=26 dst=r10 src=r1 offset=-16 imm=0
#line 56 "sample/bindmonitor_mt_tailcall.c"
    *(uint64_t*)(uintptr_t)(r10 + OFFSET(-16)) = (uint64_t)r1;
    // EBPF_OP_LDDW pc=27 dst=r1 src=r0 offset=0 imm=1634082924
#line 56 "sample/bindmonitor_mt_tailcall.c"
    r1 = (uint64_t)7234307576302018668;
    // EBPF_OP_STXDW pc=29 dst=r10 src=r1 offset=-24 imm=0
#line 56 "sample/bindmonitor_mt_tailcall.c"
    *(uint64_t*)(uintptr_t)(r10 + OFFSET(-24)) = (uint64_t)r1;
    // EBPF_OP_STXDW pc=30 dst=r10 src=r7 offset=-32 imm=0
#line 56 "sample/bindmonitor_mt_tailcall.c"
    *(uint64_t*)(uintptr_t)(r10 + OFFSET(-32)) = (uint64_t)r7;
    // EBPF_OP_MOV64_REG pc=31 dst=r1 src=r10 offset=0 imm=0
#line 56 "sample/bindmonitor_mt_tailcall.c"
    r1 = r10;
    // EBPF_OP_ADD64_IMM pc=32 dst=r1 src=r0 offset=0 imm=-32
#line 56 "sample/bindmonitor_mt_tailcall.c"
    r1 += IMMEDIATE(-32);
    // EBPF_OP_MOV64_IMM pc=33 dst=r2 src=r0 offset=0 imm=30
#line 56 "sample/bindmonitor_mt_tailcall.c"
    r2 = IMMEDIATE(30);
    // EBPF_OP_MOV64_IMM pc=34 dst=r3 src=r0 offset=0 imm=4
#line 56 "sample/bindmonitor_mt_tailcall.c"
    r3 = IMMEDIATE(4);
    // EBPF_OP_CALL pc=35 dst=r0 src=r0 offset=0 imm=13
#line 56 "sample/bindmonitor_mt_tailcall.c"
    r0 = BindMonitor_Callee3_helpers[0].address(r1, r2, r3, r4, r5);
#line 56 "sample/bindmonitor_mt_tailcall.c"
    if ((BindMonitor_Callee3_helpers[0].tail_call) && (r0 == 0)) {
#line 56 "sample/bindmonitor_mt_tailcall.c"
        return 0;
#line 56 "sample/bindmonitor_mt_tailcall.c"
    }
label_1:
    // EBPF_OP_MOV64_IMM pc=36 dst=r0 src=r0 offset=0 imm=1
#line 56 "sample/bindmonitor_mt_tailcall.c"
    r0 = IMMEDIATE(1);
    // EBPF_OP_EXIT pc=37 dst=r0 src=r0 offset=0 imm=0
#line 56 "sample/bindmonitor_mt_tailcall.c"
    return r0;
#line 56 "sample/bindmonitor_mt_tailcall.c"
}
#pragma code_seg(pop)
#line __LINE__ __FILE__

static helper_function_entry_t BindMonitor_Callee30_helpers[] = {
    {NULL, 13, "helper_id_13"},
    {NULL, 5, "helper_id_5"},
};

static GUID BindMonitor_Callee30_program_type_guid = {
    0x608c517c, 0x6c52, 0x4a26, {0xb6, 0x77, 0xbb, 0x1c, 0x34, 0x42, 0x5a, 0xdf}};
static GUID BindMonitor_Callee30_attach_type_guid = {
    0xb9707e04, 0x8127, 0x4c72, {0x83, 0x3e, 0x05, 0xb1, 0xfb, 0x43, 0x94, 0x96}};
static uint16_t BindMonitor_Callee30_maps[] = {
    0,
};

#pragma code_seg(push, "bind/30")
static uint64_t
BindMonitor_Callee30(void* context)
#line 83 "sample/bindmonitor_mt_tailcall.c"
{
#line 83 "sample/bindmonitor_mt_tailcall.c"
    // Prologue
#line 83 "sample/bindmonitor_mt_tailcall.c"
    uint64_t stack[(UBPF_STACK_SIZE + 7) / 8];
#line 83 "sample/bindmonitor_mt_tailcall.c"
    register uint64_t r0 = 0;
#line 83 "sample/bindmonitor_mt_tailcall.c"
    register uint64_t r1 = 0;
#line 83 "sample/bindmonitor_mt_tailcall.c"
    register uint64_t r2 = 0;
#line 83 "sample/bindmonitor_mt_tailcall.c"
    register uint64_t r3 = 0;
#line 83 "sample/bindmonitor_mt_tailcall.c"
    register uint64_t r4 = 0;
#line 83 "sample/bindmonitor_mt_tailcall.c"
    register uint64_t r5 = 0;
#line 83 "sample/bindmonitor_mt_tailcall.c"
    register uint64_t r6 = 0;
#line 83 "sample/bindmonitor_mt_tailcall.c"
    register uint64_t r7 = 0;
#line 83 "sample/bindmonitor_mt_tailcall.c"
    register uint64_t r10 = 0;

#line 83 "sample/bindmonitor_mt_tailcall.c"
    r1 = (uintptr_t)context;
#line 83 "sample/bindmonitor_mt_tailcall.c"
    r10 = (uintptr_t)((uint8_t*)stack + sizeof(stack));

    // EBPF_OP_MOV64_REG pc=0 dst=r6 src=r1 offset=0 imm=0
#line 83 "sample/bindmonitor_mt_tailcall.c"
    r6 = r1;
    // EBPF_OP_MOV64_IMM pc=1 dst=r1 src=r0 offset=0 imm=680997
#line 83 "sample/bindmonitor_mt_tailcall.c"
    r1 = IMMEDIATE(680997);
    // EBPF_OP_STXW pc=2 dst=r10 src=r1 offset=-16 imm=0
#line 83 "sample/bindmonitor_mt_tailcall.c"
    *(uint32_t*)(uintptr_t)(r10 + OFFSET(-16)) = (uint32_t)r1;
    // EBPF_OP_LDDW pc=3 dst=r1 src=r0 offset=0 imm=1852383340
#line 83 "sample/bindmonitor_mt_tailcall.c"
    r1 = (uint64_t)2339731488442490988;
    // EBPF_OP_STXDW pc=5 dst=r10 src=r1 offset=-24 imm=0
#line 83 "sample/bindmonitor_mt_tailcall.c"
    *(uint64_t*)(uintptr_t)(r10 + OFFSET(-24)) = (uint64_t)r1;
    // EBPF_OP_LDDW pc=6 dst=r7 src=r0 offset=0 imm=1818845524
#line 83 "sample/bindmonitor_mt_tailcall.c"
    r7 = (uint64_t)7809632219746099540;
    // EBPF_OP_STXDW pc=8 dst=r10 src=r7 offset=-32 imm=0
#line 83 "sample/bindmonitor_mt_tailcall.c"
    *(uint64_t*)(uintptr_t)(r10 + OFFSET(-32)) = (uint64_t)r7;
    // EBPF_OP_MOV64_REG pc=9 dst=r1 src=r10 offset=0 imm=0
#line 83 "sample/bindmonitor_mt_tailcall.c"
    r1 = r10;
    // EBPF_OP_ADD64_IMM pc=10 dst=r1 src=r0 offset=0 imm=-32
#line 83 "sample/bindmonitor_mt_tailcall.c"
    r1 += IMMEDIATE(-32);
    // EBPF_OP_MOV64_IMM pc=11 dst=r2 src=r0 offset=0 imm=20
#line 83 "sample/bindmonitor_mt_tailcall.c"
    r2 = IMMEDIATE(20);
    // EBPF_OP_MOV64_IMM pc=12 dst=r3 src=r0 offset=0 imm=31
#line 83 "sample/bindmonitor_mt_tailcall.c"
    r3 = IMMEDIATE(31);
    // EBPF_OP_CALL pc=13 dst=r0 src=r0 offset=0 imm=13
#line 83 "sample/bindmonitor_mt_tailcall.c"
    r0 = BindMonitor_Callee30_helpers[0].address(r1, r2, r3, r4, r5);
#line 83 "sample/bindmonitor_mt_tailcall.c"
    if ((BindMonitor_Callee30_helpers[0].tail_call) && (r0 == 0)) {
#line 83 "sample/bindmonitor_mt_tailcall.c"
        return 0;
#line 83 "sample/bindmonitor_mt_tailcall.c"
    }
    // EBPF_OP_MOV64_REG pc=14 dst=r1 src=r6 offset=0 imm=0
#line 83 "sample/bindmonitor_mt_tailcall.c"
    r1 = r6;
    // EBPF_OP_LDDW pc=15 dst=r2 src=r1 offset=0 imm=1
#line 83 "sample/bindmonitor_mt_tailcall.c"
    r2 = POINTER(_maps[0].address);
    // EBPF_OP_MOV64_IMM pc=17 dst=r3 src=r0 offset=0 imm=31
#line 83 "sample/bindmonitor_mt_tailcall.c"
    r3 = IMMEDIATE(31);
    // EBPF_OP_CALL pc=18 dst=r0 src=r0 offset=0 imm=5
#line 83 "sample/bindmonitor_mt_tailcall.c"
    r0 = BindMonitor_Callee30_helpers[1].address(r1, r2, r3, r4, r5);
#line 83 "sample/bindmonitor_mt_tailcall.c"
    if ((BindMonitor_Callee30_helpers[1].tail_call) && (r0 == 0)) {
#line 83 "sample/bindmonitor_mt_tailcall.c"
        return 0;
#line 83 "sample/bindmonitor_mt_tailcall.c"
    }
    // EBPF_OP_JSGT_IMM pc=19 dst=r0 src=r0 offset=16 imm=-1
#line 83 "sample/bindmonitor_mt_tailcall.c"
    if ((int64_t)r0 > IMMEDIATE(-1)) {
#line 83 "sample/bindmonitor_mt_tailcall.c"
        goto label_1;
#line 83 "sample/bindmonitor_mt_tailcall.c"
    }
    // EBPF_OP_MOV64_IMM pc=20 dst=r1 src=r0 offset=0 imm=10
#line 83 "sample/bindmonitor_mt_tailcall.c"
    r1 = IMMEDIATE(10);
    // EBPF_OP_STXH pc=21 dst=r10 src=r1 offset=-4 imm=0
#line 83 "sample/bindmonitor_mt_tailcall.c"
    *(uint16_t*)(uintptr_t)(r10 + OFFSET(-4)) = (uint16_t)r1;
    // EBPF_OP_MOV64_IMM pc=22 dst=r1 src=r0 offset=0 imm=1680154744
#line 83 "sample/bindmonitor_mt_tailcall.c"
    r1 = IMMEDIATE(1680154744);
    // EBPF_OP_STXW pc=23 dst=r10 src=r1 offset=-8 imm=0
#line 83 "sample/bindmonitor_mt_tailcall.c"
    *(uint32_t*)(uintptr_t)(r10 + OFFSET(-8)) = (uint32_t)r1;
    // EBPF_OP_LDDW pc=24 dst=r1 src=r0 offset=0 imm=544497952
#line 83 "sample/bindmonitor_mt_tailcall.c"
    r1 = (uint64_t)7306085893296906528;
    // EBPF_OP_STXDW pc=26 dst=r10 src=r1 offset=-16 imm=0
#line 83 "sample/bindmonitor_mt_tailcall.c"
    *(uint64_t*)(uintptr_t)(r10 + OFFSET(-16)) = (uint64_t)r1;
    // EBPF_OP_LDDW pc=27 dst=r1 src=r0 offset=0 imm=1634082924
#line 83 "sample/bindmonitor_mt_tailcall.c"
    r1 = (uint64_t)7234307576302018668;
    // EBPF_OP_STXDW pc=29 dst=r10 src=r1 offset=-24 imm=0
#line 83 "sample/bindmonitor_mt_tailcall.c"
    *(uint64_t*)(uintptr_t)(r10 + OFFSET(-24)) = (uint64_t)r1;
    // EBPF_OP_STXDW pc=30 dst=r10 src=r7 offset=-32 imm=0
#line 83 "sample/bindmonitor_mt_tailcall.c"
    *(uint64_t*)(uintptr_t)(r10 + OFFSET(-32)) = (uint64_t)r7;
    // EBPF_OP_MOV64_REG pc=31 dst=r1 src=r10 offset=0 imm=0
#line 83 "sample/bindmonitor_mt_tailcall.c"
    r1 = r10;
    // EBPF_OP_ADD64_IMM pc=32 dst=r1 src=r0 offset=0 imm=-32
#line 83 "sample/bindmonitor_mt_tailcall.c"
    r1 += IMMEDIATE(-32);
    // EBPF_OP_MOV64_IMM pc=33 dst=r2 src=r0 offset=0 imm=30
#line 83 "sample/bindmonitor_mt_tailcall.c"
    r2 = IMMEDIATE(30);
    // EBPF_OP_MOV64_IMM pc=34 dst=r3 src=r0 offset=0 imm=31
#line 83 "sample/bindmonitor_mt_tailcall.c"
    r3 = IMMEDIATE(31);
    // EBPF_OP_CALL pc=35 dst=r0 src=r0 offset=0 imm=13
#line 83 "sample/bindmonitor_mt_tailcall.c"
    r0 = BindMonitor_Callee30_helpers[0].address(r1, r2, r3, r4, r5);
#line 83 "sample/bindmonitor_mt_tailcall.c"
    if ((BindMonitor_Callee30_helpers[0].tail_call) && (r0 == 0)) {
#line 83 "sample/bindmonitor_mt_tailcall.c"
        return 0;
#line 83 "sample/bindmonitor_mt_tailcall.c"
    }
label_1:
    // EBPF_OP_MOV64_IMM pc=36 dst=r0 src=r0 offset=0 imm=1
#line 83 "sample/bindmonitor_mt_tailcall.c"
    r0 = IMMEDIATE(1);
    // EBPF_OP_EXIT pc=37 dst=r0 src=r0 offset=0 imm=0
#line 83 "sample/bindmonitor_mt_tailcall.c"
    return r0;
#line 83 "sample/bindmonitor_mt_tailcall.c"
}
#pragma code_seg(pop)
#line __LINE__ __FILE__

static helper_function_entry_t BindMonitor_Callee31_helpers[] = {
    {NULL, 13, "helper_id_13"},
    {NULL, 5, "helper_id_5"},
};

static GUID BindMonitor_Callee31_program_type_guid = {
    0x608c517c, 0x6c52, 0x4a26, {0xb6, 0x77, 0xbb, 0x1c, 0x34, 0x42, 0x5a, 0xdf}};
static GUID BindMonitor_Callee31_attach_type_guid = {
    0xb9707e04, 0x8127, 0x4c72, {0x83, 0x3e, 0x05, 0xb1, 0xfb, 0x43, 0x94, 0x96}};
static uint16_t BindMonitor_Callee31_maps[] = {
    0,
};

#pragma code_seg(push, "bind/31")
static uint64_t
BindMonitor_Callee31(void* context)
#line 84 "sample/bindmonitor_mt_tailcall.c"
{
#line 84 "sample/bindmonitor_mt_tailcall.c"
    // Prologue
#line 84 "sample/bindmonitor_mt_tailcall.c"
    uint64_t stack[(UBPF_STACK_SIZE + 7) / 8];
#line 84 "sample/bindmonitor_mt_tailcall.c"
    register uint64_t r0 = 0;
#line 84 "sample/bindmonitor_mt_tailcall.c"
    register uint64_t r1 = 0;
#line 84 "sample/bindmonitor_mt_tailcall.c"
    register uint64_t r2 = 0;
#line 84 "sample/bindmonitor_mt_tailcall.c"
    register uint64_t r3 = 0;
#line 84 "sample/bindmonitor_mt_tailcall.c"
    register uint64_t r4 = 0;
#line 84 "sample/bindmonitor_mt_tailcall.c"
    register uint64_t r5 = 0;
#line 84 "sample/bindmonitor_mt_tailcall.c"
    register uint64_t r6 = 0;
#line 84 "sample/bindmonitor_mt_tailcall.c"
    register uint64_t r7 = 0;
#line 84 "sample/bindmonitor_mt_tailcall.c"
    register uint64_t r10 = 0;

#line 84 "sample/bindmonitor_mt_tailcall.c"
    r1 = (uintptr_t)context;
#line 84 "sample/bindmonitor_mt_tailcall.c"
    r10 = (uintptr_t)((uint8_t*)stack + sizeof(stack));

    // EBPF_OP_MOV64_REG pc=0 dst=r6 src=r1 offset=0 imm=0
#line 84 "sample/bindmonitor_mt_tailcall.c"
    r6 = r1;
    // EBPF_OP_MOV64_IMM pc=1 dst=r1 src=r0 offset=0 imm=680997
#line 84 "sample/bindmonitor_mt_tailcall.c"
    r1 = IMMEDIATE(680997);
    // EBPF_OP_STXW pc=2 dst=r10 src=r1 offset=-16 imm=0
#line 84 "sample/bindmonitor_mt_tailcall.c"
    *(uint32_t*)(uintptr_t)(r10 + OFFSET(-16)) = (uint32_t)r1;
    // EBPF_OP_LDDW pc=3 dst=r1 src=r0 offset=0 imm=1852383340
#line 84 "sample/bindmonitor_mt_tailcall.c"
    r1 = (uint64_t)2339731488442490988;
    // EBPF_OP_STXDW pc=5 dst=r10 src=r1 offset=-24 imm=0
#line 84 "sample/bindmonitor_mt_tailcall.c"
    *(uint64_t*)(uintptr_t)(r10 + OFFSET(-24)) = (uint64_t)r1;
    // EBPF_OP_LDDW pc=6 dst=r7 src=r0 offset=0 imm=1818845524
#line 84 "sample/bindmonitor_mt_tailcall.c"
    r7 = (uint64_t)7809632219746099540;
    // EBPF_OP_STXDW pc=8 dst=r10 src=r7 offset=-32 imm=0
#line 84 "sample/bindmonitor_mt_tailcall.c"
    *(uint64_t*)(uintptr_t)(r10 + OFFSET(-32)) = (uint64_t)r7;
    // EBPF_OP_MOV64_REG pc=9 dst=r1 src=r10 offset=0 imm=0
#line 84 "sample/bindmonitor_mt_tailcall.c"
    r1 = r10;
    // EBPF_OP_ADD64_IMM pc=10 dst=r1 src=r0 offset=0 imm=-32
#line 84 "sample/bindmonitor_mt_tailcall.c"
    r1 += IMMEDIATE(-32);
    // EBPF_OP_MOV64_IMM pc=11 dst=r2 src=r0 offset=0 imm=20
#line 84 "sample/bindmonitor_mt_tailcall.c"
    r2 = IMMEDIATE(20);
    // EBPF_OP_MOV64_IMM pc=12 dst=r3 src=r0 offset=0 imm=32
#line 84 "sample/bindmonitor_mt_tailcall.c"
    r3 = IMMEDIATE(32);
    // EBPF_OP_CALL pc=13 dst=r0 src=r0 offset=0 imm=13
#line 84 "sample/bindmonitor_mt_tailcall.c"
    r0 = BindMonitor_Callee31_helpers[0].address(r1, r2, r3, r4, r5);
#line 84 "sample/bindmonitor_mt_tailcall.c"
    if ((BindMonitor_Callee31_helpers[0].tail_call) && (r0 == 0)) {
#line 84 "sample/bindmonitor_mt_tailcall.c"
        return 0;
#line 84 "sample/bindmonitor_mt_tailcall.c"
    }
    // EBPF_OP_MOV64_REG pc=14 dst=r1 src=r6 offset=0 imm=0
#line 84 "sample/bindmonitor_mt_tailcall.c"
    r1 = r6;
    // EBPF_OP_LDDW pc=15 dst=r2 src=r1 offset=0 imm=1
#line 84 "sample/bindmonitor_mt_tailcall.c"
    r2 = POINTER(_maps[0].address);
    // EBPF_OP_MOV64_IMM pc=17 dst=r3 src=r0 offset=0 imm=32
#line 84 "sample/bindmonitor_mt_tailcall.c"
    r3 = IMMEDIATE(32);
    // EBPF_OP_CALL pc=18 dst=r0 src=r0 offset=0 imm=5
#line 84 "sample/bindmonitor_mt_tailcall.c"
    r0 = BindMonitor_Callee31_helpers[1].address(r1, r2, r3, r4, r5);
#line 84 "sample/bindmonitor_mt_tailcall.c"
    if ((BindMonitor_Callee31_helpers[1].tail_call) && (r0 == 0)) {
#line 84 "sample/bindmonitor_mt_tailcall.c"
        return 0;
#line 84 "sample/bindmonitor_mt_tailcall.c"
    }
    // EBPF_OP_JSGT_IMM pc=19 dst=r0 src=r0 offset=16 imm=-1
#line 84 "sample/bindmonitor_mt_tailcall.c"
    if ((int64_t)r0 > IMMEDIATE(-1)) {
#line 84 "sample/bindmonitor_mt_tailcall.c"
        goto label_1;
#line 84 "sample/bindmonitor_mt_tailcall.c"
    }
    // EBPF_OP_MOV64_IMM pc=20 dst=r1 src=r0 offset=0 imm=10
#line 84 "sample/bindmonitor_mt_tailcall.c"
    r1 = IMMEDIATE(10);
    // EBPF_OP_STXH pc=21 dst=r10 src=r1 offset=-4 imm=0
#line 84 "sample/bindmonitor_mt_tailcall.c"
    *(uint16_t*)(uintptr_t)(r10 + OFFSET(-4)) = (uint16_t)r1;
    // EBPF_OP_MOV64_IMM pc=22 dst=r1 src=r0 offset=0 imm=1680154744
#line 84 "sample/bindmonitor_mt_tailcall.c"
    r1 = IMMEDIATE(1680154744);
    // EBPF_OP_STXW pc=23 dst=r10 src=r1 offset=-8 imm=0
#line 84 "sample/bindmonitor_mt_tailcall.c"
    *(uint32_t*)(uintptr_t)(r10 + OFFSET(-8)) = (uint32_t)r1;
    // EBPF_OP_LDDW pc=24 dst=r1 src=r0 offset=0 imm=544497952
#line 84 "sample/bindmonitor_mt_tailcall.c"
    r1 = (uint64_t)7306085893296906528;
    // EBPF_OP_STXDW pc=26 dst=r10 src=r1 offset=-16 imm=0
#line 84 "sample/bindmonitor_mt_tailcall.c"
    *(uint64_t*)(uintptr_t)(r10 + OFFSET(-16)) = (uint64_t)r1;
    // EBPF_OP_LDDW pc=27 dst=r1 src=r0 offset=0 imm=1634082924
#line 84 "sample/bindmonitor_mt_tailcall.c"
    r1 = (uint64_t)7234307576302018668;
    // EBPF_OP_STXDW pc=29 dst=r10 src=r1 offset=-24 imm=0
#line 84 "sample/bindmonitor_mt_tailcall.c"
    *(uint64_t*)(uintptr_t)(r10 + OFFSET(-24)) = (uint64_t)r1;
    // EBPF_OP_STXDW pc=30 dst=r10 src=r7 offset=-32 imm=0
#line 84 "sample/bindmonitor_mt_tailcall.c"
    *(uint64_t*)(uintptr_t)(r10 + OFFSET(-32)) = (uint64_t)r7;
    // EBPF_OP_MOV64_REG pc=31 dst=r1 src=r10 offset=0 imm=0
#line 84 "sample/bindmonitor_mt_tailcall.c"
    r1 = r10;
    // EBPF_OP_ADD64_IMM pc=32 dst=r1 src=r0 offset=0 imm=-32
#line 84 "sample/bindmonitor_mt_tailcall.c"
    r1 += IMMEDIATE(-32);
    // EBPF_OP_MOV64_IMM pc=33 dst=r2 src=r0 offset=0 imm=30
#line 84 "sample/bindmonitor_mt_tailcall.c"
    r2 = IMMEDIATE(30);
    // EBPF_OP_MOV64_IMM pc=34 dst=r3 src=r0 offset=0 imm=32
#line 84 "sample/bindmonitor_mt_tailcall.c"
    r3 = IMMEDIATE(32);
    // EBPF_OP_CALL pc=35 dst=r0 src=r0 offset=0 imm=13
#line 84 "sample/bindmonitor_mt_tailcall.c"
    r0 = BindMonitor_Callee31_helpers[0].address(r1, r2, r3, r4, r5);
#line 84 "sample/bindmonitor_mt_tailcall.c"
    if ((BindMonitor_Callee31_helpers[0].tail_call) && (r0 == 0)) {
#line 84 "sample/bindmonitor_mt_tailcall.c"
        return 0;
#line 84 "sample/bindmonitor_mt_tailcall.c"
    }
label_1:
    // EBPF_OP_MOV64_IMM pc=36 dst=r0 src=r0 offset=0 imm=1
#line 84 "sample/bindmonitor_mt_tailcall.c"
    r0 = IMMEDIATE(1);
    // EBPF_OP_EXIT pc=37 dst=r0 src=r0 offset=0 imm=0
#line 84 "sample/bindmonitor_mt_tailcall.c"
    return r0;
#line 84 "sample/bindmonitor_mt_tailcall.c"
}
#pragma code_seg(pop)
#line __LINE__ __FILE__

static GUID BindMonitor_Callee32_program_type_guid = {
    0x608c517c, 0x6c52, 0x4a26, {0xb6, 0x77, 0xbb, 0x1c, 0x34, 0x42, 0x5a, 0xdf}};
static GUID BindMonitor_Callee32_attach_type_guid = {
    0xb9707e04, 0x8127, 0x4c72, {0x83, 0x3e, 0x05, 0xb1, 0xfb, 0x43, 0x94, 0x96}};
#pragma code_seg(push, "bind/32")
static uint64_t
BindMonitor_Callee32(void* context)
#line 97 "sample/bindmonitor_mt_tailcall.c"
{
#line 97 "sample/bindmonitor_mt_tailcall.c"
    // Prologue
#line 97 "sample/bindmonitor_mt_tailcall.c"
    uint64_t stack[(UBPF_STACK_SIZE + 7) / 8];
#line 97 "sample/bindmonitor_mt_tailcall.c"
    register uint64_t r0 = 0;
#line 97 "sample/bindmonitor_mt_tailcall.c"
    register uint64_t r1 = 0;
#line 97 "sample/bindmonitor_mt_tailcall.c"
    register uint64_t r10 = 0;

#line 97 "sample/bindmonitor_mt_tailcall.c"
    r1 = (uintptr_t)context;
#line 97 "sample/bindmonitor_mt_tailcall.c"
    r10 = (uintptr_t)((uint8_t*)stack + sizeof(stack));

    // EBPF_OP_MOV64_IMM pc=0 dst=r0 src=r0 offset=0 imm=0
#line 97 "sample/bindmonitor_mt_tailcall.c"
    r0 = IMMEDIATE(0);
    // EBPF_OP_EXIT pc=1 dst=r0 src=r0 offset=0 imm=0
#line 97 "sample/bindmonitor_mt_tailcall.c"
    return r0;
#line 97 "sample/bindmonitor_mt_tailcall.c"
}
#pragma code_seg(pop)
#line __LINE__ __FILE__

static helper_function_entry_t BindMonitor_Callee4_helpers[] = {
    {NULL, 13, "helper_id_13"},
    {NULL, 5, "helper_id_5"},
};

static GUID BindMonitor_Callee4_program_type_guid = {
    0x608c517c, 0x6c52, 0x4a26, {0xb6, 0x77, 0xbb, 0x1c, 0x34, 0x42, 0x5a, 0xdf}};
static GUID BindMonitor_Callee4_attach_type_guid = {
    0xb9707e04, 0x8127, 0x4c72, {0x83, 0x3e, 0x05, 0xb1, 0xfb, 0x43, 0x94, 0x96}};
static uint16_t BindMonitor_Callee4_maps[] = {
    0,
};

#pragma code_seg(push, "bind/4")
static uint64_t
BindMonitor_Callee4(void* context)
#line 57 "sample/bindmonitor_mt_tailcall.c"
{
#line 57 "sample/bindmonitor_mt_tailcall.c"
    // Prologue
#line 57 "sample/bindmonitor_mt_tailcall.c"
    uint64_t stack[(UBPF_STACK_SIZE + 7) / 8];
#line 57 "sample/bindmonitor_mt_tailcall.c"
    register uint64_t r0 = 0;
#line 57 "sample/bindmonitor_mt_tailcall.c"
    register uint64_t r1 = 0;
#line 57 "sample/bindmonitor_mt_tailcall.c"
    register uint64_t r2 = 0;
#line 57 "sample/bindmonitor_mt_tailcall.c"
    register uint64_t r3 = 0;
#line 57 "sample/bindmonitor_mt_tailcall.c"
    register uint64_t r4 = 0;
#line 57 "sample/bindmonitor_mt_tailcall.c"
    register uint64_t r5 = 0;
#line 57 "sample/bindmonitor_mt_tailcall.c"
    register uint64_t r6 = 0;
#line 57 "sample/bindmonitor_mt_tailcall.c"
    register uint64_t r7 = 0;
#line 57 "sample/bindmonitor_mt_tailcall.c"
    register uint64_t r10 = 0;

#line 57 "sample/bindmonitor_mt_tailcall.c"
    r1 = (uintptr_t)context;
#line 57 "sample/bindmonitor_mt_tailcall.c"
    r10 = (uintptr_t)((uint8_t*)stack + sizeof(stack));

    // EBPF_OP_MOV64_REG pc=0 dst=r6 src=r1 offset=0 imm=0
#line 57 "sample/bindmonitor_mt_tailcall.c"
    r6 = r1;
    // EBPF_OP_MOV64_IMM pc=1 dst=r1 src=r0 offset=0 imm=680997
#line 57 "sample/bindmonitor_mt_tailcall.c"
    r1 = IMMEDIATE(680997);
    // EBPF_OP_STXW pc=2 dst=r10 src=r1 offset=-16 imm=0
#line 57 "sample/bindmonitor_mt_tailcall.c"
    *(uint32_t*)(uintptr_t)(r10 + OFFSET(-16)) = (uint32_t)r1;
    // EBPF_OP_LDDW pc=3 dst=r1 src=r0 offset=0 imm=1852383340
#line 57 "sample/bindmonitor_mt_tailcall.c"
    r1 = (uint64_t)2339731488442490988;
    // EBPF_OP_STXDW pc=5 dst=r10 src=r1 offset=-24 imm=0
#line 57 "sample/bindmonitor_mt_tailcall.c"
    *(uint64_t*)(uintptr_t)(r10 + OFFSET(-24)) = (uint64_t)r1;
    // EBPF_OP_LDDW pc=6 dst=r7 src=r0 offset=0 imm=1818845524
#line 57 "sample/bindmonitor_mt_tailcall.c"
    r7 = (uint64_t)7809632219746099540;
    // EBPF_OP_STXDW pc=8 dst=r10 src=r7 offset=-32 imm=0
#line 57 "sample/bindmonitor_mt_tailcall.c"
    *(uint64_t*)(uintptr_t)(r10 + OFFSET(-32)) = (uint64_t)r7;
    // EBPF_OP_MOV64_REG pc=9 dst=r1 src=r10 offset=0 imm=0
#line 57 "sample/bindmonitor_mt_tailcall.c"
    r1 = r10;
    // EBPF_OP_ADD64_IMM pc=10 dst=r1 src=r0 offset=0 imm=-32
#line 57 "sample/bindmonitor_mt_tailcall.c"
    r1 += IMMEDIATE(-32);
    // EBPF_OP_MOV64_IMM pc=11 dst=r2 src=r0 offset=0 imm=20
#line 57 "sample/bindmonitor_mt_tailcall.c"
    r2 = IMMEDIATE(20);
    // EBPF_OP_MOV64_IMM pc=12 dst=r3 src=r0 offset=0 imm=5
#line 57 "sample/bindmonitor_mt_tailcall.c"
    r3 = IMMEDIATE(5);
    // EBPF_OP_CALL pc=13 dst=r0 src=r0 offset=0 imm=13
#line 57 "sample/bindmonitor_mt_tailcall.c"
    r0 = BindMonitor_Callee4_helpers[0].address(r1, r2, r3, r4, r5);
#line 57 "sample/bindmonitor_mt_tailcall.c"
    if ((BindMonitor_Callee4_helpers[0].tail_call) && (r0 == 0)) {
#line 57 "sample/bindmonitor_mt_tailcall.c"
        return 0;
#line 57 "sample/bindmonitor_mt_tailcall.c"
    }
    // EBPF_OP_MOV64_REG pc=14 dst=r1 src=r6 offset=0 imm=0
#line 57 "sample/bindmonitor_mt_tailcall.c"
    r1 = r6;
    // EBPF_OP_LDDW pc=15 dst=r2 src=r1 offset=0 imm=1
#line 57 "sample/bindmonitor_mt_tailcall.c"
    r2 = POINTER(_maps[0].address);
    // EBPF_OP_MOV64_IMM pc=17 dst=r3 src=r0 offset=0 imm=5
#line 57 "sample/bindmonitor_mt_tailcall.c"
    r3 = IMMEDIATE(5);
    // EBPF_OP_CALL pc=18 dst=r0 src=r0 offset=0 imm=5
#line 57 "sample/bindmonitor_mt_tailcall.c"
    r0 = BindMonitor_Callee4_helpers[1].address(r1, r2, r3, r4, r5);
#line 57 "sample/bindmonitor_mt_tailcall.c"
    if ((BindMonitor_Callee4_helpers[1].tail_call) && (r0 == 0)) {
#line 57 "sample/bindmonitor_mt_tailcall.c"
        return 0;
#line 57 "sample/bindmonitor_mt_tailcall.c"
    }
    // EBPF_OP_JSGT_IMM pc=19 dst=r0 src=r0 offset=16 imm=-1
#line 57 "sample/bindmonitor_mt_tailcall.c"
    if ((int64_t)r0 > IMMEDIATE(-1)) {
#line 57 "sample/bindmonitor_mt_tailcall.c"
        goto label_1;
#line 57 "sample/bindmonitor_mt_tailcall.c"
    }
    // EBPF_OP_MOV64_IMM pc=20 dst=r1 src=r0 offset=0 imm=10
#line 57 "sample/bindmonitor_mt_tailcall.c"
    r1 = IMMEDIATE(10);
    // EBPF_OP_STXH pc=21 dst=r10 src=r1 offset=-4 imm=0
#line 57 "sample/bindmonitor_mt_tailcall.c"
    *(uint16_t*)(uintptr_t)(r10 + OFFSET(-4)) = (uint16_t)r1;
    // EBPF_OP_MOV64_IMM pc=22 dst=r1 src=r0 offset=0 imm=1680154744
#line 57 "sample/bindmonitor_mt_tailcall.c"
    r1 = IMMEDIATE(1680154744);
    // EBPF_OP_STXW pc=23 dst=r10 src=r1 offset=-8 imm=0
#line 57 "sample/bindmonitor_mt_tailcall.c"
    *(uint32_t*)(uintptr_t)(r10 + OFFSET(-8)) = (uint32_t)r1;
    // EBPF_OP_LDDW pc=24 dst=r1 src=r0 offset=0 imm=544497952
#line 57 "sample/bindmonitor_mt_tailcall.c"
    r1 = (uint64_t)7306085893296906528;
    // EBPF_OP_STXDW pc=26 dst=r10 src=r1 offset=-16 imm=0
#line 57 "sample/bindmonitor_mt_tailcall.c"
    *(uint64_t*)(uintptr_t)(r10 + OFFSET(-16)) = (uint64_t)r1;
    // EBPF_OP_LDDW pc=27 dst=r1 src=r0 offset=0 imm=1634082924
#line 57 "sample/bindmonitor_mt_tailcall.c"
    r1 = (uint64_t)7234307576302018668;
    // EBPF_OP_STXDW pc=29 dst=r10 src=r1 offset=-24 imm=0
#line 57 "sample/bindmonitor_mt_tailcall.c"
    *(uint64_t*)(uintptr_t)(r10 + OFFSET(-24)) = (uint64_t)r1;
    // EBPF_OP_STXDW pc=30 dst=r10 src=r7 offset=-32 imm=0
#line 57 "sample/bindmonitor_mt_tailcall.c"
    *(uint64_t*)(uintptr_t)(r10 + OFFSET(-32)) = (uint64_t)r7;
    // EBPF_OP_MOV64_REG pc=31 dst=r1 src=r10 offset=0 imm=0
#line 57 "sample/bindmonitor_mt_tailcall.c"
    r1 = r10;
    // EBPF_OP_ADD64_IMM pc=32 dst=r1 src=r0 offset=0 imm=-32
#line 57 "sample/bindmonitor_mt_tailcall.c"
    r1 += IMMEDIATE(-32);
    // EBPF_OP_MOV64_IMM pc=33 dst=r2 src=r0 offset=0 imm=30
#line 57 "sample/bindmonitor_mt_tailcall.c"
    r2 = IMMEDIATE(30);
    // EBPF_OP_MOV64_IMM pc=34 dst=r3 src=r0 offset=0 imm=5
#line 57 "sample/bindmonitor_mt_tailcall.c"
    r3 = IMMEDIATE(5);
    // EBPF_OP_CALL pc=35 dst=r0 src=r0 offset=0 imm=13
#line 57 "sample/bindmonitor_mt_tailcall.c"
    r0 = BindMonitor_Callee4_helpers[0].address(r1, r2, r3, r4, r5);
#line 57 "sample/bindmonitor_mt_tailcall.c"
    if ((BindMonitor_Callee4_helpers[0].tail_call) && (r0 == 0)) {
#line 57 "sample/bindmonitor_mt_tailcall.c"
        return 0;
#line 57 "sample/bindmonitor_mt_tailcall.c"
    }
label_1:
    // EBPF_OP_MOV64_IMM pc=36 dst=r0 src=r0 offset=0 imm=1
#line 57 "sample/bindmonitor_mt_tailcall.c"
    r0 = IMMEDIATE(1);
    // EBPF_OP_EXIT pc=37 dst=r0 src=r0 offset=0 imm=0
#line 57 "sample/bindmonitor_mt_tailcall.c"
    return r0;
#line 57 "sample/bindmonitor_mt_tailcall.c"
}
#pragma code_seg(pop)
#line __LINE__ __FILE__

static helper_function_entry_t BindMonitor_Callee5_helpers[] = {
    {NULL, 13, "helper_id_13"},
    {NULL, 5, "helper_id_5"},
};

static GUID BindMonitor_Callee5_program_type_guid = {
    0x608c517c, 0x6c52, 0x4a26, {0xb6, 0x77, 0xbb, 0x1c, 0x34, 0x42, 0x5a, 0xdf}};
static GUID BindMonitor_Callee5_attach_type_guid = {
    0xb9707e04, 0x8127, 0x4c72, {0x83, 0x3e, 0x05, 0xb1, 0xfb, 0x43, 0x94, 0x96}};
static uint16_t BindMonitor_Callee5_maps[] = {
    0,
};

#pragma code_seg(push, "bind/5")
static uint64_t
BindMonitor_Callee5(void* context)
#line 58 "sample/bindmonitor_mt_tailcall.c"
{
#line 58 "sample/bindmonitor_mt_tailcall.c"
    // Prologue
#line 58 "sample/bindmonitor_mt_tailcall.c"
    uint64_t stack[(UBPF_STACK_SIZE + 7) / 8];
#line 58 "sample/bindmonitor_mt_tailcall.c"
    register uint64_t r0 = 0;
#line 58 "sample/bindmonitor_mt_tailcall.c"
    register uint64_t r1 = 0;
#line 58 "sample/bindmonitor_mt_tailcall.c"
    register uint64_t r2 = 0;
#line 58 "sample/bindmonitor_mt_tailcall.c"
    register uint64_t r3 = 0;
#line 58 "sample/bindmonitor_mt_tailcall.c"
    register uint64_t r4 = 0;
#line 58 "sample/bindmonitor_mt_tailcall.c"
    register uint64_t r5 = 0;
#line 58 "sample/bindmonitor_mt_tailcall.c"
    register uint64_t r6 = 0;
#line 58 "sample/bindmonitor_mt_tailcall.c"
    register uint64_t r7 = 0;
#line 58 "sample/bindmonitor_mt_tailcall.c"
    register uint64_t r10 = 0;

#line 58 "sample/bindmonitor_mt_tailcall.c"
    r1 = (uintptr_t)context;
#line 58 "sample/bindmonitor_mt_tailcall.c"
    r10 = (uintptr_t)((uint8_t*)stack + sizeof(stack));

    // EBPF_OP_MOV64_REG pc=0 dst=r6 src=r1 offset=0 imm=0
#line 58 "sample/bindmonitor_mt_tailcall.c"
    r6 = r1;
    // EBPF_OP_MOV64_IMM pc=1 dst=r1 src=r0 offset=0 imm=680997
#line 58 "sample/bindmonitor_mt_tailcall.c"
    r1 = IMMEDIATE(680997);
    // EBPF_OP_STXW pc=2 dst=r10 src=r1 offset=-16 imm=0
#line 58 "sample/bindmonitor_mt_tailcall.c"
    *(uint32_t*)(uintptr_t)(r10 + OFFSET(-16)) = (uint32_t)r1;
    // EBPF_OP_LDDW pc=3 dst=r1 src=r0 offset=0 imm=1852383340
#line 58 "sample/bindmonitor_mt_tailcall.c"
    r1 = (uint64_t)2339731488442490988;
    // EBPF_OP_STXDW pc=5 dst=r10 src=r1 offset=-24 imm=0
#line 58 "sample/bindmonitor_mt_tailcall.c"
    *(uint64_t*)(uintptr_t)(r10 + OFFSET(-24)) = (uint64_t)r1;
    // EBPF_OP_LDDW pc=6 dst=r7 src=r0 offset=0 imm=1818845524
#line 58 "sample/bindmonitor_mt_tailcall.c"
    r7 = (uint64_t)7809632219746099540;
    // EBPF_OP_STXDW pc=8 dst=r10 src=r7 offset=-32 imm=0
#line 58 "sample/bindmonitor_mt_tailcall.c"
    *(uint64_t*)(uintptr_t)(r10 + OFFSET(-32)) = (uint64_t)r7;
    // EBPF_OP_MOV64_REG pc=9 dst=r1 src=r10 offset=0 imm=0
#line 58 "sample/bindmonitor_mt_tailcall.c"
    r1 = r10;
    // EBPF_OP_ADD64_IMM pc=10 dst=r1 src=r0 offset=0 imm=-32
#line 58 "sample/bindmonitor_mt_tailcall.c"
    r1 += IMMEDIATE(-32);
    // EBPF_OP_MOV64_IMM pc=11 dst=r2 src=r0 offset=0 imm=20
#line 58 "sample/bindmonitor_mt_tailcall.c"
    r2 = IMMEDIATE(20);
    // EBPF_OP_MOV64_IMM pc=12 dst=r3 src=r0 offset=0 imm=6
#line 58 "sample/bindmonitor_mt_tailcall.c"
    r3 = IMMEDIATE(6);
    // EBPF_OP_CALL pc=13 dst=r0 src=r0 offset=0 imm=13
#line 58 "sample/bindmonitor_mt_tailcall.c"
    r0 = BindMonitor_Callee5_helpers[0].address(r1, r2, r3, r4, r5);
#line 58 "sample/bindmonitor_mt_tailcall.c"
    if ((BindMonitor_Callee5_helpers[0].tail_call) && (r0 == 0)) {
#line 58 "sample/bindmonitor_mt_tailcall.c"
        return 0;
#line 58 "sample/bindmonitor_mt_tailcall.c"
    }
    // EBPF_OP_MOV64_REG pc=14 dst=r1 src=r6 offset=0 imm=0
#line 58 "sample/bindmonitor_mt_tailcall.c"
    r1 = r6;
    // EBPF_OP_LDDW pc=15 dst=r2 src=r1 offset=0 imm=1
#line 58 "sample/bindmonitor_mt_tailcall.c"
    r2 = POINTER(_maps[0].address);
    // EBPF_OP_MOV64_IMM pc=17 dst=r3 src=r0 offset=0 imm=6
#line 58 "sample/bindmonitor_mt_tailcall.c"
    r3 = IMMEDIATE(6);
    // EBPF_OP_CALL pc=18 dst=r0 src=r0 offset=0 imm=5
#line 58 "sample/bindmonitor_mt_tailcall.c"
    r0 = BindMonitor_Callee5_helpers[1].address(r1, r2, r3, r4, r5);
#line 58 "sample/bindmonitor_mt_tailcall.c"
    if ((BindMonitor_Callee5_helpers[1].tail_call) && (r0 == 0)) {
#line 58 "sample/bindmonitor_mt_tailcall.c"
        return 0;
#line 58 "sample/bindmonitor_mt_tailcall.c"
    }
    // EBPF_OP_JSGT_IMM pc=19 dst=r0 src=r0 offset=16 imm=-1
#line 58 "sample/bindmonitor_mt_tailcall.c"
    if ((int64_t)r0 > IMMEDIATE(-1)) {
#line 58 "sample/bindmonitor_mt_tailcall.c"
        goto label_1;
#line 58 "sample/bindmonitor_mt_tailcall.c"
    }
    // EBPF_OP_MOV64_IMM pc=20 dst=r1 src=r0 offset=0 imm=10
#line 58 "sample/bindmonitor_mt_tailcall.c"
    r1 = IMMEDIATE(10);
    // EBPF_OP_STXH pc=21 dst=r10 src=r1 offset=-4 imm=0
#line 58 "sample/bindmonitor_mt_tailcall.c"
    *(uint16_t*)(uintptr_t)(r10 + OFFSET(-4)) = (uint16_t)r1;
    // EBPF_OP_MOV64_IMM pc=22 dst=r1 src=r0 offset=0 imm=1680154744
#line 58 "sample/bindmonitor_mt_tailcall.c"
    r1 = IMMEDIATE(1680154744);
    // EBPF_OP_STXW pc=23 dst=r10 src=r1 offset=-8 imm=0
#line 58 "sample/bindmonitor_mt_tailcall.c"
    *(uint32_t*)(uintptr_t)(r10 + OFFSET(-8)) = (uint32_t)r1;
    // EBPF_OP_LDDW pc=24 dst=r1 src=r0 offset=0 imm=544497952
#line 58 "sample/bindmonitor_mt_tailcall.c"
    r1 = (uint64_t)7306085893296906528;
    // EBPF_OP_STXDW pc=26 dst=r10 src=r1 offset=-16 imm=0
#line 58 "sample/bindmonitor_mt_tailcall.c"
    *(uint64_t*)(uintptr_t)(r10 + OFFSET(-16)) = (uint64_t)r1;
    // EBPF_OP_LDDW pc=27 dst=r1 src=r0 offset=0 imm=1634082924
#line 58 "sample/bindmonitor_mt_tailcall.c"
    r1 = (uint64_t)7234307576302018668;
    // EBPF_OP_STXDW pc=29 dst=r10 src=r1 offset=-24 imm=0
#line 58 "sample/bindmonitor_mt_tailcall.c"
    *(uint64_t*)(uintptr_t)(r10 + OFFSET(-24)) = (uint64_t)r1;
    // EBPF_OP_STXDW pc=30 dst=r10 src=r7 offset=-32 imm=0
#line 58 "sample/bindmonitor_mt_tailcall.c"
    *(uint64_t*)(uintptr_t)(r10 + OFFSET(-32)) = (uint64_t)r7;
    // EBPF_OP_MOV64_REG pc=31 dst=r1 src=r10 offset=0 imm=0
#line 58 "sample/bindmonitor_mt_tailcall.c"
    r1 = r10;
    // EBPF_OP_ADD64_IMM pc=32 dst=r1 src=r0 offset=0 imm=-32
#line 58 "sample/bindmonitor_mt_tailcall.c"
    r1 += IMMEDIATE(-32);
    // EBPF_OP_MOV64_IMM pc=33 dst=r2 src=r0 offset=0 imm=30
#line 58 "sample/bindmonitor_mt_tailcall.c"
    r2 = IMMEDIATE(30);
    // EBPF_OP_MOV64_IMM pc=34 dst=r3 src=r0 offset=0 imm=6
#line 58 "sample/bindmonitor_mt_tailcall.c"
    r3 = IMMEDIATE(6);
    // EBPF_OP_CALL pc=35 dst=r0 src=r0 offset=0 imm=13
#line 58 "sample/bindmonitor_mt_tailcall.c"
    r0 = BindMonitor_Callee5_helpers[0].address(r1, r2, r3, r4, r5);
#line 58 "sample/bindmonitor_mt_tailcall.c"
    if ((BindMonitor_Callee5_helpers[0].tail_call) && (r0 == 0)) {
#line 58 "sample/bindmonitor_mt_tailcall.c"
        return 0;
#line 58 "sample/bindmonitor_mt_tailcall.c"
    }
label_1:
    // EBPF_OP_MOV64_IMM pc=36 dst=r0 src=r0 offset=0 imm=1
#line 58 "sample/bindmonitor_mt_tailcall.c"
    r0 = IMMEDIATE(1);
    // EBPF_OP_EXIT pc=37 dst=r0 src=r0 offset=0 imm=0
#line 58 "sample/bindmonitor_mt_tailcall.c"
    return r0;
#line 58 "sample/bindmonitor_mt_tailcall.c"
}
#pragma code_seg(pop)
#line __LINE__ __FILE__

static helper_function_entry_t BindMonitor_Callee6_helpers[] = {
    {NULL, 13, "helper_id_13"},
    {NULL, 5, "helper_id_5"},
};

static GUID BindMonitor_Callee6_program_type_guid = {
    0x608c517c, 0x6c52, 0x4a26, {0xb6, 0x77, 0xbb, 0x1c, 0x34, 0x42, 0x5a, 0xdf}};
static GUID BindMonitor_Callee6_attach_type_guid = {
    0xb9707e04, 0x8127, 0x4c72, {0x83, 0x3e, 0x05, 0xb1, 0xfb, 0x43, 0x94, 0x96}};
static uint16_t BindMonitor_Callee6_maps[] = {
    0,
};

#pragma code_seg(push, "bind/6")
static uint64_t
BindMonitor_Callee6(void* context)
#line 59 "sample/bindmonitor_mt_tailcall.c"
{
#line 59 "sample/bindmonitor_mt_tailcall.c"
    // Prologue
#line 59 "sample/bindmonitor_mt_tailcall.c"
    uint64_t stack[(UBPF_STACK_SIZE + 7) / 8];
#line 59 "sample/bindmonitor_mt_tailcall.c"
    register uint64_t r0 = 0;
#line 59 "sample/bindmonitor_mt_tailcall.c"
    register uint64_t r1 = 0;
#line 59 "sample/bindmonitor_mt_tailcall.c"
    register uint64_t r2 = 0;
#line 59 "sample/bindmonitor_mt_tailcall.c"
    register uint64_t r3 = 0;
#line 59 "sample/bindmonitor_mt_tailcall.c"
    register uint64_t r4 = 0;
#line 59 "sample/bindmonitor_mt_tailcall.c"
    register uint64_t r5 = 0;
#line 59 "sample/bindmonitor_mt_tailcall.c"
    register uint64_t r6 = 0;
#line 59 "sample/bindmonitor_mt_tailcall.c"
    register uint64_t r7 = 0;
#line 59 "sample/bindmonitor_mt_tailcall.c"
    register uint64_t r10 = 0;

#line 59 "sample/bindmonitor_mt_tailcall.c"
    r1 = (uintptr_t)context;
#line 59 "sample/bindmonitor_mt_tailcall.c"
    r10 = (uintptr_t)((uint8_t*)stack + sizeof(stack));

    // EBPF_OP_MOV64_REG pc=0 dst=r6 src=r1 offset=0 imm=0
#line 59 "sample/bindmonitor_mt_tailcall.c"
    r6 = r1;
    // EBPF_OP_MOV64_IMM pc=1 dst=r1 src=r0 offset=0 imm=680997
#line 59 "sample/bindmonitor_mt_tailcall.c"
    r1 = IMMEDIATE(680997);
    // EBPF_OP_STXW pc=2 dst=r10 src=r1 offset=-16 imm=0
#line 59 "sample/bindmonitor_mt_tailcall.c"
    *(uint32_t*)(uintptr_t)(r10 + OFFSET(-16)) = (uint32_t)r1;
    // EBPF_OP_LDDW pc=3 dst=r1 src=r0 offset=0 imm=1852383340
#line 59 "sample/bindmonitor_mt_tailcall.c"
    r1 = (uint64_t)2339731488442490988;
    // EBPF_OP_STXDW pc=5 dst=r10 src=r1 offset=-24 imm=0
#line 59 "sample/bindmonitor_mt_tailcall.c"
    *(uint64_t*)(uintptr_t)(r10 + OFFSET(-24)) = (uint64_t)r1;
    // EBPF_OP_LDDW pc=6 dst=r7 src=r0 offset=0 imm=1818845524
#line 59 "sample/bindmonitor_mt_tailcall.c"
    r7 = (uint64_t)7809632219746099540;
    // EBPF_OP_STXDW pc=8 dst=r10 src=r7 offset=-32 imm=0
#line 59 "sample/bindmonitor_mt_tailcall.c"
    *(uint64_t*)(uintptr_t)(r10 + OFFSET(-32)) = (uint64_t)r7;
    // EBPF_OP_MOV64_REG pc=9 dst=r1 src=r10 offset=0 imm=0
#line 59 "sample/bindmonitor_mt_tailcall.c"
    r1 = r10;
    // EBPF_OP_ADD64_IMM pc=10 dst=r1 src=r0 offset=0 imm=-32
#line 59 "sample/bindmonitor_mt_tailcall.c"
    r1 += IMMEDIATE(-32);
    // EBPF_OP_MOV64_IMM pc=11 dst=r2 src=r0 offset=0 imm=20
#line 59 "sample/bindmonitor_mt_tailcall.c"
    r2 = IMMEDIATE(20);
    // EBPF_OP_MOV64_IMM pc=12 dst=r3 src=r0 offset=0 imm=7
#line 59 "sample/bindmonitor_mt_tailcall.c"
    r3 = IMMEDIATE(7);
    // EBPF_OP_CALL pc=13 dst=r0 src=r0 offset=0 imm=13
#line 59 "sample/bindmonitor_mt_tailcall.c"
    r0 = BindMonitor_Callee6_helpers[0].address(r1, r2, r3, r4, r5);
#line 59 "sample/bindmonitor_mt_tailcall.c"
    if ((BindMonitor_Callee6_helpers[0].tail_call) && (r0 == 0)) {
#line 59 "sample/bindmonitor_mt_tailcall.c"
        return 0;
#line 59 "sample/bindmonitor_mt_tailcall.c"
    }
    // EBPF_OP_MOV64_REG pc=14 dst=r1 src=r6 offset=0 imm=0
#line 59 "sample/bindmonitor_mt_tailcall.c"
    r1 = r6;
    // EBPF_OP_LDDW pc=15 dst=r2 src=r1 offset=0 imm=1
#line 59 "sample/bindmonitor_mt_tailcall.c"
    r2 = POINTER(_maps[0].address);
    // EBPF_OP_MOV64_IMM pc=17 dst=r3 src=r0 offset=0 imm=7
#line 59 "sample/bindmonitor_mt_tailcall.c"
    r3 = IMMEDIATE(7);
    // EBPF_OP_CALL pc=18 dst=r0 src=r0 offset=0 imm=5
#line 59 "sample/bindmonitor_mt_tailcall.c"
    r0 = BindMonitor_Callee6_helpers[1].address(r1, r2, r3, r4, r5);
#line 59 "sample/bindmonitor_mt_tailcall.c"
    if ((BindMonitor_Callee6_helpers[1].tail_call) && (r0 == 0)) {
#line 59 "sample/bindmonitor_mt_tailcall.c"
        return 0;
#line 59 "sample/bindmonitor_mt_tailcall.c"
    }
    // EBPF_OP_JSGT_IMM pc=19 dst=r0 src=r0 offset=16 imm=-1
#line 59 "sample/bindmonitor_mt_tailcall.c"
    if ((int64_t)r0 > IMMEDIATE(-1)) {
#line 59 "sample/bindmonitor_mt_tailcall.c"
        goto label_1;
#line 59 "sample/bindmonitor_mt_tailcall.c"
    }
    // EBPF_OP_MOV64_IMM pc=20 dst=r1 src=r0 offset=0 imm=10
#line 59 "sample/bindmonitor_mt_tailcall.c"
    r1 = IMMEDIATE(10);
    // EBPF_OP_STXH pc=21 dst=r10 src=r1 offset=-4 imm=0
#line 59 "sample/bindmonitor_mt_tailcall.c"
    *(uint16_t*)(uintptr_t)(r10 + OFFSET(-4)) = (uint16_t)r1;
    // EBPF_OP_MOV64_IMM pc=22 dst=r1 src=r0 offset=0 imm=1680154744
#line 59 "sample/bindmonitor_mt_tailcall.c"
    r1 = IMMEDIATE(1680154744);
    // EBPF_OP_STXW pc=23 dst=r10 src=r1 offset=-8 imm=0
#line 59 "sample/bindmonitor_mt_tailcall.c"
    *(uint32_t*)(uintptr_t)(r10 + OFFSET(-8)) = (uint32_t)r1;
    // EBPF_OP_LDDW pc=24 dst=r1 src=r0 offset=0 imm=544497952
#line 59 "sample/bindmonitor_mt_tailcall.c"
    r1 = (uint64_t)7306085893296906528;
    // EBPF_OP_STXDW pc=26 dst=r10 src=r1 offset=-16 imm=0
#line 59 "sample/bindmonitor_mt_tailcall.c"
    *(uint64_t*)(uintptr_t)(r10 + OFFSET(-16)) = (uint64_t)r1;
    // EBPF_OP_LDDW pc=27 dst=r1 src=r0 offset=0 imm=1634082924
#line 59 "sample/bindmonitor_mt_tailcall.c"
    r1 = (uint64_t)7234307576302018668;
    // EBPF_OP_STXDW pc=29 dst=r10 src=r1 offset=-24 imm=0
#line 59 "sample/bindmonitor_mt_tailcall.c"
    *(uint64_t*)(uintptr_t)(r10 + OFFSET(-24)) = (uint64_t)r1;
    // EBPF_OP_STXDW pc=30 dst=r10 src=r7 offset=-32 imm=0
#line 59 "sample/bindmonitor_mt_tailcall.c"
    *(uint64_t*)(uintptr_t)(r10 + OFFSET(-32)) = (uint64_t)r7;
    // EBPF_OP_MOV64_REG pc=31 dst=r1 src=r10 offset=0 imm=0
#line 59 "sample/bindmonitor_mt_tailcall.c"
    r1 = r10;
    // EBPF_OP_ADD64_IMM pc=32 dst=r1 src=r0 offset=0 imm=-32
#line 59 "sample/bindmonitor_mt_tailcall.c"
    r1 += IMMEDIATE(-32);
    // EBPF_OP_MOV64_IMM pc=33 dst=r2 src=r0 offset=0 imm=30
#line 59 "sample/bindmonitor_mt_tailcall.c"
    r2 = IMMEDIATE(30);
    // EBPF_OP_MOV64_IMM pc=34 dst=r3 src=r0 offset=0 imm=7
#line 59 "sample/bindmonitor_mt_tailcall.c"
    r3 = IMMEDIATE(7);
    // EBPF_OP_CALL pc=35 dst=r0 src=r0 offset=0 imm=13
#line 59 "sample/bindmonitor_mt_tailcall.c"
    r0 = BindMonitor_Callee6_helpers[0].address(r1, r2, r3, r4, r5);
#line 59 "sample/bindmonitor_mt_tailcall.c"
    if ((BindMonitor_Callee6_helpers[0].tail_call) && (r0 == 0)) {
#line 59 "sample/bindmonitor_mt_tailcall.c"
        return 0;
#line 59 "sample/bindmonitor_mt_tailcall.c"
    }
label_1:
    // EBPF_OP_MOV64_IMM pc=36 dst=r0 src=r0 offset=0 imm=1
#line 59 "sample/bindmonitor_mt_tailcall.c"
    r0 = IMMEDIATE(1);
    // EBPF_OP_EXIT pc=37 dst=r0 src=r0 offset=0 imm=0
#line 59 "sample/bindmonitor_mt_tailcall.c"
    return r0;
#line 59 "sample/bindmonitor_mt_tailcall.c"
}
#pragma code_seg(pop)
#line __LINE__ __FILE__

static helper_function_entry_t BindMonitor_Callee7_helpers[] = {
    {NULL, 13, "helper_id_13"},
    {NULL, 5, "helper_id_5"},
};

static GUID BindMonitor_Callee7_program_type_guid = {
    0x608c517c, 0x6c52, 0x4a26, {0xb6, 0x77, 0xbb, 0x1c, 0x34, 0x42, 0x5a, 0xdf}};
static GUID BindMonitor_Callee7_attach_type_guid = {
    0xb9707e04, 0x8127, 0x4c72, {0x83, 0x3e, 0x05, 0xb1, 0xfb, 0x43, 0x94, 0x96}};
static uint16_t BindMonitor_Callee7_maps[] = {
    0,
};

#pragma code_seg(push, "bind/7")
static uint64_t
BindMonitor_Callee7(void* context)
#line 60 "sample/bindmonitor_mt_tailcall.c"
{
#line 60 "sample/bindmonitor_mt_tailcall.c"
    // Prologue
#line 60 "sample/bindmonitor_mt_tailcall.c"
    uint64_t stack[(UBPF_STACK_SIZE + 7) / 8];
#line 60 "sample/bindmonitor_mt_tailcall.c"
    register uint64_t r0 = 0;
#line 60 "sample/bindmonitor_mt_tailcall.c"
    register uint64_t r1 = 0;
#line 60 "sample/bindmonitor_mt_tailcall.c"
    register uint64_t r2 = 0;
#line 60 "sample/bindmonitor_mt_tailcall.c"
    register uint64_t r3 = 0;
#line 60 "sample/bindmonitor_mt_tailcall.c"
    register uint64_t r4 = 0;
#line 60 "sample/bindmonitor_mt_tailcall.c"
    register uint64_t r5 = 0;
#line 60 "sample/bindmonitor_mt_tailcall.c"
    register uint64_t r6 = 0;
#line 60 "sample/bindmonitor_mt_tailcall.c"
    register uint64_t r7 = 0;
#line 60 "sample/bindmonitor_mt_tailcall.c"
    register uint64_t r10 = 0;

#line 60 "sample/bindmonitor_mt_tailcall.c"
    r1 = (uintptr_t)context;
#line 60 "sample/bindmonitor_mt_tailcall.c"
    r10 = (uintptr_t)((uint8_t*)stack + sizeof(stack));

    // EBPF_OP_MOV64_REG pc=0 dst=r6 src=r1 offset=0 imm=0
#line 60 "sample/bindmonitor_mt_tailcall.c"
    r6 = r1;
    // EBPF_OP_MOV64_IMM pc=1 dst=r1 src=r0 offset=0 imm=680997
#line 60 "sample/bindmonitor_mt_tailcall.c"
    r1 = IMMEDIATE(680997);
    // EBPF_OP_STXW pc=2 dst=r10 src=r1 offset=-16 imm=0
#line 60 "sample/bindmonitor_mt_tailcall.c"
    *(uint32_t*)(uintptr_t)(r10 + OFFSET(-16)) = (uint32_t)r1;
    // EBPF_OP_LDDW pc=3 dst=r1 src=r0 offset=0 imm=1852383340
#line 60 "sample/bindmonitor_mt_tailcall.c"
    r1 = (uint64_t)2339731488442490988;
    // EBPF_OP_STXDW pc=5 dst=r10 src=r1 offset=-24 imm=0
#line 60 "sample/bindmonitor_mt_tailcall.c"
    *(uint64_t*)(uintptr_t)(r10 + OFFSET(-24)) = (uint64_t)r1;
    // EBPF_OP_LDDW pc=6 dst=r7 src=r0 offset=0 imm=1818845524
#line 60 "sample/bindmonitor_mt_tailcall.c"
    r7 = (uint64_t)7809632219746099540;
    // EBPF_OP_STXDW pc=8 dst=r10 src=r7 offset=-32 imm=0
#line 60 "sample/bindmonitor_mt_tailcall.c"
    *(uint64_t*)(uintptr_t)(r10 + OFFSET(-32)) = (uint64_t)r7;
    // EBPF_OP_MOV64_REG pc=9 dst=r1 src=r10 offset=0 imm=0
#line 60 "sample/bindmonitor_mt_tailcall.c"
    r1 = r10;
    // EBPF_OP_ADD64_IMM pc=10 dst=r1 src=r0 offset=0 imm=-32
#line 60 "sample/bindmonitor_mt_tailcall.c"
    r1 += IMMEDIATE(-32);
    // EBPF_OP_MOV64_IMM pc=11 dst=r2 src=r0 offset=0 imm=20
#line 60 "sample/bindmonitor_mt_tailcall.c"
    r2 = IMMEDIATE(20);
    // EBPF_OP_MOV64_IMM pc=12 dst=r3 src=r0 offset=0 imm=8
#line 60 "sample/bindmonitor_mt_tailcall.c"
    r3 = IMMEDIATE(8);
    // EBPF_OP_CALL pc=13 dst=r0 src=r0 offset=0 imm=13
#line 60 "sample/bindmonitor_mt_tailcall.c"
    r0 = BindMonitor_Callee7_helpers[0].address(r1, r2, r3, r4, r5);
#line 60 "sample/bindmonitor_mt_tailcall.c"
    if ((BindMonitor_Callee7_helpers[0].tail_call) && (r0 == 0)) {
#line 60 "sample/bindmonitor_mt_tailcall.c"
        return 0;
#line 60 "sample/bindmonitor_mt_tailcall.c"
    }
    // EBPF_OP_MOV64_REG pc=14 dst=r1 src=r6 offset=0 imm=0
#line 60 "sample/bindmonitor_mt_tailcall.c"
    r1 = r6;
    // EBPF_OP_LDDW pc=15 dst=r2 src=r1 offset=0 imm=1
#line 60 "sample/bindmonitor_mt_tailcall.c"
    r2 = POINTER(_maps[0].address);
    // EBPF_OP_MOV64_IMM pc=17 dst=r3 src=r0 offset=0 imm=8
#line 60 "sample/bindmonitor_mt_tailcall.c"
    r3 = IMMEDIATE(8);
    // EBPF_OP_CALL pc=18 dst=r0 src=r0 offset=0 imm=5
#line 60 "sample/bindmonitor_mt_tailcall.c"
    r0 = BindMonitor_Callee7_helpers[1].address(r1, r2, r3, r4, r5);
#line 60 "sample/bindmonitor_mt_tailcall.c"
    if ((BindMonitor_Callee7_helpers[1].tail_call) && (r0 == 0)) {
#line 60 "sample/bindmonitor_mt_tailcall.c"
        return 0;
#line 60 "sample/bindmonitor_mt_tailcall.c"
    }
    // EBPF_OP_JSGT_IMM pc=19 dst=r0 src=r0 offset=16 imm=-1
#line 60 "sample/bindmonitor_mt_tailcall.c"
    if ((int64_t)r0 > IMMEDIATE(-1)) {
#line 60 "sample/bindmonitor_mt_tailcall.c"
        goto label_1;
#line 60 "sample/bindmonitor_mt_tailcall.c"
    }
    // EBPF_OP_MOV64_IMM pc=20 dst=r1 src=r0 offset=0 imm=10
#line 60 "sample/bindmonitor_mt_tailcall.c"
    r1 = IMMEDIATE(10);
    // EBPF_OP_STXH pc=21 dst=r10 src=r1 offset=-4 imm=0
#line 60 "sample/bindmonitor_mt_tailcall.c"
    *(uint16_t*)(uintptr_t)(r10 + OFFSET(-4)) = (uint16_t)r1;
    // EBPF_OP_MOV64_IMM pc=22 dst=r1 src=r0 offset=0 imm=1680154744
#line 60 "sample/bindmonitor_mt_tailcall.c"
    r1 = IMMEDIATE(1680154744);
    // EBPF_OP_STXW pc=23 dst=r10 src=r1 offset=-8 imm=0
#line 60 "sample/bindmonitor_mt_tailcall.c"
    *(uint32_t*)(uintptr_t)(r10 + OFFSET(-8)) = (uint32_t)r1;
    // EBPF_OP_LDDW pc=24 dst=r1 src=r0 offset=0 imm=544497952
#line 60 "sample/bindmonitor_mt_tailcall.c"
    r1 = (uint64_t)7306085893296906528;
    // EBPF_OP_STXDW pc=26 dst=r10 src=r1 offset=-16 imm=0
#line 60 "sample/bindmonitor_mt_tailcall.c"
    *(uint64_t*)(uintptr_t)(r10 + OFFSET(-16)) = (uint64_t)r1;
    // EBPF_OP_LDDW pc=27 dst=r1 src=r0 offset=0 imm=1634082924
#line 60 "sample/bindmonitor_mt_tailcall.c"
    r1 = (uint64_t)7234307576302018668;
    // EBPF_OP_STXDW pc=29 dst=r10 src=r1 offset=-24 imm=0
#line 60 "sample/bindmonitor_mt_tailcall.c"
    *(uint64_t*)(uintptr_t)(r10 + OFFSET(-24)) = (uint64_t)r1;
    // EBPF_OP_STXDW pc=30 dst=r10 src=r7 offset=-32 imm=0
#line 60 "sample/bindmonitor_mt_tailcall.c"
    *(uint64_t*)(uintptr_t)(r10 + OFFSET(-32)) = (uint64_t)r7;
    // EBPF_OP_MOV64_REG pc=31 dst=r1 src=r10 offset=0 imm=0
#line 60 "sample/bindmonitor_mt_tailcall.c"
    r1 = r10;
    // EBPF_OP_ADD64_IMM pc=32 dst=r1 src=r0 offset=0 imm=-32
#line 60 "sample/bindmonitor_mt_tailcall.c"
    r1 += IMMEDIATE(-32);
    // EBPF_OP_MOV64_IMM pc=33 dst=r2 src=r0 offset=0 imm=30
#line 60 "sample/bindmonitor_mt_tailcall.c"
    r2 = IMMEDIATE(30);
    // EBPF_OP_MOV64_IMM pc=34 dst=r3 src=r0 offset=0 imm=8
#line 60 "sample/bindmonitor_mt_tailcall.c"
    r3 = IMMEDIATE(8);
    // EBPF_OP_CALL pc=35 dst=r0 src=r0 offset=0 imm=13
#line 60 "sample/bindmonitor_mt_tailcall.c"
    r0 = BindMonitor_Callee7_helpers[0].address(r1, r2, r3, r4, r5);
#line 60 "sample/bindmonitor_mt_tailcall.c"
    if ((BindMonitor_Callee7_helpers[0].tail_call) && (r0 == 0)) {
#line 60 "sample/bindmonitor_mt_tailcall.c"
        return 0;
#line 60 "sample/bindmonitor_mt_tailcall.c"
    }
label_1:
    // EBPF_OP_MOV64_IMM pc=36 dst=r0 src=r0 offset=0 imm=1
#line 60 "sample/bindmonitor_mt_tailcall.c"
    r0 = IMMEDIATE(1);
    // EBPF_OP_EXIT pc=37 dst=r0 src=r0 offset=0 imm=0
#line 60 "sample/bindmonitor_mt_tailcall.c"
    return r0;
#line 60 "sample/bindmonitor_mt_tailcall.c"
}
#pragma code_seg(pop)
#line __LINE__ __FILE__

static helper_function_entry_t BindMonitor_Callee8_helpers[] = {
    {NULL, 13, "helper_id_13"},
    {NULL, 5, "helper_id_5"},
};

static GUID BindMonitor_Callee8_program_type_guid = {
    0x608c517c, 0x6c52, 0x4a26, {0xb6, 0x77, 0xbb, 0x1c, 0x34, 0x42, 0x5a, 0xdf}};
static GUID BindMonitor_Callee8_attach_type_guid = {
    0xb9707e04, 0x8127, 0x4c72, {0x83, 0x3e, 0x05, 0xb1, 0xfb, 0x43, 0x94, 0x96}};
static uint16_t BindMonitor_Callee8_maps[] = {
    0,
};

#pragma code_seg(push, "bind/8")
static uint64_t
BindMonitor_Callee8(void* context)
#line 61 "sample/bindmonitor_mt_tailcall.c"
{
#line 61 "sample/bindmonitor_mt_tailcall.c"
    // Prologue
#line 61 "sample/bindmonitor_mt_tailcall.c"
    uint64_t stack[(UBPF_STACK_SIZE + 7) / 8];
#line 61 "sample/bindmonitor_mt_tailcall.c"
    register uint64_t r0 = 0;
#line 61 "sample/bindmonitor_mt_tailcall.c"
    register uint64_t r1 = 0;
#line 61 "sample/bindmonitor_mt_tailcall.c"
    register uint64_t r2 = 0;
#line 61 "sample/bindmonitor_mt_tailcall.c"
    register uint64_t r3 = 0;
#line 61 "sample/bindmonitor_mt_tailcall.c"
    register uint64_t r4 = 0;
#line 61 "sample/bindmonitor_mt_tailcall.c"
    register uint64_t r5 = 0;
#line 61 "sample/bindmonitor_mt_tailcall.c"
    register uint64_t r6 = 0;
#line 61 "sample/bindmonitor_mt_tailcall.c"
    register uint64_t r7 = 0;
#line 61 "sample/bindmonitor_mt_tailcall.c"
    register uint64_t r10 = 0;

#line 61 "sample/bindmonitor_mt_tailcall.c"
    r1 = (uintptr_t)context;
#line 61 "sample/bindmonitor_mt_tailcall.c"
    r10 = (uintptr_t)((uint8_t*)stack + sizeof(stack));

    // EBPF_OP_MOV64_REG pc=0 dst=r6 src=r1 offset=0 imm=0
#line 61 "sample/bindmonitor_mt_tailcall.c"
    r6 = r1;
    // EBPF_OP_MOV64_IMM pc=1 dst=r1 src=r0 offset=0 imm=680997
#line 61 "sample/bindmonitor_mt_tailcall.c"
    r1 = IMMEDIATE(680997);
    // EBPF_OP_STXW pc=2 dst=r10 src=r1 offset=-16 imm=0
#line 61 "sample/bindmonitor_mt_tailcall.c"
    *(uint32_t*)(uintptr_t)(r10 + OFFSET(-16)) = (uint32_t)r1;
    // EBPF_OP_LDDW pc=3 dst=r1 src=r0 offset=0 imm=1852383340
#line 61 "sample/bindmonitor_mt_tailcall.c"
    r1 = (uint64_t)2339731488442490988;
    // EBPF_OP_STXDW pc=5 dst=r10 src=r1 offset=-24 imm=0
#line 61 "sample/bindmonitor_mt_tailcall.c"
    *(uint64_t*)(uintptr_t)(r10 + OFFSET(-24)) = (uint64_t)r1;
    // EBPF_OP_LDDW pc=6 dst=r7 src=r0 offset=0 imm=1818845524
#line 61 "sample/bindmonitor_mt_tailcall.c"
    r7 = (uint64_t)7809632219746099540;
    // EBPF_OP_STXDW pc=8 dst=r10 src=r7 offset=-32 imm=0
#line 61 "sample/bindmonitor_mt_tailcall.c"
    *(uint64_t*)(uintptr_t)(r10 + OFFSET(-32)) = (uint64_t)r7;
    // EBPF_OP_MOV64_REG pc=9 dst=r1 src=r10 offset=0 imm=0
#line 61 "sample/bindmonitor_mt_tailcall.c"
    r1 = r10;
    // EBPF_OP_ADD64_IMM pc=10 dst=r1 src=r0 offset=0 imm=-32
#line 61 "sample/bindmonitor_mt_tailcall.c"
    r1 += IMMEDIATE(-32);
    // EBPF_OP_MOV64_IMM pc=11 dst=r2 src=r0 offset=0 imm=20
#line 61 "sample/bindmonitor_mt_tailcall.c"
    r2 = IMMEDIATE(20);
    // EBPF_OP_MOV64_IMM pc=12 dst=r3 src=r0 offset=0 imm=9
#line 61 "sample/bindmonitor_mt_tailcall.c"
    r3 = IMMEDIATE(9);
    // EBPF_OP_CALL pc=13 dst=r0 src=r0 offset=0 imm=13
#line 61 "sample/bindmonitor_mt_tailcall.c"
    r0 = BindMonitor_Callee8_helpers[0].address(r1, r2, r3, r4, r5);
#line 61 "sample/bindmonitor_mt_tailcall.c"
    if ((BindMonitor_Callee8_helpers[0].tail_call) && (r0 == 0)) {
#line 61 "sample/bindmonitor_mt_tailcall.c"
        return 0;
#line 61 "sample/bindmonitor_mt_tailcall.c"
    }
    // EBPF_OP_MOV64_REG pc=14 dst=r1 src=r6 offset=0 imm=0
#line 61 "sample/bindmonitor_mt_tailcall.c"
    r1 = r6;
    // EBPF_OP_LDDW pc=15 dst=r2 src=r1 offset=0 imm=1
#line 61 "sample/bindmonitor_mt_tailcall.c"
    r2 = POINTER(_maps[0].address);
    // EBPF_OP_MOV64_IMM pc=17 dst=r3 src=r0 offset=0 imm=9
#line 61 "sample/bindmonitor_mt_tailcall.c"
    r3 = IMMEDIATE(9);
    // EBPF_OP_CALL pc=18 dst=r0 src=r0 offset=0 imm=5
#line 61 "sample/bindmonitor_mt_tailcall.c"
    r0 = BindMonitor_Callee8_helpers[1].address(r1, r2, r3, r4, r5);
#line 61 "sample/bindmonitor_mt_tailcall.c"
    if ((BindMonitor_Callee8_helpers[1].tail_call) && (r0 == 0)) {
#line 61 "sample/bindmonitor_mt_tailcall.c"
        return 0;
#line 61 "sample/bindmonitor_mt_tailcall.c"
    }
    // EBPF_OP_JSGT_IMM pc=19 dst=r0 src=r0 offset=16 imm=-1
#line 61 "sample/bindmonitor_mt_tailcall.c"
    if ((int64_t)r0 > IMMEDIATE(-1)) {
#line 61 "sample/bindmonitor_mt_tailcall.c"
        goto label_1;
#line 61 "sample/bindmonitor_mt_tailcall.c"
    }
    // EBPF_OP_MOV64_IMM pc=20 dst=r1 src=r0 offset=0 imm=10
#line 61 "sample/bindmonitor_mt_tailcall.c"
    r1 = IMMEDIATE(10);
    // EBPF_OP_STXH pc=21 dst=r10 src=r1 offset=-4 imm=0
#line 61 "sample/bindmonitor_mt_tailcall.c"
    *(uint16_t*)(uintptr_t)(r10 + OFFSET(-4)) = (uint16_t)r1;
    // EBPF_OP_MOV64_IMM pc=22 dst=r1 src=r0 offset=0 imm=1680154744
#line 61 "sample/bindmonitor_mt_tailcall.c"
    r1 = IMMEDIATE(1680154744);
    // EBPF_OP_STXW pc=23 dst=r10 src=r1 offset=-8 imm=0
#line 61 "sample/bindmonitor_mt_tailcall.c"
    *(uint32_t*)(uintptr_t)(r10 + OFFSET(-8)) = (uint32_t)r1;
    // EBPF_OP_LDDW pc=24 dst=r1 src=r0 offset=0 imm=544497952
#line 61 "sample/bindmonitor_mt_tailcall.c"
    r1 = (uint64_t)7306085893296906528;
    // EBPF_OP_STXDW pc=26 dst=r10 src=r1 offset=-16 imm=0
#line 61 "sample/bindmonitor_mt_tailcall.c"
    *(uint64_t*)(uintptr_t)(r10 + OFFSET(-16)) = (uint64_t)r1;
    // EBPF_OP_LDDW pc=27 dst=r1 src=r0 offset=0 imm=1634082924
#line 61 "sample/bindmonitor_mt_tailcall.c"
    r1 = (uint64_t)7234307576302018668;
    // EBPF_OP_STXDW pc=29 dst=r10 src=r1 offset=-24 imm=0
#line 61 "sample/bindmonitor_mt_tailcall.c"
    *(uint64_t*)(uintptr_t)(r10 + OFFSET(-24)) = (uint64_t)r1;
    // EBPF_OP_STXDW pc=30 dst=r10 src=r7 offset=-32 imm=0
#line 61 "sample/bindmonitor_mt_tailcall.c"
    *(uint64_t*)(uintptr_t)(r10 + OFFSET(-32)) = (uint64_t)r7;
    // EBPF_OP_MOV64_REG pc=31 dst=r1 src=r10 offset=0 imm=0
#line 61 "sample/bindmonitor_mt_tailcall.c"
    r1 = r10;
    // EBPF_OP_ADD64_IMM pc=32 dst=r1 src=r0 offset=0 imm=-32
#line 61 "sample/bindmonitor_mt_tailcall.c"
    r1 += IMMEDIATE(-32);
    // EBPF_OP_MOV64_IMM pc=33 dst=r2 src=r0 offset=0 imm=30
#line 61 "sample/bindmonitor_mt_tailcall.c"
    r2 = IMMEDIATE(30);
    // EBPF_OP_MOV64_IMM pc=34 dst=r3 src=r0 offset=0 imm=9
#line 61 "sample/bindmonitor_mt_tailcall.c"
    r3 = IMMEDIATE(9);
    // EBPF_OP_CALL pc=35 dst=r0 src=r0 offset=0 imm=13
#line 61 "sample/bindmonitor_mt_tailcall.c"
    r0 = BindMonitor_Callee8_helpers[0].address(r1, r2, r3, r4, r5);
#line 61 "sample/bindmonitor_mt_tailcall.c"
    if ((BindMonitor_Callee8_helpers[0].tail_call) && (r0 == 0)) {
#line 61 "sample/bindmonitor_mt_tailcall.c"
        return 0;
#line 61 "sample/bindmonitor_mt_tailcall.c"
    }
label_1:
    // EBPF_OP_MOV64_IMM pc=36 dst=r0 src=r0 offset=0 imm=1
#line 61 "sample/bindmonitor_mt_tailcall.c"
    r0 = IMMEDIATE(1);
    // EBPF_OP_EXIT pc=37 dst=r0 src=r0 offset=0 imm=0
#line 61 "sample/bindmonitor_mt_tailcall.c"
    return r0;
#line 61 "sample/bindmonitor_mt_tailcall.c"
}
#pragma code_seg(pop)
#line __LINE__ __FILE__

static helper_function_entry_t BindMonitor_Callee9_helpers[] = {
    {NULL, 13, "helper_id_13"},
    {NULL, 5, "helper_id_5"},
};

static GUID BindMonitor_Callee9_program_type_guid = {
    0x608c517c, 0x6c52, 0x4a26, {0xb6, 0x77, 0xbb, 0x1c, 0x34, 0x42, 0x5a, 0xdf}};
static GUID BindMonitor_Callee9_attach_type_guid = {
    0xb9707e04, 0x8127, 0x4c72, {0x83, 0x3e, 0x05, 0xb1, 0xfb, 0x43, 0x94, 0x96}};
static uint16_t BindMonitor_Callee9_maps[] = {
    0,
};

#pragma code_seg(push, "bind/9")
static uint64_t
BindMonitor_Callee9(void* context)
#line 62 "sample/bindmonitor_mt_tailcall.c"
{
#line 62 "sample/bindmonitor_mt_tailcall.c"
    // Prologue
#line 62 "sample/bindmonitor_mt_tailcall.c"
    uint64_t stack[(UBPF_STACK_SIZE + 7) / 8];
#line 62 "sample/bindmonitor_mt_tailcall.c"
    register uint64_t r0 = 0;
#line 62 "sample/bindmonitor_mt_tailcall.c"
    register uint64_t r1 = 0;
#line 62 "sample/bindmonitor_mt_tailcall.c"
    register uint64_t r2 = 0;
#line 62 "sample/bindmonitor_mt_tailcall.c"
    register uint64_t r3 = 0;
#line 62 "sample/bindmonitor_mt_tailcall.c"
    register uint64_t r4 = 0;
#line 62 "sample/bindmonitor_mt_tailcall.c"
    register uint64_t r5 = 0;
#line 62 "sample/bindmonitor_mt_tailcall.c"
    register uint64_t r6 = 0;
#line 62 "sample/bindmonitor_mt_tailcall.c"
    register uint64_t r7 = 0;
#line 62 "sample/bindmonitor_mt_tailcall.c"
    register uint64_t r8 = 0;
#line 62 "sample/bindmonitor_mt_tailcall.c"
    register uint64_t r10 = 0;

#line 62 "sample/bindmonitor_mt_tailcall.c"
    r1 = (uintptr_t)context;
#line 62 "sample/bindmonitor_mt_tailcall.c"
    r10 = (uintptr_t)((uint8_t*)stack + sizeof(stack));

    // EBPF_OP_MOV64_REG pc=0 dst=r6 src=r1 offset=0 imm=0
#line 62 "sample/bindmonitor_mt_tailcall.c"
    r6 = r1;
    // EBPF_OP_MOV64_IMM pc=1 dst=r1 src=r0 offset=0 imm=680997
#line 62 "sample/bindmonitor_mt_tailcall.c"
    r1 = IMMEDIATE(680997);
    // EBPF_OP_STXW pc=2 dst=r10 src=r1 offset=-16 imm=0
#line 62 "sample/bindmonitor_mt_tailcall.c"
    *(uint32_t*)(uintptr_t)(r10 + OFFSET(-16)) = (uint32_t)r1;
    // EBPF_OP_LDDW pc=3 dst=r1 src=r0 offset=0 imm=1852383340
#line 62 "sample/bindmonitor_mt_tailcall.c"
    r1 = (uint64_t)2339731488442490988;
    // EBPF_OP_STXDW pc=5 dst=r10 src=r1 offset=-24 imm=0
#line 62 "sample/bindmonitor_mt_tailcall.c"
    *(uint64_t*)(uintptr_t)(r10 + OFFSET(-24)) = (uint64_t)r1;
    // EBPF_OP_LDDW pc=6 dst=r7 src=r0 offset=0 imm=1818845524
#line 62 "sample/bindmonitor_mt_tailcall.c"
    r7 = (uint64_t)7809632219746099540;
    // EBPF_OP_STXDW pc=8 dst=r10 src=r7 offset=-32 imm=0
#line 62 "sample/bindmonitor_mt_tailcall.c"
    *(uint64_t*)(uintptr_t)(r10 + OFFSET(-32)) = (uint64_t)r7;
    // EBPF_OP_MOV64_REG pc=9 dst=r1 src=r10 offset=0 imm=0
#line 62 "sample/bindmonitor_mt_tailcall.c"
    r1 = r10;
    // EBPF_OP_ADD64_IMM pc=10 dst=r1 src=r0 offset=0 imm=-32
#line 62 "sample/bindmonitor_mt_tailcall.c"
    r1 += IMMEDIATE(-32);
    // EBPF_OP_MOV64_IMM pc=11 dst=r8 src=r0 offset=0 imm=10
#line 62 "sample/bindmonitor_mt_tailcall.c"
    r8 = IMMEDIATE(10);
    // EBPF_OP_MOV64_IMM pc=12 dst=r2 src=r0 offset=0 imm=20
#line 62 "sample/bindmonitor_mt_tailcall.c"
    r2 = IMMEDIATE(20);
    // EBPF_OP_MOV64_IMM pc=13 dst=r3 src=r0 offset=0 imm=10
#line 62 "sample/bindmonitor_mt_tailcall.c"
    r3 = IMMEDIATE(10);
    // EBPF_OP_CALL pc=14 dst=r0 src=r0 offset=0 imm=13
#line 62 "sample/bindmonitor_mt_tailcall.c"
    r0 = BindMonitor_Callee9_helpers[0].address(r1, r2, r3, r4, r5);
#line 62 "sample/bindmonitor_mt_tailcall.c"
    if ((BindMonitor_Callee9_helpers[0].tail_call) && (r0 == 0)) {
#line 62 "sample/bindmonitor_mt_tailcall.c"
        return 0;
#line 62 "sample/bindmonitor_mt_tailcall.c"
    }
    // EBPF_OP_MOV64_REG pc=15 dst=r1 src=r6 offset=0 imm=0
#line 62 "sample/bindmonitor_mt_tailcall.c"
    r1 = r6;
    // EBPF_OP_LDDW pc=16 dst=r2 src=r1 offset=0 imm=1
#line 62 "sample/bindmonitor_mt_tailcall.c"
    r2 = POINTER(_maps[0].address);
    // EBPF_OP_MOV64_IMM pc=18 dst=r3 src=r0 offset=0 imm=10
#line 62 "sample/bindmonitor_mt_tailcall.c"
    r3 = IMMEDIATE(10);
    // EBPF_OP_CALL pc=19 dst=r0 src=r0 offset=0 imm=5
#line 62 "sample/bindmonitor_mt_tailcall.c"
    r0 = BindMonitor_Callee9_helpers[1].address(r1, r2, r3, r4, r5);
#line 62 "sample/bindmonitor_mt_tailcall.c"
    if ((BindMonitor_Callee9_helpers[1].tail_call) && (r0 == 0)) {
#line 62 "sample/bindmonitor_mt_tailcall.c"
        return 0;
#line 62 "sample/bindmonitor_mt_tailcall.c"
    }
    // EBPF_OP_JSGT_IMM pc=20 dst=r0 src=r0 offset=15 imm=-1
#line 62 "sample/bindmonitor_mt_tailcall.c"
    if ((int64_t)r0 > IMMEDIATE(-1)) {
#line 62 "sample/bindmonitor_mt_tailcall.c"
        goto label_1;
#line 62 "sample/bindmonitor_mt_tailcall.c"
    }
    // EBPF_OP_MOV64_IMM pc=21 dst=r1 src=r0 offset=0 imm=1680154744
#line 62 "sample/bindmonitor_mt_tailcall.c"
    r1 = IMMEDIATE(1680154744);
    // EBPF_OP_STXW pc=22 dst=r10 src=r1 offset=-8 imm=0
#line 62 "sample/bindmonitor_mt_tailcall.c"
    *(uint32_t*)(uintptr_t)(r10 + OFFSET(-8)) = (uint32_t)r1;
    // EBPF_OP_LDDW pc=23 dst=r1 src=r0 offset=0 imm=544497952
#line 62 "sample/bindmonitor_mt_tailcall.c"
    r1 = (uint64_t)7306085893296906528;
    // EBPF_OP_STXDW pc=25 dst=r10 src=r1 offset=-16 imm=0
#line 62 "sample/bindmonitor_mt_tailcall.c"
    *(uint64_t*)(uintptr_t)(r10 + OFFSET(-16)) = (uint64_t)r1;
    // EBPF_OP_LDDW pc=26 dst=r1 src=r0 offset=0 imm=1634082924
#line 62 "sample/bindmonitor_mt_tailcall.c"
    r1 = (uint64_t)7234307576302018668;
    // EBPF_OP_STXDW pc=28 dst=r10 src=r1 offset=-24 imm=0
#line 62 "sample/bindmonitor_mt_tailcall.c"
    *(uint64_t*)(uintptr_t)(r10 + OFFSET(-24)) = (uint64_t)r1;
    // EBPF_OP_STXDW pc=29 dst=r10 src=r7 offset=-32 imm=0
#line 62 "sample/bindmonitor_mt_tailcall.c"
    *(uint64_t*)(uintptr_t)(r10 + OFFSET(-32)) = (uint64_t)r7;
    // EBPF_OP_STXH pc=30 dst=r10 src=r8 offset=-4 imm=0
#line 62 "sample/bindmonitor_mt_tailcall.c"
    *(uint16_t*)(uintptr_t)(r10 + OFFSET(-4)) = (uint16_t)r8;
    // EBPF_OP_MOV64_REG pc=31 dst=r1 src=r10 offset=0 imm=0
#line 62 "sample/bindmonitor_mt_tailcall.c"
    r1 = r10;
    // EBPF_OP_ADD64_IMM pc=32 dst=r1 src=r0 offset=0 imm=-32
#line 62 "sample/bindmonitor_mt_tailcall.c"
    r1 += IMMEDIATE(-32);
    // EBPF_OP_MOV64_IMM pc=33 dst=r2 src=r0 offset=0 imm=30
#line 62 "sample/bindmonitor_mt_tailcall.c"
    r2 = IMMEDIATE(30);
    // EBPF_OP_MOV64_IMM pc=34 dst=r3 src=r0 offset=0 imm=10
#line 62 "sample/bindmonitor_mt_tailcall.c"
    r3 = IMMEDIATE(10);
    // EBPF_OP_CALL pc=35 dst=r0 src=r0 offset=0 imm=13
#line 62 "sample/bindmonitor_mt_tailcall.c"
    r0 = BindMonitor_Callee9_helpers[0].address(r1, r2, r3, r4, r5);
#line 62 "sample/bindmonitor_mt_tailcall.c"
    if ((BindMonitor_Callee9_helpers[0].tail_call) && (r0 == 0)) {
#line 62 "sample/bindmonitor_mt_tailcall.c"
        return 0;
#line 62 "sample/bindmonitor_mt_tailcall.c"
    }
label_1:
    // EBPF_OP_MOV64_IMM pc=36 dst=r0 src=r0 offset=0 imm=1
#line 62 "sample/bindmonitor_mt_tailcall.c"
    r0 = IMMEDIATE(1);
    // EBPF_OP_EXIT pc=37 dst=r0 src=r0 offset=0 imm=0
#line 62 "sample/bindmonitor_mt_tailcall.c"
    return r0;
#line 62 "sample/bindmonitor_mt_tailcall.c"
}
#pragma code_seg(pop)
#line __LINE__ __FILE__

static helper_function_entry_t BindMonitor_Caller_helpers[] = {
    {NULL, 13, "helper_id_13"},
    {NULL, 5, "helper_id_5"},
};

static GUID BindMonitor_Caller_program_type_guid = {
    0x608c517c, 0x6c52, 0x4a26, {0xb6, 0x77, 0xbb, 0x1c, 0x34, 0x42, 0x5a, 0xdf}};
static GUID BindMonitor_Caller_attach_type_guid = {
    0xb9707e04, 0x8127, 0x4c72, {0x83, 0x3e, 0x05, 0xb1, 0xfb, 0x43, 0x94, 0x96}};
static uint16_t BindMonitor_Caller_maps[] = {
    0,
};

#pragma code_seg(push, "bind")
static uint64_t
BindMonitor_Caller(void* context)
#line 31 "sample/bindmonitor_mt_tailcall.c"
{
#line 31 "sample/bindmonitor_mt_tailcall.c"
    // Prologue
#line 31 "sample/bindmonitor_mt_tailcall.c"
    uint64_t stack[(UBPF_STACK_SIZE + 7) / 8];
#line 31 "sample/bindmonitor_mt_tailcall.c"
    register uint64_t r0 = 0;
#line 31 "sample/bindmonitor_mt_tailcall.c"
    register uint64_t r1 = 0;
#line 31 "sample/bindmonitor_mt_tailcall.c"
    register uint64_t r2 = 0;
#line 31 "sample/bindmonitor_mt_tailcall.c"
    register uint64_t r3 = 0;
#line 31 "sample/bindmonitor_mt_tailcall.c"
    register uint64_t r4 = 0;
#line 31 "sample/bindmonitor_mt_tailcall.c"
    register uint64_t r5 = 0;
#line 31 "sample/bindmonitor_mt_tailcall.c"
    register uint64_t r6 = 0;
#line 31 "sample/bindmonitor_mt_tailcall.c"
    register uint64_t r10 = 0;

#line 31 "sample/bindmonitor_mt_tailcall.c"
    r1 = (uintptr_t)context;
#line 31 "sample/bindmonitor_mt_tailcall.c"
    r10 = (uintptr_t)((uint8_t*)stack + sizeof(stack));

    // EBPF_OP_MOV64_REG pc=0 dst=r6 src=r1 offset=0 imm=0
#line 31 "sample/bindmonitor_mt_tailcall.c"
    r6 = r1;
    // EBPF_OP_LDDW pc=1 dst=r1 src=r0 offset=0 imm=544761188
#line 31 "sample/bindmonitor_mt_tailcall.c"
    r1 = (uint64_t)2924860388435300;
    // EBPF_OP_STXDW pc=3 dst=r10 src=r1 offset=-8 imm=0
#line 33 "sample/bindmonitor_mt_tailcall.c"
    *(uint64_t*)(uintptr_t)(r10 + OFFSET(-8)) = (uint64_t)r1;
    // EBPF_OP_LDDW pc=4 dst=r1 src=r0 offset=0 imm=1818321696
#line 33 "sample/bindmonitor_mt_tailcall.c"
    r1 = (uint64_t)7955925866773570336;
    // EBPF_OP_STXDW pc=6 dst=r10 src=r1 offset=-16 imm=0
#line 33 "sample/bindmonitor_mt_tailcall.c"
    *(uint64_t*)(uintptr_t)(r10 + OFFSET(-16)) = (uint64_t)r1;
    // EBPF_OP_LDDW pc=7 dst=r1 src=r0 offset=0 imm=540701285
#line 33 "sample/bindmonitor_mt_tailcall.c"
    r1 = (uint64_t)7811882042596684389;
    // EBPF_OP_STXDW pc=9 dst=r10 src=r1 offset=-24 imm=0
#line 33 "sample/bindmonitor_mt_tailcall.c"
    *(uint64_t*)(uintptr_t)(r10 + OFFSET(-24)) = (uint64_t)r1;
    // EBPF_OP_LDDW pc=10 dst=r1 src=r0 offset=0 imm=1601335156
#line 33 "sample/bindmonitor_mt_tailcall.c"
    r1 = (uint64_t)7812726395573006196;
    // EBPF_OP_STXDW pc=12 dst=r10 src=r1 offset=-32 imm=0
#line 33 "sample/bindmonitor_mt_tailcall.c"
    *(uint64_t*)(uintptr_t)(r10 + OFFSET(-32)) = (uint64_t)r1;
    // EBPF_OP_LDDW pc=13 dst=r1 src=r0 offset=0 imm=1684957506
#line 33 "sample/bindmonitor_mt_tailcall.c"
    r1 = (uint64_t)7597131999608727874;
    // EBPF_OP_STXDW pc=15 dst=r10 src=r1 offset=-40 imm=0
#line 33 "sample/bindmonitor_mt_tailcall.c"
    *(uint64_t*)(uintptr_t)(r10 + OFFSET(-40)) = (uint64_t)r1;
    // EBPF_OP_MOV64_REG pc=16 dst=r1 src=r10 offset=0 imm=0
#line 33 "sample/bindmonitor_mt_tailcall.c"
    r1 = r10;
    // EBPF_OP_ADD64_IMM pc=17 dst=r1 src=r0 offset=0 imm=-40
#line 33 "sample/bindmonitor_mt_tailcall.c"
    r1 += IMMEDIATE(-40);
    // EBPF_OP_MOV64_IMM pc=18 dst=r2 src=r0 offset=0 imm=40
#line 33 "sample/bindmonitor_mt_tailcall.c"
    r2 = IMMEDIATE(40);
    // EBPF_OP_MOV64_IMM pc=19 dst=r3 src=r0 offset=0 imm=0
#line 33 "sample/bindmonitor_mt_tailcall.c"
    r3 = IMMEDIATE(0);
    // EBPF_OP_CALL pc=20 dst=r0 src=r0 offset=0 imm=13
#line 33 "sample/bindmonitor_mt_tailcall.c"
    r0 = BindMonitor_Caller_helpers[0].address(r1, r2, r3, r4, r5);
#line 33 "sample/bindmonitor_mt_tailcall.c"
    if ((BindMonitor_Caller_helpers[0].tail_call) && (r0 == 0)) {
#line 33 "sample/bindmonitor_mt_tailcall.c"
        return 0;
#line 33 "sample/bindmonitor_mt_tailcall.c"
    }
    // EBPF_OP_MOV64_REG pc=21 dst=r1 src=r6 offset=0 imm=0
#line 34 "sample/bindmonitor_mt_tailcall.c"
    r1 = r6;
    // EBPF_OP_LDDW pc=22 dst=r2 src=r1 offset=0 imm=1
#line 34 "sample/bindmonitor_mt_tailcall.c"
    r2 = POINTER(_maps[0].address);
    // EBPF_OP_MOV64_IMM pc=24 dst=r3 src=r0 offset=0 imm=0
#line 34 "sample/bindmonitor_mt_tailcall.c"
    r3 = IMMEDIATE(0);
    // EBPF_OP_CALL pc=25 dst=r0 src=r0 offset=0 imm=5
#line 34 "sample/bindmonitor_mt_tailcall.c"
    r0 = BindMonitor_Caller_helpers[1].address(r1, r2, r3, r4, r5);
#line 34 "sample/bindmonitor_mt_tailcall.c"
    if ((BindMonitor_Caller_helpers[1].tail_call) && (r0 == 0)) {
#line 34 "sample/bindmonitor_mt_tailcall.c"
        return 0;
#line 34 "sample/bindmonitor_mt_tailcall.c"
    }
    // EBPF_OP_MOV64_IMM pc=26 dst=r0 src=r0 offset=0 imm=1
#line 36 "sample/bindmonitor_mt_tailcall.c"
    r0 = IMMEDIATE(1);
    // EBPF_OP_EXIT pc=27 dst=r0 src=r0 offset=0 imm=0
#line 36 "sample/bindmonitor_mt_tailcall.c"
    return r0;
#line 36 "sample/bindmonitor_mt_tailcall.c"
}
#pragma code_seg(pop)
#line __LINE__ __FILE__

#pragma data_seg(push, "programs")
static program_entry_t _programs[] = {
    {
        0,
        BindMonitor_Callee0,
        "bind/0",
        "bind/0",
        "BindMonitor_Callee0",
        BindMonitor_Callee0_maps,
        1,
        BindMonitor_Callee0_helpers,
        2,
        38,
        &BindMonitor_Callee0_program_type_guid,
        &BindMonitor_Callee0_attach_type_guid,
    },
    {
        0,
        BindMonitor_Callee1,
        "bind/1",
        "bind/1",
        "BindMonitor_Callee1",
        BindMonitor_Callee1_maps,
        1,
        BindMonitor_Callee1_helpers,
        2,
        38,
        &BindMonitor_Callee1_program_type_guid,
        &BindMonitor_Callee1_attach_type_guid,
    },
    {
        0,
        BindMonitor_Callee10,
        "bind/10",
        "bind/10",
        "BindMonitor_Callee10",
        BindMonitor_Callee10_maps,
        1,
        BindMonitor_Callee10_helpers,
        2,
        38,
        &BindMonitor_Callee10_program_type_guid,
        &BindMonitor_Callee10_attach_type_guid,
    },
    {
        0,
        BindMonitor_Callee11,
        "bind/11",
        "bind/11",
        "BindMonitor_Callee11",
        BindMonitor_Callee11_maps,
        1,
        BindMonitor_Callee11_helpers,
        2,
        38,
        &BindMonitor_Callee11_program_type_guid,
        &BindMonitor_Callee11_attach_type_guid,
    },
    {
        0,
        BindMonitor_Callee12,
        "bind/12",
        "bind/12",
        "BindMonitor_Callee12",
        BindMonitor_Callee12_maps,
        1,
        BindMonitor_Callee12_helpers,
        2,
        38,
        &BindMonitor_Callee12_program_type_guid,
        &BindMonitor_Callee12_attach_type_guid,
    },
    {
        0,
        BindMonitor_Callee13,
        "bind/13",
        "bind/13",
        "BindMonitor_Callee13",
        BindMonitor_Callee13_maps,
        1,
        BindMonitor_Callee13_helpers,
        2,
        38,
        &BindMonitor_Callee13_program_type_guid,
        &BindMonitor_Callee13_attach_type_guid,
    },
    {
        0,
        BindMonitor_Callee14,
        "bind/14",
        "bind/14",
        "BindMonitor_Callee14",
        BindMonitor_Callee14_maps,
        1,
        BindMonitor_Callee14_helpers,
        2,
        38,
        &BindMonitor_Callee14_program_type_guid,
        &BindMonitor_Callee14_attach_type_guid,
    },
    {
        0,
        BindMonitor_Callee15,
        "bind/15",
        "bind/15",
        "BindMonitor_Callee15",
        BindMonitor_Callee15_maps,
        1,
        BindMonitor_Callee15_helpers,
        2,
        38,
        &BindMonitor_Callee15_program_type_guid,
        &BindMonitor_Callee15_attach_type_guid,
    },
    {
        0,
        BindMonitor_Callee16,
        "bind/16",
        "bind/16",
        "BindMonitor_Callee16",
        BindMonitor_Callee16_maps,
        1,
        BindMonitor_Callee16_helpers,
        2,
        38,
        &BindMonitor_Callee16_program_type_guid,
        &BindMonitor_Callee16_attach_type_guid,
    },
    {
        0,
        BindMonitor_Callee17,
        "bind/17",
        "bind/17",
        "BindMonitor_Callee17",
        BindMonitor_Callee17_maps,
        1,
        BindMonitor_Callee17_helpers,
        2,
        38,
        &BindMonitor_Callee17_program_type_guid,
        &BindMonitor_Callee17_attach_type_guid,
    },
    {
        0,
        BindMonitor_Callee18,
        "bind/18",
        "bind/18",
        "BindMonitor_Callee18",
        BindMonitor_Callee18_maps,
        1,
        BindMonitor_Callee18_helpers,
        2,
        38,
        &BindMonitor_Callee18_program_type_guid,
        &BindMonitor_Callee18_attach_type_guid,
    },
    {
        0,
        BindMonitor_Callee19,
        "bind/19",
        "bind/19",
        "BindMonitor_Callee19",
        BindMonitor_Callee19_maps,
        1,
        BindMonitor_Callee19_helpers,
        2,
        38,
        &BindMonitor_Callee19_program_type_guid,
        &BindMonitor_Callee19_attach_type_guid,
    },
    {
        0,
        BindMonitor_Callee2,
        "bind/2",
        "bind/2",
        "BindMonitor_Callee2",
        BindMonitor_Callee2_maps,
        1,
        BindMonitor_Callee2_helpers,
        2,
        38,
        &BindMonitor_Callee2_program_type_guid,
        &BindMonitor_Callee2_attach_type_guid,
    },
    {
        0,
        BindMonitor_Callee20,
        "bind/20",
        "bind/20",
        "BindMonitor_Callee20",
        BindMonitor_Callee20_maps,
        1,
        BindMonitor_Callee20_helpers,
        2,
        38,
        &BindMonitor_Callee20_program_type_guid,
        &BindMonitor_Callee20_attach_type_guid,
    },
    {
        0,
        BindMonitor_Callee21,
        "bind/21",
        "bind/21",
        "BindMonitor_Callee21",
        BindMonitor_Callee21_maps,
        1,
        BindMonitor_Callee21_helpers,
        2,
        38,
        &BindMonitor_Callee21_program_type_guid,
        &BindMonitor_Callee21_attach_type_guid,
    },
    {
        0,
        BindMonitor_Callee22,
        "bind/22",
        "bind/22",
        "BindMonitor_Callee22",
        BindMonitor_Callee22_maps,
        1,
        BindMonitor_Callee22_helpers,
        2,
        38,
        &BindMonitor_Callee22_program_type_guid,
        &BindMonitor_Callee22_attach_type_guid,
    },
    {
        0,
        BindMonitor_Callee23,
        "bind/23",
        "bind/23",
        "BindMonitor_Callee23",
        BindMonitor_Callee23_maps,
        1,
        BindMonitor_Callee23_helpers,
        2,
        38,
        &BindMonitor_Callee23_program_type_guid,
        &BindMonitor_Callee23_attach_type_guid,
    },
    {
        0,
        BindMonitor_Callee24,
        "bind/24",
        "bind/24",
        "BindMonitor_Callee24",
        BindMonitor_Callee24_maps,
        1,
        BindMonitor_Callee24_helpers,
        2,
        38,
        &BindMonitor_Callee24_program_type_guid,
        &BindMonitor_Callee24_attach_type_guid,
    },
    {
        0,
        BindMonitor_Callee25,
        "bind/25",
        "bind/25",
        "BindMonitor_Callee25",
        BindMonitor_Callee25_maps,
        1,
        BindMonitor_Callee25_helpers,
        2,
        38,
        &BindMonitor_Callee25_program_type_guid,
        &BindMonitor_Callee25_attach_type_guid,
    },
    {
        0,
        BindMonitor_Callee26,
        "bind/26",
        "bind/26",
        "BindMonitor_Callee26",
        BindMonitor_Callee26_maps,
        1,
        BindMonitor_Callee26_helpers,
        2,
        38,
        &BindMonitor_Callee26_program_type_guid,
        &BindMonitor_Callee26_attach_type_guid,
    },
    {
        0,
        BindMonitor_Callee27,
        "bind/27",
        "bind/27",
        "BindMonitor_Callee27",
        BindMonitor_Callee27_maps,
        1,
        BindMonitor_Callee27_helpers,
        2,
        38,
        &BindMonitor_Callee27_program_type_guid,
        &BindMonitor_Callee27_attach_type_guid,
    },
    {
        0,
        BindMonitor_Callee28,
        "bind/28",
        "bind/28",
        "BindMonitor_Callee28",
        BindMonitor_Callee28_maps,
        1,
        BindMonitor_Callee28_helpers,
        2,
        38,
        &BindMonitor_Callee28_program_type_guid,
        &BindMonitor_Callee28_attach_type_guid,
    },
    {
        0,
        BindMonitor_Callee29,
        "bind/29",
        "bind/29",
        "BindMonitor_Callee29",
        BindMonitor_Callee29_maps,
        1,
        BindMonitor_Callee29_helpers,
        2,
        38,
        &BindMonitor_Callee29_program_type_guid,
        &BindMonitor_Callee29_attach_type_guid,
    },
    {
        0,
        BindMonitor_Callee3,
        "bind/3",
        "bind/3",
        "BindMonitor_Callee3",
        BindMonitor_Callee3_maps,
        1,
        BindMonitor_Callee3_helpers,
        2,
        38,
        &BindMonitor_Callee3_program_type_guid,
        &BindMonitor_Callee3_attach_type_guid,
    },
    {
        0,
        BindMonitor_Callee30,
        "bind/30",
        "bind/30",
        "BindMonitor_Callee30",
        BindMonitor_Callee30_maps,
        1,
        BindMonitor_Callee30_helpers,
        2,
        38,
        &BindMonitor_Callee30_program_type_guid,
        &BindMonitor_Callee30_attach_type_guid,
    },
    {
        0,
        BindMonitor_Callee31,
        "bind/31",
        "bind/31",
        "BindMonitor_Callee31",
        BindMonitor_Callee31_maps,
        1,
        BindMonitor_Callee31_helpers,
        2,
        38,
        &BindMonitor_Callee31_program_type_guid,
        &BindMonitor_Callee31_attach_type_guid,
    },
    {
        0,
        BindMonitor_Callee32,
        "bind/32",
        "bind/32",
        "BindMonitor_Callee32",
        NULL,
        0,
        NULL,
        0,
        2,
        &BindMonitor_Callee32_program_type_guid,
        &BindMonitor_Callee32_attach_type_guid,
    },
    {
        0,
        BindMonitor_Callee4,
        "bind/4",
        "bind/4",
        "BindMonitor_Callee4",
        BindMonitor_Callee4_maps,
        1,
        BindMonitor_Callee4_helpers,
        2,
        38,
        &BindMonitor_Callee4_program_type_guid,
        &BindMonitor_Callee4_attach_type_guid,
    },
    {
        0,
        BindMonitor_Callee5,
        "bind/5",
        "bind/5",
        "BindMonitor_Callee5",
        BindMonitor_Callee5_maps,
        1,
        BindMonitor_Callee5_helpers,
        2,
        38,
        &BindMonitor_Callee5_program_type_guid,
        &BindMonitor_Callee5_attach_type_guid,
    },
    {
        0,
        BindMonitor_Callee6,
        "bind/6",
        "bind/6",
        "BindMonitor_Callee6",
        BindMonitor_Callee6_maps,
        1,
        BindMonitor_Callee6_helpers,
        2,
        38,
        &BindMonitor_Callee6_program_type_guid,
        &BindMonitor_Callee6_attach_type_guid,
    },
    {
        0,
        BindMonitor_Callee7,
        "bind/7",
        "bind/7",
        "BindMonitor_Callee7",
        BindMonitor_Callee7_maps,
        1,
        BindMonitor_Callee7_helpers,
        2,
        38,
        &BindMonitor_Callee7_program_type_guid,
        &BindMonitor_Callee7_attach_type_guid,
    },
    {
        0,
        BindMonitor_Callee8,
        "bind/8",
        "bind/8",
        "BindMonitor_Callee8",
        BindMonitor_Callee8_maps,
        1,
        BindMonitor_Callee8_helpers,
        2,
        38,
        &BindMonitor_Callee8_program_type_guid,
        &BindMonitor_Callee8_attach_type_guid,
    },
    {
        0,
        BindMonitor_Callee9,
        "bind/9",
        "bind/9",
        "BindMonitor_Callee9",
        BindMonitor_Callee9_maps,
        1,
        BindMonitor_Callee9_helpers,
        2,
        38,
        &BindMonitor_Callee9_program_type_guid,
        &BindMonitor_Callee9_attach_type_guid,
    },
    {
        0,
        BindMonitor_Caller,
        "bind",
        "bind",
        "BindMonitor_Caller",
        BindMonitor_Caller_maps,
        1,
        BindMonitor_Caller_helpers,
        2,
        28,
        &BindMonitor_Caller_program_type_guid,
        &BindMonitor_Caller_attach_type_guid,
    },
};
#pragma data_seg(pop)

static void
_get_programs(_Outptr_result_buffer_(*count) program_entry_t** programs, _Out_ size_t* count)
{
    *programs = _programs;
    *count = 34;
}

static void
_get_version(_Out_ bpf2c_version_t* version)
{
    version->major = 0;
    version->minor = 17;
    version->revision = 0;
}

static void
_get_map_initial_values(_Outptr_result_buffer_(*count) map_initial_values_t** map_initial_values, _Out_ size_t* count)
{
    *map_initial_values = NULL;
    *count = 0;
}

metadata_table_t bindmonitor_mt_tailcall_metadata_table = {
    sizeof(metadata_table_t), _get_programs, _get_maps, _get_hash, _get_version, _get_map_initial_values};<|MERGE_RESOLUTION|>--- conflicted
+++ resolved
@@ -36,136 +36,6 @@
     *count = 1;
 }
 
-<<<<<<< HEAD
-static helper_function_entry_t BindMonitor_Caller_helpers[] = {
-    {NULL, 13, "helper_id_13"},
-    {NULL, 5, "helper_id_5"},
-};
-
-static GUID BindMonitor_Caller_program_type_guid = {
-    0x608c517c, 0x6c52, 0x4a26, {0xb6, 0x77, 0xbb, 0x1c, 0x34, 0x42, 0x5a, 0xdf}};
-static GUID BindMonitor_Caller_attach_type_guid = {
-    0xb9707e04, 0x8127, 0x4c72, {0x83, 0x3e, 0x05, 0xb1, 0xfb, 0x43, 0x94, 0x96}};
-static uint16_t BindMonitor_Caller_maps[] = {
-    0,
-};
-
-#pragma code_seg(push, "bind")
-static uint64_t
-BindMonitor_Caller(void* context)
-#line 31 "sample/bindmonitor_mt_tailcall.c"
-{
-#line 31 "sample/bindmonitor_mt_tailcall.c"
-    // Prologue
-#line 31 "sample/bindmonitor_mt_tailcall.c"
-    uint64_t stack[(UBPF_STACK_SIZE + 7) / 8];
-#line 31 "sample/bindmonitor_mt_tailcall.c"
-    register uint64_t r0 = 0;
-#line 31 "sample/bindmonitor_mt_tailcall.c"
-    register uint64_t r1 = 0;
-#line 31 "sample/bindmonitor_mt_tailcall.c"
-    register uint64_t r2 = 0;
-#line 31 "sample/bindmonitor_mt_tailcall.c"
-    register uint64_t r3 = 0;
-#line 31 "sample/bindmonitor_mt_tailcall.c"
-    register uint64_t r4 = 0;
-#line 31 "sample/bindmonitor_mt_tailcall.c"
-    register uint64_t r5 = 0;
-#line 31 "sample/bindmonitor_mt_tailcall.c"
-    register uint64_t r6 = 0;
-#line 31 "sample/bindmonitor_mt_tailcall.c"
-    register uint64_t r10 = 0;
-
-#line 31 "sample/bindmonitor_mt_tailcall.c"
-    r1 = (uintptr_t)context;
-#line 31 "sample/bindmonitor_mt_tailcall.c"
-    r10 = (uintptr_t)((uint8_t*)stack + sizeof(stack));
-
-    // EBPF_OP_MOV64_REG pc=0 dst=r6 src=r1 offset=0 imm=0
-#line 31 "sample/bindmonitor_mt_tailcall.c"
-    r6 = r1;
-    // EBPF_OP_LDDW pc=1 dst=r1 src=r0 offset=0 imm=544761188
-#line 31 "sample/bindmonitor_mt_tailcall.c"
-    r1 = (uint64_t)2924860388435300;
-    // EBPF_OP_STXDW pc=3 dst=r10 src=r1 offset=-8 imm=0
-#line 33 "sample/bindmonitor_mt_tailcall.c"
-    *(uint64_t*)(uintptr_t)(r10 + OFFSET(-8)) = (uint64_t)r1;
-    // EBPF_OP_LDDW pc=4 dst=r1 src=r0 offset=0 imm=1818321696
-#line 33 "sample/bindmonitor_mt_tailcall.c"
-    r1 = (uint64_t)7955925866773570336;
-    // EBPF_OP_STXDW pc=6 dst=r10 src=r1 offset=-16 imm=0
-#line 33 "sample/bindmonitor_mt_tailcall.c"
-    *(uint64_t*)(uintptr_t)(r10 + OFFSET(-16)) = (uint64_t)r1;
-    // EBPF_OP_LDDW pc=7 dst=r1 src=r0 offset=0 imm=540701285
-#line 33 "sample/bindmonitor_mt_tailcall.c"
-    r1 = (uint64_t)7811882042596684389;
-    // EBPF_OP_STXDW pc=9 dst=r10 src=r1 offset=-24 imm=0
-#line 33 "sample/bindmonitor_mt_tailcall.c"
-    *(uint64_t*)(uintptr_t)(r10 + OFFSET(-24)) = (uint64_t)r1;
-    // EBPF_OP_LDDW pc=10 dst=r1 src=r0 offset=0 imm=1601335156
-#line 33 "sample/bindmonitor_mt_tailcall.c"
-    r1 = (uint64_t)7812726395573006196;
-    // EBPF_OP_STXDW pc=12 dst=r10 src=r1 offset=-32 imm=0
-#line 33 "sample/bindmonitor_mt_tailcall.c"
-    *(uint64_t*)(uintptr_t)(r10 + OFFSET(-32)) = (uint64_t)r1;
-    // EBPF_OP_LDDW pc=13 dst=r1 src=r0 offset=0 imm=1684957506
-#line 33 "sample/bindmonitor_mt_tailcall.c"
-    r1 = (uint64_t)7597131999608727874;
-    // EBPF_OP_STXDW pc=15 dst=r10 src=r1 offset=-40 imm=0
-#line 33 "sample/bindmonitor_mt_tailcall.c"
-    *(uint64_t*)(uintptr_t)(r10 + OFFSET(-40)) = (uint64_t)r1;
-    // EBPF_OP_MOV64_REG pc=16 dst=r1 src=r10 offset=0 imm=0
-#line 33 "sample/bindmonitor_mt_tailcall.c"
-    r1 = r10;
-    // EBPF_OP_ADD64_IMM pc=17 dst=r1 src=r0 offset=0 imm=-40
-#line 33 "sample/bindmonitor_mt_tailcall.c"
-    r1 += IMMEDIATE(-40);
-    // EBPF_OP_MOV64_IMM pc=18 dst=r2 src=r0 offset=0 imm=40
-#line 33 "sample/bindmonitor_mt_tailcall.c"
-    r2 = IMMEDIATE(40);
-    // EBPF_OP_MOV64_IMM pc=19 dst=r3 src=r0 offset=0 imm=0
-#line 33 "sample/bindmonitor_mt_tailcall.c"
-    r3 = IMMEDIATE(0);
-    // EBPF_OP_CALL pc=20 dst=r0 src=r0 offset=0 imm=13
-#line 33 "sample/bindmonitor_mt_tailcall.c"
-    r0 = BindMonitor_Caller_helpers[0].address(r1, r2, r3, r4, r5);
-#line 33 "sample/bindmonitor_mt_tailcall.c"
-    if ((BindMonitor_Caller_helpers[0].tail_call) && (r0 == 0)) {
-#line 33 "sample/bindmonitor_mt_tailcall.c"
-        return 0;
-#line 33 "sample/bindmonitor_mt_tailcall.c"
-    }
-    // EBPF_OP_MOV64_REG pc=21 dst=r1 src=r6 offset=0 imm=0
-#line 34 "sample/bindmonitor_mt_tailcall.c"
-    r1 = r6;
-    // EBPF_OP_LDDW pc=22 dst=r2 src=r0 offset=0 imm=0
-#line 34 "sample/bindmonitor_mt_tailcall.c"
-    r2 = POINTER(_maps[0].address);
-    // EBPF_OP_MOV64_IMM pc=24 dst=r3 src=r0 offset=0 imm=0
-#line 34 "sample/bindmonitor_mt_tailcall.c"
-    r3 = IMMEDIATE(0);
-    // EBPF_OP_CALL pc=25 dst=r0 src=r0 offset=0 imm=5
-#line 34 "sample/bindmonitor_mt_tailcall.c"
-    r0 = BindMonitor_Caller_helpers[1].address(r1, r2, r3, r4, r5);
-#line 34 "sample/bindmonitor_mt_tailcall.c"
-    if ((BindMonitor_Caller_helpers[1].tail_call) && (r0 == 0)) {
-#line 34 "sample/bindmonitor_mt_tailcall.c"
-        return 0;
-#line 34 "sample/bindmonitor_mt_tailcall.c"
-    }
-    // EBPF_OP_MOV64_IMM pc=26 dst=r0 src=r0 offset=0 imm=1
-#line 36 "sample/bindmonitor_mt_tailcall.c"
-    r0 = IMMEDIATE(1);
-    // EBPF_OP_EXIT pc=27 dst=r0 src=r0 offset=0 imm=0
-#line 36 "sample/bindmonitor_mt_tailcall.c"
-    return r0;
-#line 36 "sample/bindmonitor_mt_tailcall.c"
-}
-#pragma code_seg(pop)
-#line __LINE__ __FILE__
-
-=======
->>>>>>> a67e9275
 static helper_function_entry_t BindMonitor_Callee0_helpers[] = {
     {NULL, 13, "helper_id_13"},
     {NULL, 5, "helper_id_5"},
