// Copyright (c) eBPF for Windows contributors
// SPDX-License-Identifier: MIT

// Do not alter this generated file.
// This file was generated from invalid_helpers.o

#define NO_CRT
#include "bpf2c.h"

#include <guiddef.h>
#include <wdm.h>
#include <wsk.h>

DRIVER_INITIALIZE DriverEntry;
DRIVER_UNLOAD DriverUnload;
RTL_QUERY_REGISTRY_ROUTINE static _bpf2c_query_registry_routine;

#define metadata_table invalid_helpers##_metadata_table

static GUID _bpf2c_npi_id = {/* c847aac8-a6f2-4b53-aea3-f4a94b9a80cb */
                             0xc847aac8,
                             0xa6f2,
                             0x4b53,
                             {0xae, 0xa3, 0xf4, 0xa9, 0x4b, 0x9a, 0x80, 0xcb}};
static NPI_MODULEID _bpf2c_module_id = {sizeof(_bpf2c_module_id), MIT_GUID, {0}};
static HANDLE _bpf2c_nmr_client_handle;
static HANDLE _bpf2c_nmr_provider_handle;
extern metadata_table_t metadata_table;

static NTSTATUS
_bpf2c_npi_client_attach_provider(
    _In_ HANDLE nmr_binding_handle,
    _In_ void* client_context,
    _In_ const NPI_REGISTRATION_INSTANCE* provider_registration_instance);

static NTSTATUS
_bpf2c_npi_client_detach_provider(_In_ void* client_binding_context);

static const NPI_CLIENT_CHARACTERISTICS _bpf2c_npi_client_characteristics = {
    0,                                  // Version
    sizeof(NPI_CLIENT_CHARACTERISTICS), // Length
    _bpf2c_npi_client_attach_provider,
    _bpf2c_npi_client_detach_provider,
    NULL,
    {0,                                 // Version
     sizeof(NPI_REGISTRATION_INSTANCE), // Length
     &_bpf2c_npi_id,
     &_bpf2c_module_id,
     0,
     &metadata_table}};

static NTSTATUS
_bpf2c_query_npi_module_id(
    _In_ const wchar_t* value_name,
    unsigned long value_type,
    _In_ const void* value_data,
    unsigned long value_length,
    _Inout_ void* context,
    _Inout_ void* entry_context)
{
    UNREFERENCED_PARAMETER(value_name);
    UNREFERENCED_PARAMETER(context);
    UNREFERENCED_PARAMETER(entry_context);

    if (value_type != REG_BINARY) {
        return STATUS_INVALID_PARAMETER;
    }
    if (value_length != sizeof(_bpf2c_module_id.Guid)) {
        return STATUS_INVALID_PARAMETER;
    }

    memcpy(&_bpf2c_module_id.Guid, value_data, value_length);
    return STATUS_SUCCESS;
}

NTSTATUS
DriverEntry(_In_ DRIVER_OBJECT* driver_object, _In_ UNICODE_STRING* registry_path)
{
    NTSTATUS status;
    RTL_QUERY_REGISTRY_TABLE query_table[] = {
        {
            NULL,                      // Query routine
            RTL_QUERY_REGISTRY_SUBKEY, // Flags
            L"Parameters",             // Name
            NULL,                      // Entry context
            REG_NONE,                  // Default type
            NULL,                      // Default data
            0,                         // Default length
        },
        {
            _bpf2c_query_npi_module_id,  // Query routine
            RTL_QUERY_REGISTRY_REQUIRED, // Flags
            L"NpiModuleId",              // Name
            NULL,                        // Entry context
            REG_NONE,                    // Default type
            NULL,                        // Default data
            0,                           // Default length
        },
        {0}};

    status = RtlQueryRegistryValues(RTL_REGISTRY_ABSOLUTE, registry_path->Buffer, query_table, NULL, NULL);
    if (!NT_SUCCESS(status)) {
        goto Exit;
    }

    status = NmrRegisterClient(&_bpf2c_npi_client_characteristics, NULL, &_bpf2c_nmr_client_handle);

Exit:
    if (NT_SUCCESS(status)) {
        driver_object->DriverUnload = DriverUnload;
    }

    return status;
}

void
DriverUnload(_In_ DRIVER_OBJECT* driver_object)
{
    NTSTATUS status = NmrDeregisterClient(_bpf2c_nmr_client_handle);
    if (status == STATUS_PENDING) {
        NmrWaitForClientDeregisterComplete(_bpf2c_nmr_client_handle);
    }
    UNREFERENCED_PARAMETER(driver_object);
}

static NTSTATUS
_bpf2c_npi_client_attach_provider(
    _In_ HANDLE nmr_binding_handle,
    _In_ void* client_context,
    _In_ const NPI_REGISTRATION_INSTANCE* provider_registration_instance)
{
    NTSTATUS status = STATUS_SUCCESS;
    void* provider_binding_context = NULL;
    void* provider_dispatch_table = NULL;

    UNREFERENCED_PARAMETER(client_context);
    UNREFERENCED_PARAMETER(provider_registration_instance);

    if (_bpf2c_nmr_provider_handle != NULL) {
        return STATUS_INVALID_PARAMETER;
    }

#pragma warning(push)
#pragma warning( \
    disable : 6387) // Param 3 does not adhere to the specification for the function 'NmrClientAttachProvider'
    // As per MSDN, client dispatch can be NULL, but SAL does not allow it.
    // https://docs.microsoft.com/en-us/windows-hardware/drivers/ddi/netioddk/nf-netioddk-nmrclientattachprovider
    status = NmrClientAttachProvider(
        nmr_binding_handle, client_context, NULL, &provider_binding_context, &provider_dispatch_table);
    if (status != STATUS_SUCCESS) {
        goto Done;
    }
#pragma warning(pop)
    _bpf2c_nmr_provider_handle = nmr_binding_handle;

Done:
    return status;
}

static NTSTATUS
_bpf2c_npi_client_detach_provider(_In_ void* client_binding_context)
{
    _bpf2c_nmr_provider_handle = NULL;
    UNREFERENCED_PARAMETER(client_binding_context);
    return STATUS_SUCCESS;
}

#include "bpf2c.h"

static void
_get_hash(_Outptr_result_buffer_maybenull_(*size) const uint8_t** hash, _Out_ size_t* size)
{
    *hash = NULL;
    *size = 0;
}
#pragma data_seg(push, "maps")
static map_entry_t _maps[] = {
    {NULL,
     {
         BPF_MAP_TYPE_HASH, // Type of map.
         8,                 // Size in bytes of a map key.
         68,                // Size in bytes of a map value.
         1024,              // Maximum number of entries allowed in the map.
         0,                 // Inner map index.
         LIBBPF_PIN_NONE,   // Pinning type for the map.
         0,                 // Identifier for a map template.
         0,                 // The id of the inner map template.
     },
     "process_map"},
    {NULL,
     {
         BPF_MAP_TYPE_ARRAY, // Type of map.
         4,                  // Size in bytes of a map key.
         4,                  // Size in bytes of a map value.
         1,                  // Maximum number of entries allowed in the map.
         0,                  // Inner map index.
         LIBBPF_PIN_NONE,    // Pinning type for the map.
         0,                  // Identifier for a map template.
         0,                  // The id of the inner map template.
     },
     "limits_map"},
    {NULL,
     {
         BPF_MAP_TYPE_PROG_ARRAY, // Type of map.
         4,                       // Size in bytes of a map key.
         4,                       // Size in bytes of a map value.
         2,                       // Maximum number of entries allowed in the map.
         0,                       // Inner map index.
         LIBBPF_PIN_NONE,         // Pinning type for the map.
         0,                       // Identifier for a map template.
         0,                       // The id of the inner map template.
     },
     "prog_array_map"},
    {NULL,
     {
         BPF_MAP_TYPE_HASH, // Type of map.
         4,                 // Size in bytes of a map key.
         4,                 // Size in bytes of a map value.
         1000,              // Maximum number of entries allowed in the map.
         0,                 // Inner map index.
         LIBBPF_PIN_NONE,   // Pinning type for the map.
         0,                 // Identifier for a map template.
         0,                 // The id of the inner map template.
     },
     "dummy_map"},
    {NULL,
     {
         BPF_MAP_TYPE_ARRAY_OF_MAPS, // Type of map.
         4,                          // Size in bytes of a map key.
         4,                          // Size in bytes of a map value.
         1,                          // Maximum number of entries allowed in the map.
         0,                          // Inner map index.
         LIBBPF_PIN_NONE,            // Pinning type for the map.
         0,                          // Identifier for a map template.
         10,                         // The id of the inner map template.
     },
     "dummy_outer_map"},
    {NULL,
     {
         BPF_MAP_TYPE_HASH_OF_MAPS, // Type of map.
         4,                         // Size in bytes of a map key.
         4,                         // Size in bytes of a map value.
         10,                        // Maximum number of entries allowed in the map.
         6,                         // Inner map index.
         LIBBPF_PIN_NONE,           // Pinning type for the map.
         0,                         // Identifier for a map template.
         0,                         // The id of the inner map template.
     },
     "dummy_outer_idx_map"},
    {NULL,
     {
         BPF_MAP_TYPE_HASH, // Type of map.
         4,                 // Size in bytes of a map key.
         4,                 // Size in bytes of a map value.
         1,                 // Maximum number of entries allowed in the map.
         0,                 // Inner map index.
         LIBBPF_PIN_NONE,   // Pinning type for the map.
         10,                // Identifier for a map template.
         0,                 // The id of the inner map template.
     },
     "dummy_inner_map"},
};
#pragma data_seg(pop)

static void
_get_maps(_Outptr_result_buffer_maybenull_(*count) map_entry_t** maps, _Out_ size_t* count)
{
    *maps = _maps;
    *count = 7;
}

static helper_function_entry_t BindMonitor_helpers[] = {
    {NULL, 1, "helper_id_1"},
    {NULL, 5, "helper_id_5"},
};

static GUID BindMonitor_program_type_guid = {
    0x608c517c, 0x6c52, 0x4a26, {0xb6, 0x77, 0xbb, 0x1c, 0x34, 0x42, 0x5a, 0xdf}};
static GUID BindMonitor_attach_type_guid = {
    0xb9707e04, 0x8127, 0x4c72, {0x83, 0x3e, 0x05, 0xb1, 0xfb, 0x43, 0x94, 0x96}};
static uint16_t BindMonitor_maps[] = {
    2,
    3,
};

#pragma code_seg(push, "bind")
static uint64_t
BindMonitor(void* context)
#line 128 "sample/unsafe/invalid_helpers.c"
{
#line 128 "sample/unsafe/invalid_helpers.c"
    // Prologue
#line 128 "sample/unsafe/invalid_helpers.c"
    uint64_t stack[(UBPF_STACK_SIZE + 7) / 8];
#line 128 "sample/unsafe/invalid_helpers.c"
    register uint64_t r0 = 0;
#line 128 "sample/unsafe/invalid_helpers.c"
    register uint64_t r1 = 0;
#line 128 "sample/unsafe/invalid_helpers.c"
    register uint64_t r2 = 0;
#line 128 "sample/unsafe/invalid_helpers.c"
    register uint64_t r3 = 0;
#line 128 "sample/unsafe/invalid_helpers.c"
    register uint64_t r4 = 0;
#line 128 "sample/unsafe/invalid_helpers.c"
    register uint64_t r5 = 0;
#line 128 "sample/unsafe/invalid_helpers.c"
    register uint64_t r6 = 0;
#line 128 "sample/unsafe/invalid_helpers.c"
    register uint64_t r10 = 0;

#line 128 "sample/unsafe/invalid_helpers.c"
    r1 = (uintptr_t)context;
#line 128 "sample/unsafe/invalid_helpers.c"
    r10 = (uintptr_t)((uint8_t*)stack + sizeof(stack));

    // EBPF_OP_MOV64_REG pc=0 dst=r6 src=r1 offset=0 imm=0
#line 128 "sample/unsafe/invalid_helpers.c"
    r6 = r1;
    // EBPF_OP_MOV64_IMM pc=1 dst=r1 src=r0 offset=0 imm=0
#line 128 "sample/unsafe/invalid_helpers.c"
    r1 = IMMEDIATE(0);
    // EBPF_OP_STXW pc=2 dst=r10 src=r1 offset=-4 imm=0
#line 130 "sample/unsafe/invalid_helpers.c"
    *(uint32_t*)(uintptr_t)(r10 + OFFSET(-4)) = (uint32_t)r1;
    // EBPF_OP_MOV64_REG pc=3 dst=r2 src=r10 offset=0 imm=0
#line 130 "sample/unsafe/invalid_helpers.c"
    r2 = r10;
    // EBPF_OP_ADD64_IMM pc=4 dst=r2 src=r0 offset=0 imm=-4
#line 130 "sample/unsafe/invalid_helpers.c"
    r2 += IMMEDIATE(-4);
    // EBPF_OP_LDDW pc=5 dst=r1 src=r1 offset=0 imm=4
#line 131 "sample/unsafe/invalid_helpers.c"
    r1 = POINTER(_maps[3].address);
    // EBPF_OP_CALL pc=7 dst=r0 src=r0 offset=0 imm=1
#line 131 "sample/unsafe/invalid_helpers.c"
    r0 = BindMonitor_helpers[0].address(r1, r2, r3, r4, r5);
#line 131 "sample/unsafe/invalid_helpers.c"
    if ((BindMonitor_helpers[0].tail_call) && (r0 == 0)) {
#line 131 "sample/unsafe/invalid_helpers.c"
        return 0;
#line 131 "sample/unsafe/invalid_helpers.c"
    }
    // EBPF_OP_JNE_IMM pc=8 dst=r0 src=r0 offset=5 imm=0
#line 133 "sample/unsafe/invalid_helpers.c"
    if (r0 != IMMEDIATE(0)) {
#line 133 "sample/unsafe/invalid_helpers.c"
        goto label_1;
#line 133 "sample/unsafe/invalid_helpers.c"
    }
    // EBPF_OP_MOV64_REG pc=9 dst=r1 src=r6 offset=0 imm=0
#line 136 "sample/unsafe/invalid_helpers.c"
    r1 = r6;
    // EBPF_OP_LDDW pc=10 dst=r2 src=r1 offset=0 imm=3
#line 136 "sample/unsafe/invalid_helpers.c"
    r2 = POINTER(_maps[2].address);
    // EBPF_OP_MOV64_IMM pc=12 dst=r3 src=r0 offset=0 imm=0
#line 136 "sample/unsafe/invalid_helpers.c"
    r3 = IMMEDIATE(0);
    // EBPF_OP_CALL pc=13 dst=r0 src=r0 offset=0 imm=5
#line 136 "sample/unsafe/invalid_helpers.c"
    r0 = BindMonitor_helpers[1].address(r1, r2, r3, r4, r5);
#line 136 "sample/unsafe/invalid_helpers.c"
    if ((BindMonitor_helpers[1].tail_call) && (r0 == 0)) {
#line 136 "sample/unsafe/invalid_helpers.c"
        return 0;
#line 136 "sample/unsafe/invalid_helpers.c"
    }
label_1:
    // EBPF_OP_MOV64_IMM pc=14 dst=r0 src=r0 offset=0 imm=1
#line 139 "sample/unsafe/invalid_helpers.c"
    r0 = IMMEDIATE(1);
    // EBPF_OP_EXIT pc=15 dst=r0 src=r0 offset=0 imm=0
#line 139 "sample/unsafe/invalid_helpers.c"
    return r0;
#line 139 "sample/unsafe/invalid_helpers.c"
}
#pragma code_seg(pop)
#line __LINE__ __FILE__

static helper_function_entry_t BindMonitor_Callee0_helpers[] = {
    {NULL, 1, "helper_id_1"},
    {NULL, 5, "helper_id_5"},
};

static GUID BindMonitor_Callee0_program_type_guid = {
    0x608c517c, 0x6c52, 0x4a26, {0xb6, 0x77, 0xbb, 0x1c, 0x34, 0x42, 0x5a, 0xdf}};
static GUID BindMonitor_Callee0_attach_type_guid = {
    0xb9707e04, 0x8127, 0x4c72, {0x83, 0x3e, 0x05, 0xb1, 0xfb, 0x43, 0x94, 0x96}};
static uint16_t BindMonitor_Callee0_maps[] = {
    2,
    3,
};

#pragma code_seg(push, "bind/0")
static uint64_t
BindMonitor_Callee0(void* context)
#line 144 "sample/unsafe/invalid_helpers.c"
{
#line 144 "sample/unsafe/invalid_helpers.c"
    // Prologue
#line 144 "sample/unsafe/invalid_helpers.c"
    uint64_t stack[(UBPF_STACK_SIZE + 7) / 8];
#line 144 "sample/unsafe/invalid_helpers.c"
    register uint64_t r0 = 0;
#line 144 "sample/unsafe/invalid_helpers.c"
    register uint64_t r1 = 0;
#line 144 "sample/unsafe/invalid_helpers.c"
    register uint64_t r2 = 0;
#line 144 "sample/unsafe/invalid_helpers.c"
    register uint64_t r3 = 0;
#line 144 "sample/unsafe/invalid_helpers.c"
    register uint64_t r4 = 0;
#line 144 "sample/unsafe/invalid_helpers.c"
    register uint64_t r5 = 0;
#line 144 "sample/unsafe/invalid_helpers.c"
    register uint64_t r6 = 0;
#line 144 "sample/unsafe/invalid_helpers.c"
    register uint64_t r10 = 0;

#line 144 "sample/unsafe/invalid_helpers.c"
    r1 = (uintptr_t)context;
#line 144 "sample/unsafe/invalid_helpers.c"
    r10 = (uintptr_t)((uint8_t*)stack + sizeof(stack));

    // EBPF_OP_MOV64_REG pc=0 dst=r6 src=r1 offset=0 imm=0
#line 144 "sample/unsafe/invalid_helpers.c"
    r6 = r1;
    // EBPF_OP_MOV64_IMM pc=1 dst=r1 src=r0 offset=0 imm=0
#line 144 "sample/unsafe/invalid_helpers.c"
    r1 = IMMEDIATE(0);
    // EBPF_OP_STXW pc=2 dst=r10 src=r1 offset=-4 imm=0
#line 146 "sample/unsafe/invalid_helpers.c"
    *(uint32_t*)(uintptr_t)(r10 + OFFSET(-4)) = (uint32_t)r1;
    // EBPF_OP_MOV64_REG pc=3 dst=r2 src=r10 offset=0 imm=0
#line 146 "sample/unsafe/invalid_helpers.c"
    r2 = r10;
    // EBPF_OP_ADD64_IMM pc=4 dst=r2 src=r0 offset=0 imm=-4
#line 146 "sample/unsafe/invalid_helpers.c"
    r2 += IMMEDIATE(-4);
    // EBPF_OP_LDDW pc=5 dst=r1 src=r1 offset=0 imm=4
#line 147 "sample/unsafe/invalid_helpers.c"
    r1 = POINTER(_maps[3].address);
    // EBPF_OP_CALL pc=7 dst=r0 src=r0 offset=0 imm=1
#line 147 "sample/unsafe/invalid_helpers.c"
    r0 = BindMonitor_Callee0_helpers[0].address(r1, r2, r3, r4, r5);
#line 147 "sample/unsafe/invalid_helpers.c"
    if ((BindMonitor_Callee0_helpers[0].tail_call) && (r0 == 0)) {
#line 147 "sample/unsafe/invalid_helpers.c"
        return 0;
#line 147 "sample/unsafe/invalid_helpers.c"
    }
    // EBPF_OP_JNE_IMM pc=8 dst=r0 src=r0 offset=5 imm=0
#line 149 "sample/unsafe/invalid_helpers.c"
    if (r0 != IMMEDIATE(0)) {
#line 149 "sample/unsafe/invalid_helpers.c"
        goto label_1;
#line 149 "sample/unsafe/invalid_helpers.c"
    }
    // EBPF_OP_MOV64_REG pc=9 dst=r1 src=r6 offset=0 imm=0
#line 152 "sample/unsafe/invalid_helpers.c"
    r1 = r6;
    // EBPF_OP_LDDW pc=10 dst=r2 src=r1 offset=0 imm=3
#line 152 "sample/unsafe/invalid_helpers.c"
    r2 = POINTER(_maps[2].address);
    // EBPF_OP_MOV64_IMM pc=12 dst=r3 src=r0 offset=0 imm=1
#line 152 "sample/unsafe/invalid_helpers.c"
    r3 = IMMEDIATE(1);
    // EBPF_OP_CALL pc=13 dst=r0 src=r0 offset=0 imm=5
#line 152 "sample/unsafe/invalid_helpers.c"
    r0 = BindMonitor_Callee0_helpers[1].address(r1, r2, r3, r4, r5);
#line 152 "sample/unsafe/invalid_helpers.c"
    if ((BindMonitor_Callee0_helpers[1].tail_call) && (r0 == 0)) {
#line 152 "sample/unsafe/invalid_helpers.c"
        return 0;
#line 152 "sample/unsafe/invalid_helpers.c"
    }
label_1:
    // EBPF_OP_MOV64_IMM pc=14 dst=r0 src=r0 offset=0 imm=1
#line 155 "sample/unsafe/invalid_helpers.c"
    r0 = IMMEDIATE(1);
    // EBPF_OP_EXIT pc=15 dst=r0 src=r0 offset=0 imm=0
#line 155 "sample/unsafe/invalid_helpers.c"
    return r0;
#line 155 "sample/unsafe/invalid_helpers.c"
}
#pragma code_seg(pop)
#line __LINE__ __FILE__

static helper_function_entry_t BindMonitor_Callee1_helpers[] = {
    {NULL, 1, "helper_id_1"},
    {NULL, 999, "helper_id_999"},
    {NULL, 2, "helper_id_2"},
    {NULL, 3, "helper_id_3"},
};

static GUID BindMonitor_Callee1_program_type_guid = {
    0x608c517c, 0x6c52, 0x4a26, {0xb6, 0x77, 0xbb, 0x1c, 0x34, 0x42, 0x5a, 0xdf}};
static GUID BindMonitor_Callee1_attach_type_guid = {
    0xb9707e04, 0x8127, 0x4c72, {0x83, 0x3e, 0x05, 0xb1, 0xfb, 0x43, 0x94, 0x96}};
static uint16_t BindMonitor_Callee1_maps[] = {
    0,
    1,
};

#pragma code_seg(push, "bind/1")
static uint64_t
BindMonitor_Callee1(void* context)
#line 160 "sample/unsafe/invalid_helpers.c"
{
#line 160 "sample/unsafe/invalid_helpers.c"
    // Prologue
#line 160 "sample/unsafe/invalid_helpers.c"
    uint64_t stack[(UBPF_STACK_SIZE + 7) / 8];
#line 160 "sample/unsafe/invalid_helpers.c"
    register uint64_t r0 = 0;
#line 160 "sample/unsafe/invalid_helpers.c"
    register uint64_t r1 = 0;
#line 160 "sample/unsafe/invalid_helpers.c"
    register uint64_t r2 = 0;
#line 160 "sample/unsafe/invalid_helpers.c"
    register uint64_t r3 = 0;
#line 160 "sample/unsafe/invalid_helpers.c"
    register uint64_t r4 = 0;
#line 160 "sample/unsafe/invalid_helpers.c"
    register uint64_t r5 = 0;
#line 160 "sample/unsafe/invalid_helpers.c"
    register uint64_t r6 = 0;
#line 160 "sample/unsafe/invalid_helpers.c"
    register uint64_t r7 = 0;
#line 160 "sample/unsafe/invalid_helpers.c"
    register uint64_t r8 = 0;
#line 160 "sample/unsafe/invalid_helpers.c"
    register uint64_t r9 = 0;
#line 160 "sample/unsafe/invalid_helpers.c"
    register uint64_t r10 = 0;

#line 160 "sample/unsafe/invalid_helpers.c"
    r1 = (uintptr_t)context;
#line 160 "sample/unsafe/invalid_helpers.c"
    r10 = (uintptr_t)((uint8_t*)stack + sizeof(stack));

    // EBPF_OP_MOV64_REG pc=0 dst=r6 src=r1 offset=0 imm=0
#line 160 "sample/unsafe/invalid_helpers.c"
    r6 = r1;
    // EBPF_OP_MOV64_IMM pc=1 dst=r8 src=r0 offset=0 imm=0
#line 160 "sample/unsafe/invalid_helpers.c"
    r8 = IMMEDIATE(0);
    // EBPF_OP_STXW pc=2 dst=r10 src=r8 offset=-84 imm=0
#line 162 "sample/unsafe/invalid_helpers.c"
    *(uint32_t*)(uintptr_t)(r10 + OFFSET(-84)) = (uint32_t)r8;
    // EBPF_OP_MOV64_REG pc=3 dst=r2 src=r10 offset=0 imm=0
#line 162 "sample/unsafe/invalid_helpers.c"
    r2 = r10;
    // EBPF_OP_ADD64_IMM pc=4 dst=r2 src=r0 offset=0 imm=-84
#line 162 "sample/unsafe/invalid_helpers.c"
    r2 += IMMEDIATE(-84);
    // EBPF_OP_LDDW pc=5 dst=r1 src=r1 offset=0 imm=2
#line 164 "sample/unsafe/invalid_helpers.c"
    r1 = POINTER(_maps[1].address);
    // EBPF_OP_CALL pc=7 dst=r0 src=r0 offset=0 imm=1
#line 164 "sample/unsafe/invalid_helpers.c"
    r0 = BindMonitor_Callee1_helpers[0].address(r1, r2, r3, r4, r5);
#line 164 "sample/unsafe/invalid_helpers.c"
    if ((BindMonitor_Callee1_helpers[0].tail_call) && (r0 == 0)) {
#line 164 "sample/unsafe/invalid_helpers.c"
        return 0;
#line 164 "sample/unsafe/invalid_helpers.c"
    }
    // EBPF_OP_MOV64_REG pc=8 dst=r7 src=r0 offset=0 imm=0
#line 164 "sample/unsafe/invalid_helpers.c"
    r7 = r0;
    // EBPF_OP_JEQ_IMM pc=9 dst=r7 src=r0 offset=89 imm=0
#line 165 "sample/unsafe/invalid_helpers.c"
    if (r7 == IMMEDIATE(0)) {
#line 165 "sample/unsafe/invalid_helpers.c"
        goto label_10;
#line 165 "sample/unsafe/invalid_helpers.c"
    }
    // EBPF_OP_LDXW pc=10 dst=r1 src=r7 offset=0 imm=0
#line 165 "sample/unsafe/invalid_helpers.c"
    r1 = *(uint32_t*)(uintptr_t)(r7 + OFFSET(0));
    // EBPF_OP_JEQ_IMM pc=11 dst=r1 src=r0 offset=87 imm=0
#line 165 "sample/unsafe/invalid_helpers.c"
    if (r1 == IMMEDIATE(0)) {
#line 165 "sample/unsafe/invalid_helpers.c"
        goto label_10;
#line 165 "sample/unsafe/invalid_helpers.c"
    }
    // EBPF_OP_LDXDW pc=12 dst=r1 src=r6 offset=16 imm=0
#line 82 "sample/unsafe/invalid_helpers.c"
    r1 = *(uint64_t*)(uintptr_t)(r6 + OFFSET(16));
    // EBPF_OP_STXDW pc=13 dst=r10 src=r1 offset=-8 imm=0
#line 82 "sample/unsafe/invalid_helpers.c"
    *(uint64_t*)(uintptr_t)(r10 + OFFSET(-8)) = (uint64_t)r1;
    // EBPF_OP_MOV64_IMM pc=14 dst=r1 src=r0 offset=0 imm=0
#line 82 "sample/unsafe/invalid_helpers.c"
    r1 = IMMEDIATE(0);
    // EBPF_OP_STXW pc=15 dst=r10 src=r1 offset=-16 imm=0
#line 84 "sample/unsafe/invalid_helpers.c"
    *(uint32_t*)(uintptr_t)(r10 + OFFSET(-16)) = (uint32_t)r1;
    // EBPF_OP_STXDW pc=16 dst=r10 src=r1 offset=-24 imm=0
#line 84 "sample/unsafe/invalid_helpers.c"
    *(uint64_t*)(uintptr_t)(r10 + OFFSET(-24)) = (uint64_t)r1;
    // EBPF_OP_STXDW pc=17 dst=r10 src=r1 offset=-32 imm=0
#line 84 "sample/unsafe/invalid_helpers.c"
    *(uint64_t*)(uintptr_t)(r10 + OFFSET(-32)) = (uint64_t)r1;
    // EBPF_OP_STXDW pc=18 dst=r10 src=r1 offset=-40 imm=0
#line 84 "sample/unsafe/invalid_helpers.c"
    *(uint64_t*)(uintptr_t)(r10 + OFFSET(-40)) = (uint64_t)r1;
    // EBPF_OP_STXDW pc=19 dst=r10 src=r1 offset=-48 imm=0
#line 84 "sample/unsafe/invalid_helpers.c"
    *(uint64_t*)(uintptr_t)(r10 + OFFSET(-48)) = (uint64_t)r1;
    // EBPF_OP_STXDW pc=20 dst=r10 src=r1 offset=-56 imm=0
#line 84 "sample/unsafe/invalid_helpers.c"
    *(uint64_t*)(uintptr_t)(r10 + OFFSET(-56)) = (uint64_t)r1;
    // EBPF_OP_STXDW pc=21 dst=r10 src=r1 offset=-64 imm=0
#line 84 "sample/unsafe/invalid_helpers.c"
    *(uint64_t*)(uintptr_t)(r10 + OFFSET(-64)) = (uint64_t)r1;
    // EBPF_OP_STXDW pc=22 dst=r10 src=r1 offset=-72 imm=0
#line 84 "sample/unsafe/invalid_helpers.c"
    *(uint64_t*)(uintptr_t)(r10 + OFFSET(-72)) = (uint64_t)r1;
    // EBPF_OP_STXDW pc=23 dst=r10 src=r1 offset=-80 imm=0
#line 84 "sample/unsafe/invalid_helpers.c"
    *(uint64_t*)(uintptr_t)(r10 + OFFSET(-80)) = (uint64_t)r1;
    // EBPF_OP_MOV64_REG pc=24 dst=r2 src=r10 offset=0 imm=0
#line 84 "sample/unsafe/invalid_helpers.c"
    r2 = r10;
    // EBPF_OP_ADD64_IMM pc=25 dst=r2 src=r0 offset=0 imm=-8
#line 84 "sample/unsafe/invalid_helpers.c"
    r2 += IMMEDIATE(-8);
    // EBPF_OP_LDDW pc=26 dst=r1 src=r1 offset=0 imm=1
#line 87 "sample/unsafe/invalid_helpers.c"
    r1 = POINTER(_maps[0].address);
    // EBPF_OP_CALL pc=28 dst=r0 src=r0 offset=0 imm=1
#line 87 "sample/unsafe/invalid_helpers.c"
    r0 = BindMonitor_Callee1_helpers[0].address(r1, r2, r3, r4, r5);
#line 87 "sample/unsafe/invalid_helpers.c"
    if ((BindMonitor_Callee1_helpers[0].tail_call) && (r0 == 0)) {
#line 87 "sample/unsafe/invalid_helpers.c"
        return 0;
#line 87 "sample/unsafe/invalid_helpers.c"
    }
    // EBPF_OP_JEQ_IMM pc=29 dst=r0 src=r0 offset=1 imm=0
#line 88 "sample/unsafe/invalid_helpers.c"
    if (r0 == IMMEDIATE(0)) {
#line 88 "sample/unsafe/invalid_helpers.c"
        goto label_1;
#line 88 "sample/unsafe/invalid_helpers.c"
    }
    // EBPF_OP_JA pc=30 dst=r0 src=r0 offset=40 imm=0
#line 88 "sample/unsafe/invalid_helpers.c"
    goto label_4;
label_1:
    // EBPF_OP_MOV64_REG pc=31 dst=r2 src=r10 offset=0 imm=0
#line 88 "sample/unsafe/invalid_helpers.c"
    r2 = r10;
    // EBPF_OP_ADD64_IMM pc=32 dst=r2 src=r0 offset=0 imm=-8
#line 88 "sample/unsafe/invalid_helpers.c"
    r2 += IMMEDIATE(-8);
    // EBPF_OP_LDDW pc=33 dst=r1 src=r1 offset=0 imm=1
#line 92 "sample/unsafe/invalid_helpers.c"
    r1 = POINTER(_maps[0].address);
    // EBPF_OP_CALL pc=35 dst=r0 src=r0 offset=0 imm=999
#line 92 "sample/unsafe/invalid_helpers.c"
    r0 = BindMonitor_Callee1_helpers[1].address(r1, r2, r3, r4, r5);
#line 92 "sample/unsafe/invalid_helpers.c"
    if ((BindMonitor_Callee1_helpers[1].tail_call) && (r0 == 0)) {
#line 92 "sample/unsafe/invalid_helpers.c"
        return 0;
#line 92 "sample/unsafe/invalid_helpers.c"
    }
    // EBPF_OP_JEQ_IMM pc=36 dst=r0 src=r0 offset=1 imm=0
#line 93 "sample/unsafe/invalid_helpers.c"
    if (r0 == IMMEDIATE(0)) {
#line 93 "sample/unsafe/invalid_helpers.c"
        goto label_2;
#line 93 "sample/unsafe/invalid_helpers.c"
    }
    // EBPF_OP_JA pc=37 dst=r0 src=r0 offset=33 imm=0
#line 93 "sample/unsafe/invalid_helpers.c"
    goto label_4;
label_2:
    // EBPF_OP_LDXW pc=38 dst=r1 src=r6 offset=44 imm=0
#line 97 "sample/unsafe/invalid_helpers.c"
    r1 = *(uint32_t*)(uintptr_t)(r6 + OFFSET(44));
    // EBPF_OP_JNE_IMM pc=39 dst=r1 src=r0 offset=58 imm=0
#line 97 "sample/unsafe/invalid_helpers.c"
    if (r1 != IMMEDIATE(0)) {
#line 97 "sample/unsafe/invalid_helpers.c"
        goto label_9;
#line 97 "sample/unsafe/invalid_helpers.c"
    }
    // EBPF_OP_LDXDW pc=40 dst=r1 src=r6 offset=0 imm=0
#line 101 "sample/unsafe/invalid_helpers.c"
    r1 = *(uint64_t*)(uintptr_t)(r6 + OFFSET(0));
    // EBPF_OP_JEQ_IMM pc=41 dst=r1 src=r0 offset=56 imm=0
#line 101 "sample/unsafe/invalid_helpers.c"
    if (r1 == IMMEDIATE(0)) {
#line 101 "sample/unsafe/invalid_helpers.c"
        goto label_9;
#line 101 "sample/unsafe/invalid_helpers.c"
    }
    // EBPF_OP_LDXDW pc=42 dst=r1 src=r6 offset=8 imm=0
#line 101 "sample/unsafe/invalid_helpers.c"
    r1 = *(uint64_t*)(uintptr_t)(r6 + OFFSET(8));
    // EBPF_OP_JEQ_IMM pc=43 dst=r1 src=r0 offset=54 imm=0
#line 101 "sample/unsafe/invalid_helpers.c"
    if (r1 == IMMEDIATE(0)) {
#line 101 "sample/unsafe/invalid_helpers.c"
        goto label_9;
#line 101 "sample/unsafe/invalid_helpers.c"
    }
    // EBPF_OP_MOV64_REG pc=44 dst=r8 src=r10 offset=0 imm=0
#line 101 "sample/unsafe/invalid_helpers.c"
    r8 = r10;
    // EBPF_OP_ADD64_IMM pc=45 dst=r8 src=r0 offset=0 imm=-8
#line 101 "sample/unsafe/invalid_helpers.c"
    r8 += IMMEDIATE(-8);
    // EBPF_OP_MOV64_REG pc=46 dst=r3 src=r10 offset=0 imm=0
#line 101 "sample/unsafe/invalid_helpers.c"
    r3 = r10;
    // EBPF_OP_ADD64_IMM pc=47 dst=r3 src=r0 offset=0 imm=-80
#line 101 "sample/unsafe/invalid_helpers.c"
    r3 += IMMEDIATE(-80);
    // EBPF_OP_MOV64_IMM pc=48 dst=r9 src=r0 offset=0 imm=0
#line 101 "sample/unsafe/invalid_helpers.c"
    r9 = IMMEDIATE(0);
    // EBPF_OP_LDDW pc=49 dst=r1 src=r1 offset=0 imm=1
#line 105 "sample/unsafe/invalid_helpers.c"
    r1 = POINTER(_maps[0].address);
    // EBPF_OP_MOV64_REG pc=51 dst=r2 src=r8 offset=0 imm=0
#line 105 "sample/unsafe/invalid_helpers.c"
    r2 = r8;
    // EBPF_OP_MOV64_IMM pc=52 dst=r4 src=r0 offset=0 imm=0
#line 105 "sample/unsafe/invalid_helpers.c"
    r4 = IMMEDIATE(0);
    // EBPF_OP_CALL pc=53 dst=r0 src=r0 offset=0 imm=2
#line 105 "sample/unsafe/invalid_helpers.c"
    r0 = BindMonitor_Callee1_helpers[2].address(r1, r2, r3, r4, r5);
#line 105 "sample/unsafe/invalid_helpers.c"
    if ((BindMonitor_Callee1_helpers[2].tail_call) && (r0 == 0)) {
#line 105 "sample/unsafe/invalid_helpers.c"
        return 0;
#line 105 "sample/unsafe/invalid_helpers.c"
    }
<<<<<<< HEAD
    // EBPF_OP_LDDW pc=54 dst=r1 src=r0 offset=0 imm=0
=======
    // EBPF_OP_LDDW pc=54 dst=r1 src=r1 offset=0 imm=1
>>>>>>> a67e9275
#line 106 "sample/unsafe/invalid_helpers.c"
    r1 = POINTER(_maps[0].address);
    // EBPF_OP_MOV64_REG pc=56 dst=r2 src=r8 offset=0 imm=0
#line 106 "sample/unsafe/invalid_helpers.c"
    r2 = r8;
    // EBPF_OP_CALL pc=57 dst=r0 src=r0 offset=0 imm=1
#line 106 "sample/unsafe/invalid_helpers.c"
    r0 = BindMonitor_Callee1_helpers[0].address(r1, r2, r3, r4, r5);
#line 106 "sample/unsafe/invalid_helpers.c"
    if ((BindMonitor_Callee1_helpers[0].tail_call) && (r0 == 0)) {
#line 106 "sample/unsafe/invalid_helpers.c"
        return 0;
#line 106 "sample/unsafe/invalid_helpers.c"
    }
    // EBPF_OP_JEQ_IMM pc=58 dst=r0 src=r0 offset=39 imm=0
#line 107 "sample/unsafe/invalid_helpers.c"
    if (r0 == IMMEDIATE(0)) {
#line 107 "sample/unsafe/invalid_helpers.c"
        goto label_9;
#line 107 "sample/unsafe/invalid_helpers.c"
    }
    // EBPF_OP_MOV64_REG pc=59 dst=r1 src=r0 offset=0 imm=0
#line 107 "sample/unsafe/invalid_helpers.c"
    r1 = r0;
    // EBPF_OP_ADD64_IMM pc=60 dst=r1 src=r0 offset=0 imm=4
#line 107 "sample/unsafe/invalid_helpers.c"
    r1 += IMMEDIATE(4);
label_3:
    // EBPF_OP_LDXDW pc=61 dst=r2 src=r6 offset=0 imm=0
#line 112 "sample/unsafe/invalid_helpers.c"
    r2 = *(uint64_t*)(uintptr_t)(r6 + OFFSET(0));
    // EBPF_OP_ADD64_REG pc=62 dst=r2 src=r9 offset=0 imm=0
#line 112 "sample/unsafe/invalid_helpers.c"
    r2 += r9;
    // EBPF_OP_LDXDW pc=63 dst=r3 src=r6 offset=8 imm=0
#line 112 "sample/unsafe/invalid_helpers.c"
    r3 = *(uint64_t*)(uintptr_t)(r6 + OFFSET(8));
    // EBPF_OP_JGE_REG pc=64 dst=r2 src=r3 offset=6 imm=0
#line 112 "sample/unsafe/invalid_helpers.c"
    if (r2 >= r3) {
#line 112 "sample/unsafe/invalid_helpers.c"
        goto label_4;
#line 112 "sample/unsafe/invalid_helpers.c"
    }
    // EBPF_OP_MOV64_REG pc=65 dst=r3 src=r1 offset=0 imm=0
#line 116 "sample/unsafe/invalid_helpers.c"
    r3 = r1;
    // EBPF_OP_ADD64_REG pc=66 dst=r3 src=r9 offset=0 imm=0
#line 116 "sample/unsafe/invalid_helpers.c"
    r3 += r9;
    // EBPF_OP_LDXB pc=67 dst=r2 src=r2 offset=0 imm=0
#line 116 "sample/unsafe/invalid_helpers.c"
    r2 = *(uint8_t*)(uintptr_t)(r2 + OFFSET(0));
    // EBPF_OP_STXB pc=68 dst=r3 src=r2 offset=0 imm=0
#line 116 "sample/unsafe/invalid_helpers.c"
    *(uint8_t*)(uintptr_t)(r3 + OFFSET(0)) = (uint8_t)r2;
    // EBPF_OP_ADD64_IMM pc=69 dst=r9 src=r0 offset=0 imm=1
#line 111 "sample/unsafe/invalid_helpers.c"
    r9 += IMMEDIATE(1);
    // EBPF_OP_JNE_IMM pc=70 dst=r9 src=r0 offset=-10 imm=64
#line 111 "sample/unsafe/invalid_helpers.c"
    if (r9 != IMMEDIATE(64)) {
#line 111 "sample/unsafe/invalid_helpers.c"
        goto label_3;
#line 111 "sample/unsafe/invalid_helpers.c"
    }
label_4:
    // EBPF_OP_LDXW pc=71 dst=r1 src=r6 offset=44 imm=0
#line 175 "sample/unsafe/invalid_helpers.c"
    r1 = *(uint32_t*)(uintptr_t)(r6 + OFFSET(44));
    // EBPF_OP_JEQ_IMM pc=72 dst=r1 src=r0 offset=3 imm=0
#line 175 "sample/unsafe/invalid_helpers.c"
    if (r1 == IMMEDIATE(0)) {
#line 175 "sample/unsafe/invalid_helpers.c"
        goto label_5;
#line 175 "sample/unsafe/invalid_helpers.c"
    }
    // EBPF_OP_JEQ_IMM pc=73 dst=r1 src=r0 offset=9 imm=2
#line 175 "sample/unsafe/invalid_helpers.c"
    if (r1 == IMMEDIATE(2)) {
#line 175 "sample/unsafe/invalid_helpers.c"
        goto label_6;
#line 175 "sample/unsafe/invalid_helpers.c"
    }
    // EBPF_OP_LDXW pc=74 dst=r1 src=r0 offset=0 imm=0
#line 192 "sample/unsafe/invalid_helpers.c"
    r1 = *(uint32_t*)(uintptr_t)(r0 + OFFSET(0));
    // EBPF_OP_JA pc=75 dst=r0 src=r0 offset=11 imm=0
#line 192 "sample/unsafe/invalid_helpers.c"
    goto label_7;
label_5:
    // EBPF_OP_MOV64_IMM pc=76 dst=r8 src=r0 offset=0 imm=1
#line 192 "sample/unsafe/invalid_helpers.c"
    r8 = IMMEDIATE(1);
    // EBPF_OP_LDXW pc=77 dst=r1 src=r0 offset=0 imm=0
#line 177 "sample/unsafe/invalid_helpers.c"
    r1 = *(uint32_t*)(uintptr_t)(r0 + OFFSET(0));
    // EBPF_OP_LDXW pc=78 dst=r2 src=r7 offset=0 imm=0
#line 177 "sample/unsafe/invalid_helpers.c"
    r2 = *(uint32_t*)(uintptr_t)(r7 + OFFSET(0));
    // EBPF_OP_JGE_REG pc=79 dst=r1 src=r2 offset=19 imm=0
#line 177 "sample/unsafe/invalid_helpers.c"
    if (r1 >= r2) {
#line 177 "sample/unsafe/invalid_helpers.c"
        goto label_10;
#line 177 "sample/unsafe/invalid_helpers.c"
    }
    // EBPF_OP_ADD64_IMM pc=80 dst=r1 src=r0 offset=0 imm=1
#line 181 "sample/unsafe/invalid_helpers.c"
    r1 += IMMEDIATE(1);
    // EBPF_OP_STXW pc=81 dst=r0 src=r1 offset=0 imm=0
#line 181 "sample/unsafe/invalid_helpers.c"
    *(uint32_t*)(uintptr_t)(r0 + OFFSET(0)) = (uint32_t)r1;
    // EBPF_OP_JA pc=82 dst=r0 src=r0 offset=15 imm=0
#line 181 "sample/unsafe/invalid_helpers.c"
    goto label_9;
label_6:
    // EBPF_OP_LDXW pc=83 dst=r1 src=r0 offset=0 imm=0
#line 184 "sample/unsafe/invalid_helpers.c"
    r1 = *(uint32_t*)(uintptr_t)(r0 + OFFSET(0));
    // EBPF_OP_JEQ_IMM pc=84 dst=r1 src=r0 offset=6 imm=0
#line 184 "sample/unsafe/invalid_helpers.c"
    if (r1 == IMMEDIATE(0)) {
#line 184 "sample/unsafe/invalid_helpers.c"
        goto label_8;
#line 184 "sample/unsafe/invalid_helpers.c"
    }
    // EBPF_OP_ADD64_IMM pc=85 dst=r1 src=r0 offset=0 imm=-1
#line 185 "sample/unsafe/invalid_helpers.c"
    r1 += IMMEDIATE(-1);
    // EBPF_OP_STXW pc=86 dst=r0 src=r1 offset=0 imm=0
#line 185 "sample/unsafe/invalid_helpers.c"
    *(uint32_t*)(uintptr_t)(r0 + OFFSET(0)) = (uint32_t)r1;
label_7:
    // EBPF_OP_MOV64_IMM pc=87 dst=r8 src=r0 offset=0 imm=0
#line 185 "sample/unsafe/invalid_helpers.c"
    r8 = IMMEDIATE(0);
    // EBPF_OP_LSH64_IMM pc=88 dst=r1 src=r0 offset=0 imm=32
#line 192 "sample/unsafe/invalid_helpers.c"
    r1 <<= (IMMEDIATE(32) & 63);
    // EBPF_OP_RSH64_IMM pc=89 dst=r1 src=r0 offset=0 imm=32
#line 192 "sample/unsafe/invalid_helpers.c"
    r1 >>= (IMMEDIATE(32) & 63);
    // EBPF_OP_JNE_IMM pc=90 dst=r1 src=r0 offset=8 imm=0
#line 192 "sample/unsafe/invalid_helpers.c"
    if (r1 != IMMEDIATE(0)) {
#line 192 "sample/unsafe/invalid_helpers.c"
        goto label_10;
#line 192 "sample/unsafe/invalid_helpers.c"
    }
label_8:
    // EBPF_OP_LDXDW pc=91 dst=r1 src=r6 offset=16 imm=0
#line 193 "sample/unsafe/invalid_helpers.c"
    r1 = *(uint64_t*)(uintptr_t)(r6 + OFFSET(16));
    // EBPF_OP_STXDW pc=92 dst=r10 src=r1 offset=-80 imm=0
#line 193 "sample/unsafe/invalid_helpers.c"
    *(uint64_t*)(uintptr_t)(r10 + OFFSET(-80)) = (uint64_t)r1;
    // EBPF_OP_MOV64_REG pc=93 dst=r2 src=r10 offset=0 imm=0
#line 193 "sample/unsafe/invalid_helpers.c"
    r2 = r10;
    // EBPF_OP_ADD64_IMM pc=94 dst=r2 src=r0 offset=0 imm=-80
#line 193 "sample/unsafe/invalid_helpers.c"
    r2 += IMMEDIATE(-80);
    // EBPF_OP_LDDW pc=95 dst=r1 src=r1 offset=0 imm=1
#line 194 "sample/unsafe/invalid_helpers.c"
    r1 = POINTER(_maps[0].address);
    // EBPF_OP_CALL pc=97 dst=r0 src=r0 offset=0 imm=3
#line 194 "sample/unsafe/invalid_helpers.c"
    r0 = BindMonitor_Callee1_helpers[3].address(r1, r2, r3, r4, r5);
#line 194 "sample/unsafe/invalid_helpers.c"
    if ((BindMonitor_Callee1_helpers[3].tail_call) && (r0 == 0)) {
#line 194 "sample/unsafe/invalid_helpers.c"
        return 0;
#line 194 "sample/unsafe/invalid_helpers.c"
    }
label_9:
    // EBPF_OP_MOV64_IMM pc=98 dst=r8 src=r0 offset=0 imm=0
#line 194 "sample/unsafe/invalid_helpers.c"
    r8 = IMMEDIATE(0);
label_10:
    // EBPF_OP_MOV64_REG pc=99 dst=r0 src=r8 offset=0 imm=0
#line 198 "sample/unsafe/invalid_helpers.c"
    r0 = r8;
    // EBPF_OP_EXIT pc=100 dst=r0 src=r0 offset=0 imm=0
#line 198 "sample/unsafe/invalid_helpers.c"
    return r0;
#line 198 "sample/unsafe/invalid_helpers.c"
}
#pragma code_seg(pop)
#line __LINE__ __FILE__

#pragma data_seg(push, "programs")
static program_entry_t _programs[] = {
    {
        0,
        BindMonitor,
        "bind",
        "bind",
        "BindMonitor",
        BindMonitor_maps,
        2,
        BindMonitor_helpers,
        2,
        16,
        &BindMonitor_program_type_guid,
        &BindMonitor_attach_type_guid,
    },
    {
        0,
        BindMonitor_Callee0,
        "bind/0",
        "bind/0",
        "BindMonitor_Callee0",
        BindMonitor_Callee0_maps,
        2,
        BindMonitor_Callee0_helpers,
        2,
        16,
        &BindMonitor_Callee0_program_type_guid,
        &BindMonitor_Callee0_attach_type_guid,
    },
    {
        0,
        BindMonitor_Callee1,
        "bind/1",
        "bind/1",
        "BindMonitor_Callee1",
        BindMonitor_Callee1_maps,
        2,
        BindMonitor_Callee1_helpers,
        4,
        101,
        &BindMonitor_Callee1_program_type_guid,
        &BindMonitor_Callee1_attach_type_guid,
    },
};
#pragma data_seg(pop)

static void
_get_programs(_Outptr_result_buffer_(*count) program_entry_t** programs, _Out_ size_t* count)
{
    *programs = _programs;
    *count = 3;
}

static void
_get_version(_Out_ bpf2c_version_t* version)
{
    version->major = 0;
    version->minor = 17;
    version->revision = 0;
}

static void
_get_map_initial_values(_Outptr_result_buffer_(*count) map_initial_values_t** map_initial_values, _Out_ size_t* count)
{
    *map_initial_values = NULL;
    *count = 0;
}

metadata_table_t invalid_helpers_metadata_table = {
    sizeof(metadata_table_t), _get_programs, _get_maps, _get_hash, _get_version, _get_map_initial_values};<|MERGE_RESOLUTION|>--- conflicted
+++ resolved
@@ -744,11 +744,7 @@
         return 0;
 #line 105 "sample/unsafe/invalid_helpers.c"
     }
-<<<<<<< HEAD
-    // EBPF_OP_LDDW pc=54 dst=r1 src=r0 offset=0 imm=0
-=======
     // EBPF_OP_LDDW pc=54 dst=r1 src=r1 offset=0 imm=1
->>>>>>> a67e9275
 #line 106 "sample/unsafe/invalid_helpers.c"
     r1 = POINTER(_maps[0].address);
     // EBPF_OP_MOV64_REG pc=56 dst=r2 src=r8 offset=0 imm=0
