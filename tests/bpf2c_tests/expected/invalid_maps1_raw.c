--- conflicted
+++ resolved
@@ -120,693 +120,6 @@
     *count = 8;
 }
 
-<<<<<<< HEAD
-static helper_function_entry_t BindMonitor_helpers[] = {
-    {NULL, 1, "helper_id_1"},
-    {NULL, 5, "helper_id_5"},
-};
-
-static GUID BindMonitor_program_type_guid = {
-    0x608c517c, 0x6c52, 0x4a26, {0xb6, 0x77, 0xbb, 0x1c, 0x34, 0x42, 0x5a, 0xdf}};
-static GUID BindMonitor_attach_type_guid = {
-    0xb9707e04, 0x8127, 0x4c72, {0x83, 0x3e, 0x05, 0xb1, 0xfb, 0x43, 0x94, 0x96}};
-static uint16_t BindMonitor_maps[] = {
-    2,
-    3,
-};
-
-#pragma code_seg(push, "bind")
-static uint64_t
-BindMonitor(void* context)
-#line 135 "sample/unsafe/invalid_maps1.c"
-{
-#line 135 "sample/unsafe/invalid_maps1.c"
-    // Prologue
-#line 135 "sample/unsafe/invalid_maps1.c"
-    uint64_t stack[(UBPF_STACK_SIZE + 7) / 8];
-#line 135 "sample/unsafe/invalid_maps1.c"
-    register uint64_t r0 = 0;
-#line 135 "sample/unsafe/invalid_maps1.c"
-    register uint64_t r1 = 0;
-#line 135 "sample/unsafe/invalid_maps1.c"
-    register uint64_t r2 = 0;
-#line 135 "sample/unsafe/invalid_maps1.c"
-    register uint64_t r3 = 0;
-#line 135 "sample/unsafe/invalid_maps1.c"
-    register uint64_t r4 = 0;
-#line 135 "sample/unsafe/invalid_maps1.c"
-    register uint64_t r5 = 0;
-#line 135 "sample/unsafe/invalid_maps1.c"
-    register uint64_t r6 = 0;
-#line 135 "sample/unsafe/invalid_maps1.c"
-    register uint64_t r10 = 0;
-
-#line 135 "sample/unsafe/invalid_maps1.c"
-    r1 = (uintptr_t)context;
-#line 135 "sample/unsafe/invalid_maps1.c"
-    r10 = (uintptr_t)((uint8_t*)stack + sizeof(stack));
-
-    // EBPF_OP_MOV64_REG pc=0 dst=r6 src=r1 offset=0 imm=0
-#line 135 "sample/unsafe/invalid_maps1.c"
-    r6 = r1;
-    // EBPF_OP_MOV64_IMM pc=1 dst=r1 src=r0 offset=0 imm=0
-#line 135 "sample/unsafe/invalid_maps1.c"
-    r1 = IMMEDIATE(0);
-    // EBPF_OP_STXW pc=2 dst=r10 src=r1 offset=-4 imm=0
-#line 137 "sample/unsafe/invalid_maps1.c"
-    *(uint32_t*)(uintptr_t)(r10 + OFFSET(-4)) = (uint32_t)r1;
-    // EBPF_OP_MOV64_REG pc=3 dst=r2 src=r10 offset=0 imm=0
-#line 137 "sample/unsafe/invalid_maps1.c"
-    r2 = r10;
-    // EBPF_OP_ADD64_IMM pc=4 dst=r2 src=r0 offset=0 imm=-4
-#line 137 "sample/unsafe/invalid_maps1.c"
-    r2 += IMMEDIATE(-4);
-    // EBPF_OP_LDDW pc=5 dst=r1 src=r0 offset=0 imm=0
-#line 138 "sample/unsafe/invalid_maps1.c"
-    r1 = POINTER(_maps[3].address);
-    // EBPF_OP_CALL pc=7 dst=r0 src=r0 offset=0 imm=1
-#line 138 "sample/unsafe/invalid_maps1.c"
-    r0 = BindMonitor_helpers[0].address(r1, r2, r3, r4, r5);
-#line 138 "sample/unsafe/invalid_maps1.c"
-    if ((BindMonitor_helpers[0].tail_call) && (r0 == 0)) {
-#line 138 "sample/unsafe/invalid_maps1.c"
-        return 0;
-#line 138 "sample/unsafe/invalid_maps1.c"
-    }
-    // EBPF_OP_JNE_IMM pc=8 dst=r0 src=r0 offset=5 imm=0
-#line 140 "sample/unsafe/invalid_maps1.c"
-    if (r0 != IMMEDIATE(0)) {
-#line 140 "sample/unsafe/invalid_maps1.c"
-        goto label_1;
-#line 140 "sample/unsafe/invalid_maps1.c"
-    }
-    // EBPF_OP_MOV64_REG pc=9 dst=r1 src=r6 offset=0 imm=0
-#line 143 "sample/unsafe/invalid_maps1.c"
-    r1 = r6;
-    // EBPF_OP_LDDW pc=10 dst=r2 src=r0 offset=0 imm=0
-#line 143 "sample/unsafe/invalid_maps1.c"
-    r2 = POINTER(_maps[2].address);
-    // EBPF_OP_MOV64_IMM pc=12 dst=r3 src=r0 offset=0 imm=0
-#line 143 "sample/unsafe/invalid_maps1.c"
-    r3 = IMMEDIATE(0);
-    // EBPF_OP_CALL pc=13 dst=r0 src=r0 offset=0 imm=5
-#line 143 "sample/unsafe/invalid_maps1.c"
-    r0 = BindMonitor_helpers[1].address(r1, r2, r3, r4, r5);
-#line 143 "sample/unsafe/invalid_maps1.c"
-    if ((BindMonitor_helpers[1].tail_call) && (r0 == 0)) {
-#line 143 "sample/unsafe/invalid_maps1.c"
-        return 0;
-#line 143 "sample/unsafe/invalid_maps1.c"
-    }
-label_1:
-    // EBPF_OP_MOV64_IMM pc=14 dst=r0 src=r0 offset=0 imm=1
-#line 146 "sample/unsafe/invalid_maps1.c"
-    r0 = IMMEDIATE(1);
-    // EBPF_OP_EXIT pc=15 dst=r0 src=r0 offset=0 imm=0
-#line 146 "sample/unsafe/invalid_maps1.c"
-    return r0;
-#line 146 "sample/unsafe/invalid_maps1.c"
-}
-#pragma code_seg(pop)
-#line __LINE__ __FILE__
-
-static helper_function_entry_t BindMonitor_Callee0_helpers[] = {
-    {NULL, 1, "helper_id_1"},
-    {NULL, 5, "helper_id_5"},
-};
-
-static GUID BindMonitor_Callee0_program_type_guid = {
-    0x608c517c, 0x6c52, 0x4a26, {0xb6, 0x77, 0xbb, 0x1c, 0x34, 0x42, 0x5a, 0xdf}};
-static GUID BindMonitor_Callee0_attach_type_guid = {
-    0xb9707e04, 0x8127, 0x4c72, {0x83, 0x3e, 0x05, 0xb1, 0xfb, 0x43, 0x94, 0x96}};
-static uint16_t BindMonitor_Callee0_maps[] = {
-    2,
-    3,
-};
-
-#pragma code_seg(push, "bind/0")
-static uint64_t
-BindMonitor_Callee0(void* context)
-#line 151 "sample/unsafe/invalid_maps1.c"
-{
-#line 151 "sample/unsafe/invalid_maps1.c"
-    // Prologue
-#line 151 "sample/unsafe/invalid_maps1.c"
-    uint64_t stack[(UBPF_STACK_SIZE + 7) / 8];
-#line 151 "sample/unsafe/invalid_maps1.c"
-    register uint64_t r0 = 0;
-#line 151 "sample/unsafe/invalid_maps1.c"
-    register uint64_t r1 = 0;
-#line 151 "sample/unsafe/invalid_maps1.c"
-    register uint64_t r2 = 0;
-#line 151 "sample/unsafe/invalid_maps1.c"
-    register uint64_t r3 = 0;
-#line 151 "sample/unsafe/invalid_maps1.c"
-    register uint64_t r4 = 0;
-#line 151 "sample/unsafe/invalid_maps1.c"
-    register uint64_t r5 = 0;
-#line 151 "sample/unsafe/invalid_maps1.c"
-    register uint64_t r6 = 0;
-#line 151 "sample/unsafe/invalid_maps1.c"
-    register uint64_t r10 = 0;
-
-#line 151 "sample/unsafe/invalid_maps1.c"
-    r1 = (uintptr_t)context;
-#line 151 "sample/unsafe/invalid_maps1.c"
-    r10 = (uintptr_t)((uint8_t*)stack + sizeof(stack));
-
-    // EBPF_OP_MOV64_REG pc=0 dst=r6 src=r1 offset=0 imm=0
-#line 151 "sample/unsafe/invalid_maps1.c"
-    r6 = r1;
-    // EBPF_OP_MOV64_IMM pc=1 dst=r1 src=r0 offset=0 imm=0
-#line 151 "sample/unsafe/invalid_maps1.c"
-    r1 = IMMEDIATE(0);
-    // EBPF_OP_STXW pc=2 dst=r10 src=r1 offset=-4 imm=0
-#line 153 "sample/unsafe/invalid_maps1.c"
-    *(uint32_t*)(uintptr_t)(r10 + OFFSET(-4)) = (uint32_t)r1;
-    // EBPF_OP_MOV64_REG pc=3 dst=r2 src=r10 offset=0 imm=0
-#line 153 "sample/unsafe/invalid_maps1.c"
-    r2 = r10;
-    // EBPF_OP_ADD64_IMM pc=4 dst=r2 src=r0 offset=0 imm=-4
-#line 153 "sample/unsafe/invalid_maps1.c"
-    r2 += IMMEDIATE(-4);
-    // EBPF_OP_LDDW pc=5 dst=r1 src=r0 offset=0 imm=0
-#line 154 "sample/unsafe/invalid_maps1.c"
-    r1 = POINTER(_maps[3].address);
-    // EBPF_OP_CALL pc=7 dst=r0 src=r0 offset=0 imm=1
-#line 154 "sample/unsafe/invalid_maps1.c"
-    r0 = BindMonitor_Callee0_helpers[0].address(r1, r2, r3, r4, r5);
-#line 154 "sample/unsafe/invalid_maps1.c"
-    if ((BindMonitor_Callee0_helpers[0].tail_call) && (r0 == 0)) {
-#line 154 "sample/unsafe/invalid_maps1.c"
-        return 0;
-#line 154 "sample/unsafe/invalid_maps1.c"
-    }
-    // EBPF_OP_JNE_IMM pc=8 dst=r0 src=r0 offset=5 imm=0
-#line 156 "sample/unsafe/invalid_maps1.c"
-    if (r0 != IMMEDIATE(0)) {
-#line 156 "sample/unsafe/invalid_maps1.c"
-        goto label_1;
-#line 156 "sample/unsafe/invalid_maps1.c"
-    }
-    // EBPF_OP_MOV64_REG pc=9 dst=r1 src=r6 offset=0 imm=0
-#line 159 "sample/unsafe/invalid_maps1.c"
-    r1 = r6;
-    // EBPF_OP_LDDW pc=10 dst=r2 src=r0 offset=0 imm=0
-#line 159 "sample/unsafe/invalid_maps1.c"
-    r2 = POINTER(_maps[2].address);
-    // EBPF_OP_MOV64_IMM pc=12 dst=r3 src=r0 offset=0 imm=1
-#line 159 "sample/unsafe/invalid_maps1.c"
-    r3 = IMMEDIATE(1);
-    // EBPF_OP_CALL pc=13 dst=r0 src=r0 offset=0 imm=5
-#line 159 "sample/unsafe/invalid_maps1.c"
-    r0 = BindMonitor_Callee0_helpers[1].address(r1, r2, r3, r4, r5);
-#line 159 "sample/unsafe/invalid_maps1.c"
-    if ((BindMonitor_Callee0_helpers[1].tail_call) && (r0 == 0)) {
-#line 159 "sample/unsafe/invalid_maps1.c"
-        return 0;
-#line 159 "sample/unsafe/invalid_maps1.c"
-    }
-label_1:
-    // EBPF_OP_MOV64_IMM pc=14 dst=r0 src=r0 offset=0 imm=1
-#line 162 "sample/unsafe/invalid_maps1.c"
-    r0 = IMMEDIATE(1);
-    // EBPF_OP_EXIT pc=15 dst=r0 src=r0 offset=0 imm=0
-#line 162 "sample/unsafe/invalid_maps1.c"
-    return r0;
-#line 162 "sample/unsafe/invalid_maps1.c"
-}
-#pragma code_seg(pop)
-#line __LINE__ __FILE__
-
-static helper_function_entry_t BindMonitor_Callee1_helpers[] = {
-    {NULL, 1, "helper_id_1"},
-    {NULL, 2, "helper_id_2"},
-    {NULL, 3, "helper_id_3"},
-};
-
-static GUID BindMonitor_Callee1_program_type_guid = {
-    0x608c517c, 0x6c52, 0x4a26, {0xb6, 0x77, 0xbb, 0x1c, 0x34, 0x42, 0x5a, 0xdf}};
-static GUID BindMonitor_Callee1_attach_type_guid = {
-    0xb9707e04, 0x8127, 0x4c72, {0x83, 0x3e, 0x05, 0xb1, 0xfb, 0x43, 0x94, 0x96}};
-static uint16_t BindMonitor_Callee1_maps[] = {
-    0,
-    1,
-};
-
-#pragma code_seg(push, "bind/1")
-static uint64_t
-BindMonitor_Callee1(void* context)
-#line 167 "sample/unsafe/invalid_maps1.c"
-{
-#line 167 "sample/unsafe/invalid_maps1.c"
-    // Prologue
-#line 167 "sample/unsafe/invalid_maps1.c"
-    uint64_t stack[(UBPF_STACK_SIZE + 7) / 8];
-#line 167 "sample/unsafe/invalid_maps1.c"
-    register uint64_t r0 = 0;
-#line 167 "sample/unsafe/invalid_maps1.c"
-    register uint64_t r1 = 0;
-#line 167 "sample/unsafe/invalid_maps1.c"
-    register uint64_t r2 = 0;
-#line 167 "sample/unsafe/invalid_maps1.c"
-    register uint64_t r3 = 0;
-#line 167 "sample/unsafe/invalid_maps1.c"
-    register uint64_t r4 = 0;
-#line 167 "sample/unsafe/invalid_maps1.c"
-    register uint64_t r5 = 0;
-#line 167 "sample/unsafe/invalid_maps1.c"
-    register uint64_t r6 = 0;
-#line 167 "sample/unsafe/invalid_maps1.c"
-    register uint64_t r7 = 0;
-#line 167 "sample/unsafe/invalid_maps1.c"
-    register uint64_t r8 = 0;
-#line 167 "sample/unsafe/invalid_maps1.c"
-    register uint64_t r9 = 0;
-#line 167 "sample/unsafe/invalid_maps1.c"
-    register uint64_t r10 = 0;
-
-#line 167 "sample/unsafe/invalid_maps1.c"
-    r1 = (uintptr_t)context;
-#line 167 "sample/unsafe/invalid_maps1.c"
-    r10 = (uintptr_t)((uint8_t*)stack + sizeof(stack));
-
-    // EBPF_OP_MOV64_REG pc=0 dst=r6 src=r1 offset=0 imm=0
-#line 167 "sample/unsafe/invalid_maps1.c"
-    r6 = r1;
-    // EBPF_OP_MOV64_IMM pc=1 dst=r8 src=r0 offset=0 imm=0
-#line 167 "sample/unsafe/invalid_maps1.c"
-    r8 = IMMEDIATE(0);
-    // EBPF_OP_STXW pc=2 dst=r10 src=r8 offset=-84 imm=0
-#line 169 "sample/unsafe/invalid_maps1.c"
-    *(uint32_t*)(uintptr_t)(r10 + OFFSET(-84)) = (uint32_t)r8;
-    // EBPF_OP_MOV64_REG pc=3 dst=r2 src=r10 offset=0 imm=0
-#line 169 "sample/unsafe/invalid_maps1.c"
-    r2 = r10;
-    // EBPF_OP_ADD64_IMM pc=4 dst=r2 src=r0 offset=0 imm=-84
-#line 169 "sample/unsafe/invalid_maps1.c"
-    r2 += IMMEDIATE(-84);
-    // EBPF_OP_LDDW pc=5 dst=r1 src=r0 offset=0 imm=0
-#line 171 "sample/unsafe/invalid_maps1.c"
-    r1 = POINTER(_maps[1].address);
-    // EBPF_OP_CALL pc=7 dst=r0 src=r0 offset=0 imm=1
-#line 171 "sample/unsafe/invalid_maps1.c"
-    r0 = BindMonitor_Callee1_helpers[0].address(r1, r2, r3, r4, r5);
-#line 171 "sample/unsafe/invalid_maps1.c"
-    if ((BindMonitor_Callee1_helpers[0].tail_call) && (r0 == 0)) {
-#line 171 "sample/unsafe/invalid_maps1.c"
-        return 0;
-#line 171 "sample/unsafe/invalid_maps1.c"
-    }
-    // EBPF_OP_MOV64_REG pc=8 dst=r7 src=r0 offset=0 imm=0
-#line 171 "sample/unsafe/invalid_maps1.c"
-    r7 = r0;
-    // EBPF_OP_JEQ_IMM pc=9 dst=r7 src=r0 offset=82 imm=0
-#line 172 "sample/unsafe/invalid_maps1.c"
-    if (r7 == IMMEDIATE(0)) {
-#line 172 "sample/unsafe/invalid_maps1.c"
-        goto label_9;
-#line 172 "sample/unsafe/invalid_maps1.c"
-    }
-    // EBPF_OP_LDXW pc=10 dst=r1 src=r7 offset=0 imm=0
-#line 172 "sample/unsafe/invalid_maps1.c"
-    r1 = *(uint32_t*)(uintptr_t)(r7 + OFFSET(0));
-    // EBPF_OP_JEQ_IMM pc=11 dst=r1 src=r0 offset=80 imm=0
-#line 172 "sample/unsafe/invalid_maps1.c"
-    if (r1 == IMMEDIATE(0)) {
-#line 172 "sample/unsafe/invalid_maps1.c"
-        goto label_9;
-#line 172 "sample/unsafe/invalid_maps1.c"
-    }
-    // EBPF_OP_LDXDW pc=12 dst=r1 src=r6 offset=16 imm=0
-#line 94 "sample/unsafe/invalid_maps1.c"
-    r1 = *(uint64_t*)(uintptr_t)(r6 + OFFSET(16));
-    // EBPF_OP_STXDW pc=13 dst=r10 src=r1 offset=-8 imm=0
-#line 94 "sample/unsafe/invalid_maps1.c"
-    *(uint64_t*)(uintptr_t)(r10 + OFFSET(-8)) = (uint64_t)r1;
-    // EBPF_OP_MOV64_IMM pc=14 dst=r1 src=r0 offset=0 imm=0
-#line 94 "sample/unsafe/invalid_maps1.c"
-    r1 = IMMEDIATE(0);
-    // EBPF_OP_STXW pc=15 dst=r10 src=r1 offset=-16 imm=0
-#line 96 "sample/unsafe/invalid_maps1.c"
-    *(uint32_t*)(uintptr_t)(r10 + OFFSET(-16)) = (uint32_t)r1;
-    // EBPF_OP_STXDW pc=16 dst=r10 src=r1 offset=-24 imm=0
-#line 96 "sample/unsafe/invalid_maps1.c"
-    *(uint64_t*)(uintptr_t)(r10 + OFFSET(-24)) = (uint64_t)r1;
-    // EBPF_OP_STXDW pc=17 dst=r10 src=r1 offset=-32 imm=0
-#line 96 "sample/unsafe/invalid_maps1.c"
-    *(uint64_t*)(uintptr_t)(r10 + OFFSET(-32)) = (uint64_t)r1;
-    // EBPF_OP_STXDW pc=18 dst=r10 src=r1 offset=-40 imm=0
-#line 96 "sample/unsafe/invalid_maps1.c"
-    *(uint64_t*)(uintptr_t)(r10 + OFFSET(-40)) = (uint64_t)r1;
-    // EBPF_OP_STXDW pc=19 dst=r10 src=r1 offset=-48 imm=0
-#line 96 "sample/unsafe/invalid_maps1.c"
-    *(uint64_t*)(uintptr_t)(r10 + OFFSET(-48)) = (uint64_t)r1;
-    // EBPF_OP_STXDW pc=20 dst=r10 src=r1 offset=-56 imm=0
-#line 96 "sample/unsafe/invalid_maps1.c"
-    *(uint64_t*)(uintptr_t)(r10 + OFFSET(-56)) = (uint64_t)r1;
-    // EBPF_OP_STXDW pc=21 dst=r10 src=r1 offset=-64 imm=0
-#line 96 "sample/unsafe/invalid_maps1.c"
-    *(uint64_t*)(uintptr_t)(r10 + OFFSET(-64)) = (uint64_t)r1;
-    // EBPF_OP_STXDW pc=22 dst=r10 src=r1 offset=-72 imm=0
-#line 96 "sample/unsafe/invalid_maps1.c"
-    *(uint64_t*)(uintptr_t)(r10 + OFFSET(-72)) = (uint64_t)r1;
-    // EBPF_OP_STXDW pc=23 dst=r10 src=r1 offset=-80 imm=0
-#line 96 "sample/unsafe/invalid_maps1.c"
-    *(uint64_t*)(uintptr_t)(r10 + OFFSET(-80)) = (uint64_t)r1;
-    // EBPF_OP_MOV64_REG pc=24 dst=r2 src=r10 offset=0 imm=0
-#line 96 "sample/unsafe/invalid_maps1.c"
-    r2 = r10;
-    // EBPF_OP_ADD64_IMM pc=25 dst=r2 src=r0 offset=0 imm=-8
-#line 96 "sample/unsafe/invalid_maps1.c"
-    r2 += IMMEDIATE(-8);
-    // EBPF_OP_LDDW pc=26 dst=r1 src=r0 offset=0 imm=0
-#line 99 "sample/unsafe/invalid_maps1.c"
-    r1 = POINTER(_maps[0].address);
-    // EBPF_OP_CALL pc=28 dst=r0 src=r0 offset=0 imm=1
-#line 99 "sample/unsafe/invalid_maps1.c"
-    r0 = BindMonitor_Callee1_helpers[0].address(r1, r2, r3, r4, r5);
-#line 99 "sample/unsafe/invalid_maps1.c"
-    if ((BindMonitor_Callee1_helpers[0].tail_call) && (r0 == 0)) {
-#line 99 "sample/unsafe/invalid_maps1.c"
-        return 0;
-#line 99 "sample/unsafe/invalid_maps1.c"
-    }
-    // EBPF_OP_JEQ_IMM pc=29 dst=r0 src=r0 offset=1 imm=0
-#line 100 "sample/unsafe/invalid_maps1.c"
-    if (r0 == IMMEDIATE(0)) {
-#line 100 "sample/unsafe/invalid_maps1.c"
-        goto label_1;
-#line 100 "sample/unsafe/invalid_maps1.c"
-    }
-    // EBPF_OP_JA pc=30 dst=r0 src=r0 offset=33 imm=0
-#line 100 "sample/unsafe/invalid_maps1.c"
-    goto label_3;
-label_1:
-    // EBPF_OP_LDXW pc=31 dst=r1 src=r6 offset=44 imm=0
-#line 104 "sample/unsafe/invalid_maps1.c"
-    r1 = *(uint32_t*)(uintptr_t)(r6 + OFFSET(44));
-    // EBPF_OP_JNE_IMM pc=32 dst=r1 src=r0 offset=58 imm=0
-#line 104 "sample/unsafe/invalid_maps1.c"
-    if (r1 != IMMEDIATE(0)) {
-#line 104 "sample/unsafe/invalid_maps1.c"
-        goto label_8;
-#line 104 "sample/unsafe/invalid_maps1.c"
-    }
-    // EBPF_OP_LDXDW pc=33 dst=r1 src=r6 offset=0 imm=0
-#line 108 "sample/unsafe/invalid_maps1.c"
-    r1 = *(uint64_t*)(uintptr_t)(r6 + OFFSET(0));
-    // EBPF_OP_JEQ_IMM pc=34 dst=r1 src=r0 offset=56 imm=0
-#line 108 "sample/unsafe/invalid_maps1.c"
-    if (r1 == IMMEDIATE(0)) {
-#line 108 "sample/unsafe/invalid_maps1.c"
-        goto label_8;
-#line 108 "sample/unsafe/invalid_maps1.c"
-    }
-    // EBPF_OP_LDXDW pc=35 dst=r1 src=r6 offset=8 imm=0
-#line 108 "sample/unsafe/invalid_maps1.c"
-    r1 = *(uint64_t*)(uintptr_t)(r6 + OFFSET(8));
-    // EBPF_OP_JEQ_IMM pc=36 dst=r1 src=r0 offset=54 imm=0
-#line 108 "sample/unsafe/invalid_maps1.c"
-    if (r1 == IMMEDIATE(0)) {
-#line 108 "sample/unsafe/invalid_maps1.c"
-        goto label_8;
-#line 108 "sample/unsafe/invalid_maps1.c"
-    }
-    // EBPF_OP_MOV64_REG pc=37 dst=r8 src=r10 offset=0 imm=0
-#line 108 "sample/unsafe/invalid_maps1.c"
-    r8 = r10;
-    // EBPF_OP_ADD64_IMM pc=38 dst=r8 src=r0 offset=0 imm=-8
-#line 108 "sample/unsafe/invalid_maps1.c"
-    r8 += IMMEDIATE(-8);
-    // EBPF_OP_MOV64_REG pc=39 dst=r3 src=r10 offset=0 imm=0
-#line 108 "sample/unsafe/invalid_maps1.c"
-    r3 = r10;
-    // EBPF_OP_ADD64_IMM pc=40 dst=r3 src=r0 offset=0 imm=-80
-#line 108 "sample/unsafe/invalid_maps1.c"
-    r3 += IMMEDIATE(-80);
-    // EBPF_OP_MOV64_IMM pc=41 dst=r9 src=r0 offset=0 imm=0
-#line 108 "sample/unsafe/invalid_maps1.c"
-    r9 = IMMEDIATE(0);
-    // EBPF_OP_LDDW pc=42 dst=r1 src=r0 offset=0 imm=0
-#line 112 "sample/unsafe/invalid_maps1.c"
-    r1 = POINTER(_maps[0].address);
-    // EBPF_OP_MOV64_REG pc=44 dst=r2 src=r8 offset=0 imm=0
-#line 112 "sample/unsafe/invalid_maps1.c"
-    r2 = r8;
-    // EBPF_OP_MOV64_IMM pc=45 dst=r4 src=r0 offset=0 imm=0
-#line 112 "sample/unsafe/invalid_maps1.c"
-    r4 = IMMEDIATE(0);
-    // EBPF_OP_CALL pc=46 dst=r0 src=r0 offset=0 imm=2
-#line 112 "sample/unsafe/invalid_maps1.c"
-    r0 = BindMonitor_Callee1_helpers[1].address(r1, r2, r3, r4, r5);
-#line 112 "sample/unsafe/invalid_maps1.c"
-    if ((BindMonitor_Callee1_helpers[1].tail_call) && (r0 == 0)) {
-#line 112 "sample/unsafe/invalid_maps1.c"
-        return 0;
-#line 112 "sample/unsafe/invalid_maps1.c"
-    }
-    // EBPF_OP_LDDW pc=47 dst=r1 src=r0 offset=0 imm=0
-#line 113 "sample/unsafe/invalid_maps1.c"
-    r1 = POINTER(_maps[0].address);
-    // EBPF_OP_MOV64_REG pc=49 dst=r2 src=r8 offset=0 imm=0
-#line 113 "sample/unsafe/invalid_maps1.c"
-    r2 = r8;
-    // EBPF_OP_CALL pc=50 dst=r0 src=r0 offset=0 imm=1
-#line 113 "sample/unsafe/invalid_maps1.c"
-    r0 = BindMonitor_Callee1_helpers[0].address(r1, r2, r3, r4, r5);
-#line 113 "sample/unsafe/invalid_maps1.c"
-    if ((BindMonitor_Callee1_helpers[0].tail_call) && (r0 == 0)) {
-#line 113 "sample/unsafe/invalid_maps1.c"
-        return 0;
-#line 113 "sample/unsafe/invalid_maps1.c"
-    }
-    // EBPF_OP_JEQ_IMM pc=51 dst=r0 src=r0 offset=39 imm=0
-#line 114 "sample/unsafe/invalid_maps1.c"
-    if (r0 == IMMEDIATE(0)) {
-#line 114 "sample/unsafe/invalid_maps1.c"
-        goto label_8;
-#line 114 "sample/unsafe/invalid_maps1.c"
-    }
-    // EBPF_OP_MOV64_REG pc=52 dst=r1 src=r0 offset=0 imm=0
-#line 114 "sample/unsafe/invalid_maps1.c"
-    r1 = r0;
-    // EBPF_OP_ADD64_IMM pc=53 dst=r1 src=r0 offset=0 imm=4
-#line 114 "sample/unsafe/invalid_maps1.c"
-    r1 += IMMEDIATE(4);
-label_2:
-    // EBPF_OP_LDXDW pc=54 dst=r2 src=r6 offset=0 imm=0
-#line 119 "sample/unsafe/invalid_maps1.c"
-    r2 = *(uint64_t*)(uintptr_t)(r6 + OFFSET(0));
-    // EBPF_OP_ADD64_REG pc=55 dst=r2 src=r9 offset=0 imm=0
-#line 119 "sample/unsafe/invalid_maps1.c"
-    r2 += r9;
-    // EBPF_OP_LDXDW pc=56 dst=r3 src=r6 offset=8 imm=0
-#line 119 "sample/unsafe/invalid_maps1.c"
-    r3 = *(uint64_t*)(uintptr_t)(r6 + OFFSET(8));
-    // EBPF_OP_JGE_REG pc=57 dst=r2 src=r3 offset=6 imm=0
-#line 119 "sample/unsafe/invalid_maps1.c"
-    if (r2 >= r3) {
-#line 119 "sample/unsafe/invalid_maps1.c"
-        goto label_3;
-#line 119 "sample/unsafe/invalid_maps1.c"
-    }
-    // EBPF_OP_MOV64_REG pc=58 dst=r3 src=r1 offset=0 imm=0
-#line 123 "sample/unsafe/invalid_maps1.c"
-    r3 = r1;
-    // EBPF_OP_ADD64_REG pc=59 dst=r3 src=r9 offset=0 imm=0
-#line 123 "sample/unsafe/invalid_maps1.c"
-    r3 += r9;
-    // EBPF_OP_LDXB pc=60 dst=r2 src=r2 offset=0 imm=0
-#line 123 "sample/unsafe/invalid_maps1.c"
-    r2 = *(uint8_t*)(uintptr_t)(r2 + OFFSET(0));
-    // EBPF_OP_STXB pc=61 dst=r3 src=r2 offset=0 imm=0
-#line 123 "sample/unsafe/invalid_maps1.c"
-    *(uint8_t*)(uintptr_t)(r3 + OFFSET(0)) = (uint8_t)r2;
-    // EBPF_OP_ADD64_IMM pc=62 dst=r9 src=r0 offset=0 imm=1
-#line 118 "sample/unsafe/invalid_maps1.c"
-    r9 += IMMEDIATE(1);
-    // EBPF_OP_JNE_IMM pc=63 dst=r9 src=r0 offset=-10 imm=64
-#line 118 "sample/unsafe/invalid_maps1.c"
-    if (r9 != IMMEDIATE(64)) {
-#line 118 "sample/unsafe/invalid_maps1.c"
-        goto label_2;
-#line 118 "sample/unsafe/invalid_maps1.c"
-    }
-label_3:
-    // EBPF_OP_LDXW pc=64 dst=r1 src=r6 offset=44 imm=0
-#line 182 "sample/unsafe/invalid_maps1.c"
-    r1 = *(uint32_t*)(uintptr_t)(r6 + OFFSET(44));
-    // EBPF_OP_JEQ_IMM pc=65 dst=r1 src=r0 offset=3 imm=0
-#line 182 "sample/unsafe/invalid_maps1.c"
-    if (r1 == IMMEDIATE(0)) {
-#line 182 "sample/unsafe/invalid_maps1.c"
-        goto label_4;
-#line 182 "sample/unsafe/invalid_maps1.c"
-    }
-    // EBPF_OP_JEQ_IMM pc=66 dst=r1 src=r0 offset=9 imm=2
-#line 182 "sample/unsafe/invalid_maps1.c"
-    if (r1 == IMMEDIATE(2)) {
-#line 182 "sample/unsafe/invalid_maps1.c"
-        goto label_5;
-#line 182 "sample/unsafe/invalid_maps1.c"
-    }
-    // EBPF_OP_LDXW pc=67 dst=r1 src=r0 offset=0 imm=0
-#line 199 "sample/unsafe/invalid_maps1.c"
-    r1 = *(uint32_t*)(uintptr_t)(r0 + OFFSET(0));
-    // EBPF_OP_JA pc=68 dst=r0 src=r0 offset=11 imm=0
-#line 199 "sample/unsafe/invalid_maps1.c"
-    goto label_6;
-label_4:
-    // EBPF_OP_MOV64_IMM pc=69 dst=r8 src=r0 offset=0 imm=1
-#line 199 "sample/unsafe/invalid_maps1.c"
-    r8 = IMMEDIATE(1);
-    // EBPF_OP_LDXW pc=70 dst=r1 src=r0 offset=0 imm=0
-#line 184 "sample/unsafe/invalid_maps1.c"
-    r1 = *(uint32_t*)(uintptr_t)(r0 + OFFSET(0));
-    // EBPF_OP_LDXW pc=71 dst=r2 src=r7 offset=0 imm=0
-#line 184 "sample/unsafe/invalid_maps1.c"
-    r2 = *(uint32_t*)(uintptr_t)(r7 + OFFSET(0));
-    // EBPF_OP_JGE_REG pc=72 dst=r1 src=r2 offset=19 imm=0
-#line 184 "sample/unsafe/invalid_maps1.c"
-    if (r1 >= r2) {
-#line 184 "sample/unsafe/invalid_maps1.c"
-        goto label_9;
-#line 184 "sample/unsafe/invalid_maps1.c"
-    }
-    // EBPF_OP_ADD64_IMM pc=73 dst=r1 src=r0 offset=0 imm=1
-#line 188 "sample/unsafe/invalid_maps1.c"
-    r1 += IMMEDIATE(1);
-    // EBPF_OP_STXW pc=74 dst=r0 src=r1 offset=0 imm=0
-#line 188 "sample/unsafe/invalid_maps1.c"
-    *(uint32_t*)(uintptr_t)(r0 + OFFSET(0)) = (uint32_t)r1;
-    // EBPF_OP_JA pc=75 dst=r0 src=r0 offset=15 imm=0
-#line 188 "sample/unsafe/invalid_maps1.c"
-    goto label_8;
-label_5:
-    // EBPF_OP_LDXW pc=76 dst=r1 src=r0 offset=0 imm=0
-#line 191 "sample/unsafe/invalid_maps1.c"
-    r1 = *(uint32_t*)(uintptr_t)(r0 + OFFSET(0));
-    // EBPF_OP_JEQ_IMM pc=77 dst=r1 src=r0 offset=6 imm=0
-#line 191 "sample/unsafe/invalid_maps1.c"
-    if (r1 == IMMEDIATE(0)) {
-#line 191 "sample/unsafe/invalid_maps1.c"
-        goto label_7;
-#line 191 "sample/unsafe/invalid_maps1.c"
-    }
-    // EBPF_OP_ADD64_IMM pc=78 dst=r1 src=r0 offset=0 imm=-1
-#line 192 "sample/unsafe/invalid_maps1.c"
-    r1 += IMMEDIATE(-1);
-    // EBPF_OP_STXW pc=79 dst=r0 src=r1 offset=0 imm=0
-#line 192 "sample/unsafe/invalid_maps1.c"
-    *(uint32_t*)(uintptr_t)(r0 + OFFSET(0)) = (uint32_t)r1;
-label_6:
-    // EBPF_OP_MOV64_IMM pc=80 dst=r8 src=r0 offset=0 imm=0
-#line 192 "sample/unsafe/invalid_maps1.c"
-    r8 = IMMEDIATE(0);
-    // EBPF_OP_LSH64_IMM pc=81 dst=r1 src=r0 offset=0 imm=32
-#line 199 "sample/unsafe/invalid_maps1.c"
-    r1 <<= (IMMEDIATE(32) & 63);
-    // EBPF_OP_RSH64_IMM pc=82 dst=r1 src=r0 offset=0 imm=32
-#line 199 "sample/unsafe/invalid_maps1.c"
-    r1 >>= (IMMEDIATE(32) & 63);
-    // EBPF_OP_JNE_IMM pc=83 dst=r1 src=r0 offset=8 imm=0
-#line 199 "sample/unsafe/invalid_maps1.c"
-    if (r1 != IMMEDIATE(0)) {
-#line 199 "sample/unsafe/invalid_maps1.c"
-        goto label_9;
-#line 199 "sample/unsafe/invalid_maps1.c"
-    }
-label_7:
-    // EBPF_OP_LDXDW pc=84 dst=r1 src=r6 offset=16 imm=0
-#line 200 "sample/unsafe/invalid_maps1.c"
-    r1 = *(uint64_t*)(uintptr_t)(r6 + OFFSET(16));
-    // EBPF_OP_STXDW pc=85 dst=r10 src=r1 offset=-80 imm=0
-#line 200 "sample/unsafe/invalid_maps1.c"
-    *(uint64_t*)(uintptr_t)(r10 + OFFSET(-80)) = (uint64_t)r1;
-    // EBPF_OP_MOV64_REG pc=86 dst=r2 src=r10 offset=0 imm=0
-#line 200 "sample/unsafe/invalid_maps1.c"
-    r2 = r10;
-    // EBPF_OP_ADD64_IMM pc=87 dst=r2 src=r0 offset=0 imm=-80
-#line 200 "sample/unsafe/invalid_maps1.c"
-    r2 += IMMEDIATE(-80);
-    // EBPF_OP_LDDW pc=88 dst=r1 src=r0 offset=0 imm=0
-#line 201 "sample/unsafe/invalid_maps1.c"
-    r1 = POINTER(_maps[0].address);
-    // EBPF_OP_CALL pc=90 dst=r0 src=r0 offset=0 imm=3
-#line 201 "sample/unsafe/invalid_maps1.c"
-    r0 = BindMonitor_Callee1_helpers[2].address(r1, r2, r3, r4, r5);
-#line 201 "sample/unsafe/invalid_maps1.c"
-    if ((BindMonitor_Callee1_helpers[2].tail_call) && (r0 == 0)) {
-#line 201 "sample/unsafe/invalid_maps1.c"
-        return 0;
-#line 201 "sample/unsafe/invalid_maps1.c"
-    }
-label_8:
-    // EBPF_OP_MOV64_IMM pc=91 dst=r8 src=r0 offset=0 imm=0
-#line 201 "sample/unsafe/invalid_maps1.c"
-    r8 = IMMEDIATE(0);
-label_9:
-    // EBPF_OP_MOV64_REG pc=92 dst=r0 src=r8 offset=0 imm=0
-#line 205 "sample/unsafe/invalid_maps1.c"
-    r0 = r8;
-    // EBPF_OP_EXIT pc=93 dst=r0 src=r0 offset=0 imm=0
-#line 205 "sample/unsafe/invalid_maps1.c"
-    return r0;
-#line 205 "sample/unsafe/invalid_maps1.c"
-}
-#pragma code_seg(pop)
-#line __LINE__ __FILE__
-
-#pragma data_seg(push, "programs")
-static program_entry_t _programs[] = {
-    {
-        0,
-        BindMonitor,
-        "bind",
-        "bind",
-        "BindMonitor",
-        BindMonitor_maps,
-        2,
-        BindMonitor_helpers,
-        2,
-        16,
-        &BindMonitor_program_type_guid,
-        &BindMonitor_attach_type_guid,
-    },
-    {
-        0,
-        BindMonitor_Callee0,
-        "bind/0",
-        "bind/0",
-        "BindMonitor_Callee0",
-        BindMonitor_Callee0_maps,
-        2,
-        BindMonitor_Callee0_helpers,
-        2,
-        16,
-        &BindMonitor_Callee0_program_type_guid,
-        &BindMonitor_Callee0_attach_type_guid,
-    },
-    {
-        0,
-        BindMonitor_Callee1,
-        "bind/1",
-        "bind/1",
-        "BindMonitor_Callee1",
-        BindMonitor_Callee1_maps,
-        2,
-        BindMonitor_Callee1_helpers,
-        3,
-        94,
-        &BindMonitor_Callee1_program_type_guid,
-        &BindMonitor_Callee1_attach_type_guid,
-    },
-};
-#pragma data_seg(pop)
-
-=======
->>>>>>> a67e9275
 static void
 _get_programs(_Outptr_result_buffer_(*count) program_entry_t** programs, _Out_ size_t* count)
 {
