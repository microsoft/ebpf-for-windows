// Copyright (c) eBPF for Windows contributors
// SPDX-License-Identifier: MIT

// Do not alter this generated file.
// This file was generated from cgroup_sock_addr.o

#include "bpf2c.h"

static void
_get_hash(_Outptr_result_buffer_maybenull_(*size) const uint8_t** hash, _Out_ size_t* size)
{
    *hash = NULL;
    *size = 0;
}
#pragma data_seg(push, "maps")
static map_entry_t _maps[] = {
    {NULL,
     {
         BPF_MAP_TYPE_HASH, // Type of map.
         56,                // Size in bytes of a map key.
         4,                 // Size in bytes of a map value.
         1,                 // Maximum number of entries allowed in the map.
         0,                 // Inner map index.
         LIBBPF_PIN_NONE,   // Pinning type for the map.
         19,                // Identifier for a map template.
         0,                 // The id of the inner map template.
     },
     "egress_connection_policy_map"},
    {NULL,
     {
         BPF_MAP_TYPE_HASH, // Type of map.
         56,                // Size in bytes of a map key.
         4,                 // Size in bytes of a map value.
         1,                 // Maximum number of entries allowed in the map.
         0,                 // Inner map index.
         LIBBPF_PIN_NONE,   // Pinning type for the map.
         21,                // Identifier for a map template.
         0,                 // The id of the inner map template.
     },
     "ingress_connection_policy_map"},
    {NULL,
     {
         BPF_MAP_TYPE_HASH, // Type of map.
         56,                // Size in bytes of a map key.
         8,                 // Size in bytes of a map value.
         1000,              // Maximum number of entries allowed in the map.
         0,                 // Inner map index.
         LIBBPF_PIN_NONE,   // Pinning type for the map.
         26,                // Identifier for a map template.
         0,                 // The id of the inner map template.
     },
     "socket_cookie_map"},
};
#pragma data_seg(pop)

static void
_get_maps(_Outptr_result_buffer_maybenull_(*count) map_entry_t** maps, _Out_ size_t* count)
{
    *maps = _maps;
    *count = 3;
}

static helper_function_entry_t authorize_connect4_helpers[] = {
    {NULL, 26, "helper_id_26"},
    {NULL, 2, "helper_id_2"},
    {NULL, 1, "helper_id_1"},
};

static GUID authorize_connect4_program_type_guid = {
    0x92ec8e39, 0xaeec, 0x11ec, {0x9a, 0x30, 0x18, 0x60, 0x24, 0x89, 0xbe, 0xee}};
static GUID authorize_connect4_attach_type_guid = {
    0xa82e37b1, 0xaee7, 0x11ec, {0x9a, 0x30, 0x18, 0x60, 0x24, 0x89, 0xbe, 0xee}};
static uint16_t authorize_connect4_maps[] = {
    0,
    2,
};

#pragma code_seg(push, "cgroup~4")
static uint64_t
authorize_connect4(void* context)
#line 83 "sample/cgroup_sock_addr.c"
{
#line 83 "sample/cgroup_sock_addr.c"
    // Prologue
#line 83 "sample/cgroup_sock_addr.c"
    uint64_t stack[(UBPF_STACK_SIZE + 7) / 8];
#line 83 "sample/cgroup_sock_addr.c"
    register uint64_t r0 = 0;
#line 83 "sample/cgroup_sock_addr.c"
    register uint64_t r1 = 0;
#line 83 "sample/cgroup_sock_addr.c"
    register uint64_t r2 = 0;
#line 83 "sample/cgroup_sock_addr.c"
    register uint64_t r3 = 0;
#line 83 "sample/cgroup_sock_addr.c"
    register uint64_t r4 = 0;
#line 83 "sample/cgroup_sock_addr.c"
    register uint64_t r5 = 0;
#line 83 "sample/cgroup_sock_addr.c"
    register uint64_t r6 = 0;
#line 83 "sample/cgroup_sock_addr.c"
    register uint64_t r10 = 0;

#line 83 "sample/cgroup_sock_addr.c"
    r1 = (uintptr_t)context;
#line 83 "sample/cgroup_sock_addr.c"
    r10 = (uintptr_t)((uint8_t*)stack + sizeof(stack));

    // EBPF_OP_MOV64_IMM pc=0 dst=r2 src=r0 offset=0 imm=0
#line 83 "sample/cgroup_sock_addr.c"
    r2 = IMMEDIATE(0);
    // EBPF_OP_STXDW pc=1 dst=r10 src=r2 offset=-16 imm=0
#line 51 "sample/cgroup_sock_addr.c"
    *(uint64_t*)(uintptr_t)(r10 + OFFSET(-16)) = (uint64_t)r2;
    // EBPF_OP_STXDW pc=2 dst=r10 src=r2 offset=-24 imm=0
#line 51 "sample/cgroup_sock_addr.c"
    *(uint64_t*)(uintptr_t)(r10 + OFFSET(-24)) = (uint64_t)r2;
    // EBPF_OP_STXDW pc=3 dst=r10 src=r2 offset=-32 imm=0
#line 51 "sample/cgroup_sock_addr.c"
    *(uint64_t*)(uintptr_t)(r10 + OFFSET(-32)) = (uint64_t)r2;
    // EBPF_OP_STXDW pc=4 dst=r10 src=r2 offset=-40 imm=0
#line 51 "sample/cgroup_sock_addr.c"
    *(uint64_t*)(uintptr_t)(r10 + OFFSET(-40)) = (uint64_t)r2;
    // EBPF_OP_STXDW pc=5 dst=r10 src=r2 offset=-48 imm=0
#line 51 "sample/cgroup_sock_addr.c"
    *(uint64_t*)(uintptr_t)(r10 + OFFSET(-48)) = (uint64_t)r2;
    // EBPF_OP_STXDW pc=6 dst=r10 src=r2 offset=-56 imm=0
#line 51 "sample/cgroup_sock_addr.c"
    *(uint64_t*)(uintptr_t)(r10 + OFFSET(-56)) = (uint64_t)r2;
    // EBPF_OP_STXDW pc=7 dst=r10 src=r2 offset=-64 imm=0
#line 51 "sample/cgroup_sock_addr.c"
    *(uint64_t*)(uintptr_t)(r10 + OFFSET(-64)) = (uint64_t)r2;
    // EBPF_OP_LDXW pc=8 dst=r2 src=r1 offset=24 imm=0
#line 54 "sample/cgroup_sock_addr.c"
    r2 = *(uint32_t*)(uintptr_t)(r1 + OFFSET(24));
    // EBPF_OP_STXW pc=9 dst=r10 src=r2 offset=-44 imm=0
#line 54 "sample/cgroup_sock_addr.c"
    *(uint32_t*)(uintptr_t)(r10 + OFFSET(-44)) = (uint32_t)r2;
    // EBPF_OP_LDXH pc=10 dst=r2 src=r1 offset=40 imm=0
#line 55 "sample/cgroup_sock_addr.c"
    r2 = *(uint16_t*)(uintptr_t)(r1 + OFFSET(40));
    // EBPF_OP_STXH pc=11 dst=r10 src=r2 offset=-28 imm=0
#line 55 "sample/cgroup_sock_addr.c"
    *(uint16_t*)(uintptr_t)(r10 + OFFSET(-28)) = (uint16_t)r2;
    // EBPF_OP_LDXW pc=12 dst=r2 src=r1 offset=44 imm=0
#line 56 "sample/cgroup_sock_addr.c"
    r2 = *(uint32_t*)(uintptr_t)(r1 + OFFSET(44));
    // EBPF_OP_STXW pc=13 dst=r10 src=r2 offset=-24 imm=0
#line 56 "sample/cgroup_sock_addr.c"
    *(uint32_t*)(uintptr_t)(r10 + OFFSET(-24)) = (uint32_t)r2;
    // EBPF_OP_CALL pc=14 dst=r0 src=r0 offset=0 imm=26
#line 44 "sample/cgroup_sock_addr.c"
    r0 = authorize_connect4_helpers[0].address(r1, r2, r3, r4, r5);
#line 44 "sample/cgroup_sock_addr.c"
    if ((authorize_connect4_helpers[0].tail_call) && (r0 == 0)) {
#line 44 "sample/cgroup_sock_addr.c"
        return 0;
#line 44 "sample/cgroup_sock_addr.c"
    }
    // EBPF_OP_STXDW pc=15 dst=r10 src=r0 offset=-8 imm=0
#line 44 "sample/cgroup_sock_addr.c"
    *(uint64_t*)(uintptr_t)(r10 + OFFSET(-8)) = (uint64_t)r0;
    // EBPF_OP_MOV64_REG pc=16 dst=r6 src=r10 offset=0 imm=0
#line 44 "sample/cgroup_sock_addr.c"
    r6 = r10;
    // EBPF_OP_ADD64_IMM pc=17 dst=r6 src=r0 offset=0 imm=-64
#line 44 "sample/cgroup_sock_addr.c"
    r6 += IMMEDIATE(-64);
    // EBPF_OP_MOV64_REG pc=18 dst=r3 src=r10 offset=0 imm=0
#line 44 "sample/cgroup_sock_addr.c"
    r3 = r10;
    // EBPF_OP_ADD64_IMM pc=19 dst=r3 src=r0 offset=0 imm=-8
#line 44 "sample/cgroup_sock_addr.c"
    r3 += IMMEDIATE(-8);
    // EBPF_OP_LDDW pc=20 dst=r1 src=r1 offset=0 imm=3
#line 45 "sample/cgroup_sock_addr.c"
    r1 = POINTER(_maps[2].address);
    // EBPF_OP_MOV64_REG pc=22 dst=r2 src=r6 offset=0 imm=0
#line 45 "sample/cgroup_sock_addr.c"
    r2 = r6;
    // EBPF_OP_MOV64_IMM pc=23 dst=r4 src=r0 offset=0 imm=0
#line 45 "sample/cgroup_sock_addr.c"
    r4 = IMMEDIATE(0);
    // EBPF_OP_CALL pc=24 dst=r0 src=r0 offset=0 imm=2
#line 45 "sample/cgroup_sock_addr.c"
    r0 = authorize_connect4_helpers[1].address(r1, r2, r3, r4, r5);
#line 45 "sample/cgroup_sock_addr.c"
    if ((authorize_connect4_helpers[1].tail_call) && (r0 == 0)) {
#line 45 "sample/cgroup_sock_addr.c"
        return 0;
#line 45 "sample/cgroup_sock_addr.c"
    }
<<<<<<< HEAD
    // EBPF_OP_LDDW pc=25 dst=r1 src=r0 offset=0 imm=0
=======
    // EBPF_OP_LDDW pc=25 dst=r1 src=r1 offset=0 imm=1
>>>>>>> a67e9275
#line 60 "sample/cgroup_sock_addr.c"
    r1 = POINTER(_maps[0].address);
    // EBPF_OP_MOV64_REG pc=27 dst=r2 src=r6 offset=0 imm=0
#line 60 "sample/cgroup_sock_addr.c"
    r2 = r6;
    // EBPF_OP_CALL pc=28 dst=r0 src=r0 offset=0 imm=1
#line 60 "sample/cgroup_sock_addr.c"
    r0 = authorize_connect4_helpers[2].address(r1, r2, r3, r4, r5);
#line 60 "sample/cgroup_sock_addr.c"
    if ((authorize_connect4_helpers[2].tail_call) && (r0 == 0)) {
#line 60 "sample/cgroup_sock_addr.c"
        return 0;
#line 60 "sample/cgroup_sock_addr.c"
    }
    // EBPF_OP_MOV64_REG pc=29 dst=r1 src=r0 offset=0 imm=0
#line 60 "sample/cgroup_sock_addr.c"
    r1 = r0;
    // EBPF_OP_MOV64_IMM pc=30 dst=r0 src=r0 offset=0 imm=1
#line 60 "sample/cgroup_sock_addr.c"
    r0 = IMMEDIATE(1);
    // EBPF_OP_JEQ_IMM pc=31 dst=r1 src=r0 offset=1 imm=0
#line 62 "sample/cgroup_sock_addr.c"
    if (r1 == IMMEDIATE(0)) {
#line 62 "sample/cgroup_sock_addr.c"
        goto label_1;
#line 62 "sample/cgroup_sock_addr.c"
    }
    // EBPF_OP_LDXW pc=32 dst=r0 src=r1 offset=0 imm=0
#line 62 "sample/cgroup_sock_addr.c"
    r0 = *(uint32_t*)(uintptr_t)(r1 + OFFSET(0));
label_1:
    // EBPF_OP_EXIT pc=33 dst=r0 src=r0 offset=0 imm=0
#line 85 "sample/cgroup_sock_addr.c"
    return r0;
#line 85 "sample/cgroup_sock_addr.c"
}
#pragma code_seg(pop)
#line __LINE__ __FILE__

static helper_function_entry_t authorize_connect6_helpers[] = {
    {NULL, 26, "helper_id_26"},
    {NULL, 2, "helper_id_2"},
    {NULL, 1, "helper_id_1"},
};

static GUID authorize_connect6_program_type_guid = {
    0x92ec8e39, 0xaeec, 0x11ec, {0x9a, 0x30, 0x18, 0x60, 0x24, 0x89, 0xbe, 0xee}};
static GUID authorize_connect6_attach_type_guid = {
    0xa82e37b2, 0xaee7, 0x11ec, {0x9a, 0x30, 0x18, 0x60, 0x24, 0x89, 0xbe, 0xee}};
static uint16_t authorize_connect6_maps[] = {
    0,
    2,
};

#pragma code_seg(push, "cgroup~3")
static uint64_t
authorize_connect6(void* context)
#line 90 "sample/cgroup_sock_addr.c"
{
#line 90 "sample/cgroup_sock_addr.c"
    // Prologue
#line 90 "sample/cgroup_sock_addr.c"
    uint64_t stack[(UBPF_STACK_SIZE + 7) / 8];
#line 90 "sample/cgroup_sock_addr.c"
    register uint64_t r0 = 0;
#line 90 "sample/cgroup_sock_addr.c"
    register uint64_t r1 = 0;
#line 90 "sample/cgroup_sock_addr.c"
    register uint64_t r2 = 0;
#line 90 "sample/cgroup_sock_addr.c"
    register uint64_t r3 = 0;
#line 90 "sample/cgroup_sock_addr.c"
    register uint64_t r4 = 0;
#line 90 "sample/cgroup_sock_addr.c"
    register uint64_t r5 = 0;
#line 90 "sample/cgroup_sock_addr.c"
    register uint64_t r6 = 0;
#line 90 "sample/cgroup_sock_addr.c"
    register uint64_t r10 = 0;

#line 90 "sample/cgroup_sock_addr.c"
    r1 = (uintptr_t)context;
#line 90 "sample/cgroup_sock_addr.c"
    r10 = (uintptr_t)((uint8_t*)stack + sizeof(stack));

    // EBPF_OP_MOV64_IMM pc=0 dst=r2 src=r0 offset=0 imm=0
#line 90 "sample/cgroup_sock_addr.c"
    r2 = IMMEDIATE(0);
    // EBPF_OP_STXDW pc=1 dst=r10 src=r2 offset=-16 imm=0
#line 68 "sample/cgroup_sock_addr.c"
    *(uint64_t*)(uintptr_t)(r10 + OFFSET(-16)) = (uint64_t)r2;
    // EBPF_OP_STXDW pc=2 dst=r10 src=r2 offset=-24 imm=0
#line 68 "sample/cgroup_sock_addr.c"
    *(uint64_t*)(uintptr_t)(r10 + OFFSET(-24)) = (uint64_t)r2;
    // EBPF_OP_STXDW pc=3 dst=r10 src=r2 offset=-32 imm=0
#line 68 "sample/cgroup_sock_addr.c"
    *(uint64_t*)(uintptr_t)(r10 + OFFSET(-32)) = (uint64_t)r2;
    // EBPF_OP_STXDW pc=4 dst=r10 src=r2 offset=-40 imm=0
#line 68 "sample/cgroup_sock_addr.c"
    *(uint64_t*)(uintptr_t)(r10 + OFFSET(-40)) = (uint64_t)r2;
    // EBPF_OP_STXDW pc=5 dst=r10 src=r2 offset=-48 imm=0
#line 68 "sample/cgroup_sock_addr.c"
    *(uint64_t*)(uintptr_t)(r10 + OFFSET(-48)) = (uint64_t)r2;
    // EBPF_OP_STXDW pc=6 dst=r10 src=r2 offset=-56 imm=0
#line 68 "sample/cgroup_sock_addr.c"
    *(uint64_t*)(uintptr_t)(r10 + OFFSET(-56)) = (uint64_t)r2;
    // EBPF_OP_STXDW pc=7 dst=r10 src=r2 offset=-64 imm=0
#line 68 "sample/cgroup_sock_addr.c"
    *(uint64_t*)(uintptr_t)(r10 + OFFSET(-64)) = (uint64_t)r2;
    // EBPF_OP_LDXW pc=8 dst=r2 src=r1 offset=24 imm=0
#line 70 "sample/cgroup_sock_addr.c"
    r2 = *(uint32_t*)(uintptr_t)(r1 + OFFSET(24));
    // EBPF_OP_STXW pc=9 dst=r10 src=r2 offset=-44 imm=0
#line 70 "sample/cgroup_sock_addr.c"
    *(uint32_t*)(uintptr_t)(r10 + OFFSET(-44)) = (uint32_t)r2;
    // EBPF_OP_LDXW pc=10 dst=r2 src=r1 offset=28 imm=0
#line 70 "sample/cgroup_sock_addr.c"
    r2 = *(uint32_t*)(uintptr_t)(r1 + OFFSET(28));
    // EBPF_OP_STXW pc=11 dst=r10 src=r2 offset=-40 imm=0
#line 70 "sample/cgroup_sock_addr.c"
    *(uint32_t*)(uintptr_t)(r10 + OFFSET(-40)) = (uint32_t)r2;
    // EBPF_OP_LDXW pc=12 dst=r2 src=r1 offset=32 imm=0
#line 70 "sample/cgroup_sock_addr.c"
    r2 = *(uint32_t*)(uintptr_t)(r1 + OFFSET(32));
    // EBPF_OP_STXW pc=13 dst=r10 src=r2 offset=-36 imm=0
#line 70 "sample/cgroup_sock_addr.c"
    *(uint32_t*)(uintptr_t)(r10 + OFFSET(-36)) = (uint32_t)r2;
    // EBPF_OP_LDXW pc=14 dst=r2 src=r1 offset=36 imm=0
#line 70 "sample/cgroup_sock_addr.c"
    r2 = *(uint32_t*)(uintptr_t)(r1 + OFFSET(36));
    // EBPF_OP_STXW pc=15 dst=r10 src=r2 offset=-32 imm=0
#line 70 "sample/cgroup_sock_addr.c"
    *(uint32_t*)(uintptr_t)(r10 + OFFSET(-32)) = (uint32_t)r2;
    // EBPF_OP_LDXH pc=16 dst=r2 src=r1 offset=40 imm=0
#line 71 "sample/cgroup_sock_addr.c"
    r2 = *(uint16_t*)(uintptr_t)(r1 + OFFSET(40));
    // EBPF_OP_STXH pc=17 dst=r10 src=r2 offset=-28 imm=0
#line 71 "sample/cgroup_sock_addr.c"
    *(uint16_t*)(uintptr_t)(r10 + OFFSET(-28)) = (uint16_t)r2;
    // EBPF_OP_LDXW pc=18 dst=r2 src=r1 offset=44 imm=0
#line 72 "sample/cgroup_sock_addr.c"
    r2 = *(uint32_t*)(uintptr_t)(r1 + OFFSET(44));
    // EBPF_OP_STXW pc=19 dst=r10 src=r2 offset=-24 imm=0
#line 72 "sample/cgroup_sock_addr.c"
    *(uint32_t*)(uintptr_t)(r10 + OFFSET(-24)) = (uint32_t)r2;
    // EBPF_OP_CALL pc=20 dst=r0 src=r0 offset=0 imm=26
#line 44 "sample/cgroup_sock_addr.c"
    r0 = authorize_connect6_helpers[0].address(r1, r2, r3, r4, r5);
#line 44 "sample/cgroup_sock_addr.c"
    if ((authorize_connect6_helpers[0].tail_call) && (r0 == 0)) {
#line 44 "sample/cgroup_sock_addr.c"
        return 0;
#line 44 "sample/cgroup_sock_addr.c"
    }
    // EBPF_OP_STXDW pc=21 dst=r10 src=r0 offset=-8 imm=0
#line 44 "sample/cgroup_sock_addr.c"
    *(uint64_t*)(uintptr_t)(r10 + OFFSET(-8)) = (uint64_t)r0;
    // EBPF_OP_MOV64_REG pc=22 dst=r6 src=r10 offset=0 imm=0
#line 44 "sample/cgroup_sock_addr.c"
    r6 = r10;
    // EBPF_OP_ADD64_IMM pc=23 dst=r6 src=r0 offset=0 imm=-64
#line 44 "sample/cgroup_sock_addr.c"
    r6 += IMMEDIATE(-64);
    // EBPF_OP_MOV64_REG pc=24 dst=r3 src=r10 offset=0 imm=0
#line 44 "sample/cgroup_sock_addr.c"
    r3 = r10;
    // EBPF_OP_ADD64_IMM pc=25 dst=r3 src=r0 offset=0 imm=-8
#line 44 "sample/cgroup_sock_addr.c"
    r3 += IMMEDIATE(-8);
    // EBPF_OP_LDDW pc=26 dst=r1 src=r1 offset=0 imm=3
#line 45 "sample/cgroup_sock_addr.c"
    r1 = POINTER(_maps[2].address);
    // EBPF_OP_MOV64_REG pc=28 dst=r2 src=r6 offset=0 imm=0
#line 45 "sample/cgroup_sock_addr.c"
    r2 = r6;
    // EBPF_OP_MOV64_IMM pc=29 dst=r4 src=r0 offset=0 imm=0
#line 45 "sample/cgroup_sock_addr.c"
    r4 = IMMEDIATE(0);
    // EBPF_OP_CALL pc=30 dst=r0 src=r0 offset=0 imm=2
#line 45 "sample/cgroup_sock_addr.c"
    r0 = authorize_connect6_helpers[1].address(r1, r2, r3, r4, r5);
#line 45 "sample/cgroup_sock_addr.c"
    if ((authorize_connect6_helpers[1].tail_call) && (r0 == 0)) {
#line 45 "sample/cgroup_sock_addr.c"
        return 0;
#line 45 "sample/cgroup_sock_addr.c"
    }
<<<<<<< HEAD
    // EBPF_OP_LDDW pc=31 dst=r1 src=r0 offset=0 imm=0
=======
    // EBPF_OP_LDDW pc=31 dst=r1 src=r1 offset=0 imm=1
>>>>>>> a67e9275
#line 76 "sample/cgroup_sock_addr.c"
    r1 = POINTER(_maps[0].address);
    // EBPF_OP_MOV64_REG pc=33 dst=r2 src=r6 offset=0 imm=0
#line 76 "sample/cgroup_sock_addr.c"
    r2 = r6;
    // EBPF_OP_CALL pc=34 dst=r0 src=r0 offset=0 imm=1
#line 76 "sample/cgroup_sock_addr.c"
    r0 = authorize_connect6_helpers[2].address(r1, r2, r3, r4, r5);
#line 76 "sample/cgroup_sock_addr.c"
    if ((authorize_connect6_helpers[2].tail_call) && (r0 == 0)) {
#line 76 "sample/cgroup_sock_addr.c"
        return 0;
#line 76 "sample/cgroup_sock_addr.c"
    }
    // EBPF_OP_MOV64_REG pc=35 dst=r1 src=r0 offset=0 imm=0
#line 76 "sample/cgroup_sock_addr.c"
    r1 = r0;
    // EBPF_OP_MOV64_IMM pc=36 dst=r0 src=r0 offset=0 imm=1
#line 76 "sample/cgroup_sock_addr.c"
    r0 = IMMEDIATE(1);
    // EBPF_OP_JEQ_IMM pc=37 dst=r1 src=r0 offset=1 imm=0
#line 78 "sample/cgroup_sock_addr.c"
    if (r1 == IMMEDIATE(0)) {
#line 78 "sample/cgroup_sock_addr.c"
        goto label_1;
#line 78 "sample/cgroup_sock_addr.c"
    }
    // EBPF_OP_LDXW pc=38 dst=r0 src=r1 offset=0 imm=0
#line 78 "sample/cgroup_sock_addr.c"
    r0 = *(uint32_t*)(uintptr_t)(r1 + OFFSET(0));
label_1:
    // EBPF_OP_EXIT pc=39 dst=r0 src=r0 offset=0 imm=0
#line 92 "sample/cgroup_sock_addr.c"
    return r0;
#line 92 "sample/cgroup_sock_addr.c"
}
#pragma code_seg(pop)
#line __LINE__ __FILE__

static helper_function_entry_t authorize_recv_accept4_helpers[] = {
    {NULL, 26, "helper_id_26"},
    {NULL, 2, "helper_id_2"},
    {NULL, 1, "helper_id_1"},
};

static GUID authorize_recv_accept4_program_type_guid = {
    0x92ec8e39, 0xaeec, 0x11ec, {0x9a, 0x30, 0x18, 0x60, 0x24, 0x89, 0xbe, 0xee}};
static GUID authorize_recv_accept4_attach_type_guid = {
    0xa82e37b3, 0xaee7, 0x11ec, {0x9a, 0x30, 0x18, 0x60, 0x24, 0x89, 0xbe, 0xee}};
static uint16_t authorize_recv_accept4_maps[] = {
    1,
    2,
};

#pragma code_seg(push, "cgroup~2")
static uint64_t
authorize_recv_accept4(void* context)
#line 97 "sample/cgroup_sock_addr.c"
{
#line 97 "sample/cgroup_sock_addr.c"
    // Prologue
#line 97 "sample/cgroup_sock_addr.c"
    uint64_t stack[(UBPF_STACK_SIZE + 7) / 8];
#line 97 "sample/cgroup_sock_addr.c"
    register uint64_t r0 = 0;
#line 97 "sample/cgroup_sock_addr.c"
    register uint64_t r1 = 0;
#line 97 "sample/cgroup_sock_addr.c"
    register uint64_t r2 = 0;
#line 97 "sample/cgroup_sock_addr.c"
    register uint64_t r3 = 0;
#line 97 "sample/cgroup_sock_addr.c"
    register uint64_t r4 = 0;
#line 97 "sample/cgroup_sock_addr.c"
    register uint64_t r5 = 0;
#line 97 "sample/cgroup_sock_addr.c"
    register uint64_t r6 = 0;
#line 97 "sample/cgroup_sock_addr.c"
    register uint64_t r10 = 0;

#line 97 "sample/cgroup_sock_addr.c"
    r1 = (uintptr_t)context;
#line 97 "sample/cgroup_sock_addr.c"
    r10 = (uintptr_t)((uint8_t*)stack + sizeof(stack));

    // EBPF_OP_MOV64_IMM pc=0 dst=r2 src=r0 offset=0 imm=0
#line 97 "sample/cgroup_sock_addr.c"
    r2 = IMMEDIATE(0);
    // EBPF_OP_STXDW pc=1 dst=r10 src=r2 offset=-16 imm=0
#line 51 "sample/cgroup_sock_addr.c"
    *(uint64_t*)(uintptr_t)(r10 + OFFSET(-16)) = (uint64_t)r2;
    // EBPF_OP_STXDW pc=2 dst=r10 src=r2 offset=-24 imm=0
#line 51 "sample/cgroup_sock_addr.c"
    *(uint64_t*)(uintptr_t)(r10 + OFFSET(-24)) = (uint64_t)r2;
    // EBPF_OP_STXDW pc=3 dst=r10 src=r2 offset=-32 imm=0
#line 51 "sample/cgroup_sock_addr.c"
    *(uint64_t*)(uintptr_t)(r10 + OFFSET(-32)) = (uint64_t)r2;
    // EBPF_OP_STXDW pc=4 dst=r10 src=r2 offset=-40 imm=0
#line 51 "sample/cgroup_sock_addr.c"
    *(uint64_t*)(uintptr_t)(r10 + OFFSET(-40)) = (uint64_t)r2;
    // EBPF_OP_STXDW pc=5 dst=r10 src=r2 offset=-48 imm=0
#line 51 "sample/cgroup_sock_addr.c"
    *(uint64_t*)(uintptr_t)(r10 + OFFSET(-48)) = (uint64_t)r2;
    // EBPF_OP_STXDW pc=6 dst=r10 src=r2 offset=-56 imm=0
#line 51 "sample/cgroup_sock_addr.c"
    *(uint64_t*)(uintptr_t)(r10 + OFFSET(-56)) = (uint64_t)r2;
    // EBPF_OP_STXDW pc=7 dst=r10 src=r2 offset=-64 imm=0
#line 51 "sample/cgroup_sock_addr.c"
    *(uint64_t*)(uintptr_t)(r10 + OFFSET(-64)) = (uint64_t)r2;
    // EBPF_OP_LDXW pc=8 dst=r2 src=r1 offset=24 imm=0
#line 54 "sample/cgroup_sock_addr.c"
    r2 = *(uint32_t*)(uintptr_t)(r1 + OFFSET(24));
    // EBPF_OP_STXW pc=9 dst=r10 src=r2 offset=-44 imm=0
#line 54 "sample/cgroup_sock_addr.c"
    *(uint32_t*)(uintptr_t)(r10 + OFFSET(-44)) = (uint32_t)r2;
    // EBPF_OP_LDXH pc=10 dst=r2 src=r1 offset=40 imm=0
#line 55 "sample/cgroup_sock_addr.c"
    r2 = *(uint16_t*)(uintptr_t)(r1 + OFFSET(40));
    // EBPF_OP_STXH pc=11 dst=r10 src=r2 offset=-28 imm=0
#line 55 "sample/cgroup_sock_addr.c"
    *(uint16_t*)(uintptr_t)(r10 + OFFSET(-28)) = (uint16_t)r2;
    // EBPF_OP_LDXW pc=12 dst=r2 src=r1 offset=44 imm=0
#line 56 "sample/cgroup_sock_addr.c"
    r2 = *(uint32_t*)(uintptr_t)(r1 + OFFSET(44));
    // EBPF_OP_STXW pc=13 dst=r10 src=r2 offset=-24 imm=0
#line 56 "sample/cgroup_sock_addr.c"
    *(uint32_t*)(uintptr_t)(r10 + OFFSET(-24)) = (uint32_t)r2;
    // EBPF_OP_CALL pc=14 dst=r0 src=r0 offset=0 imm=26
#line 44 "sample/cgroup_sock_addr.c"
    r0 = authorize_recv_accept4_helpers[0].address(r1, r2, r3, r4, r5);
#line 44 "sample/cgroup_sock_addr.c"
    if ((authorize_recv_accept4_helpers[0].tail_call) && (r0 == 0)) {
#line 44 "sample/cgroup_sock_addr.c"
        return 0;
#line 44 "sample/cgroup_sock_addr.c"
    }
    // EBPF_OP_STXDW pc=15 dst=r10 src=r0 offset=-8 imm=0
#line 44 "sample/cgroup_sock_addr.c"
    *(uint64_t*)(uintptr_t)(r10 + OFFSET(-8)) = (uint64_t)r0;
    // EBPF_OP_MOV64_REG pc=16 dst=r6 src=r10 offset=0 imm=0
#line 44 "sample/cgroup_sock_addr.c"
    r6 = r10;
    // EBPF_OP_ADD64_IMM pc=17 dst=r6 src=r0 offset=0 imm=-64
#line 44 "sample/cgroup_sock_addr.c"
    r6 += IMMEDIATE(-64);
    // EBPF_OP_MOV64_REG pc=18 dst=r3 src=r10 offset=0 imm=0
#line 44 "sample/cgroup_sock_addr.c"
    r3 = r10;
    // EBPF_OP_ADD64_IMM pc=19 dst=r3 src=r0 offset=0 imm=-8
#line 44 "sample/cgroup_sock_addr.c"
    r3 += IMMEDIATE(-8);
    // EBPF_OP_LDDW pc=20 dst=r1 src=r1 offset=0 imm=3
#line 45 "sample/cgroup_sock_addr.c"
    r1 = POINTER(_maps[2].address);
    // EBPF_OP_MOV64_REG pc=22 dst=r2 src=r6 offset=0 imm=0
#line 45 "sample/cgroup_sock_addr.c"
    r2 = r6;
    // EBPF_OP_MOV64_IMM pc=23 dst=r4 src=r0 offset=0 imm=0
#line 45 "sample/cgroup_sock_addr.c"
    r4 = IMMEDIATE(0);
    // EBPF_OP_CALL pc=24 dst=r0 src=r0 offset=0 imm=2
#line 45 "sample/cgroup_sock_addr.c"
    r0 = authorize_recv_accept4_helpers[1].address(r1, r2, r3, r4, r5);
#line 45 "sample/cgroup_sock_addr.c"
    if ((authorize_recv_accept4_helpers[1].tail_call) && (r0 == 0)) {
#line 45 "sample/cgroup_sock_addr.c"
        return 0;
#line 45 "sample/cgroup_sock_addr.c"
    }
<<<<<<< HEAD
    // EBPF_OP_LDDW pc=25 dst=r1 src=r0 offset=0 imm=0
=======
    // EBPF_OP_LDDW pc=25 dst=r1 src=r1 offset=0 imm=2
>>>>>>> a67e9275
#line 60 "sample/cgroup_sock_addr.c"
    r1 = POINTER(_maps[1].address);
    // EBPF_OP_MOV64_REG pc=27 dst=r2 src=r6 offset=0 imm=0
#line 60 "sample/cgroup_sock_addr.c"
    r2 = r6;
    // EBPF_OP_CALL pc=28 dst=r0 src=r0 offset=0 imm=1
#line 60 "sample/cgroup_sock_addr.c"
    r0 = authorize_recv_accept4_helpers[2].address(r1, r2, r3, r4, r5);
#line 60 "sample/cgroup_sock_addr.c"
    if ((authorize_recv_accept4_helpers[2].tail_call) && (r0 == 0)) {
#line 60 "sample/cgroup_sock_addr.c"
        return 0;
#line 60 "sample/cgroup_sock_addr.c"
    }
    // EBPF_OP_MOV64_REG pc=29 dst=r1 src=r0 offset=0 imm=0
#line 60 "sample/cgroup_sock_addr.c"
    r1 = r0;
    // EBPF_OP_MOV64_IMM pc=30 dst=r0 src=r0 offset=0 imm=1
#line 60 "sample/cgroup_sock_addr.c"
    r0 = IMMEDIATE(1);
    // EBPF_OP_JEQ_IMM pc=31 dst=r1 src=r0 offset=1 imm=0
#line 62 "sample/cgroup_sock_addr.c"
    if (r1 == IMMEDIATE(0)) {
#line 62 "sample/cgroup_sock_addr.c"
        goto label_1;
#line 62 "sample/cgroup_sock_addr.c"
    }
    // EBPF_OP_LDXW pc=32 dst=r0 src=r1 offset=0 imm=0
#line 62 "sample/cgroup_sock_addr.c"
    r0 = *(uint32_t*)(uintptr_t)(r1 + OFFSET(0));
label_1:
    // EBPF_OP_EXIT pc=33 dst=r0 src=r0 offset=0 imm=0
#line 99 "sample/cgroup_sock_addr.c"
    return r0;
#line 99 "sample/cgroup_sock_addr.c"
}
#pragma code_seg(pop)
#line __LINE__ __FILE__

static helper_function_entry_t authorize_recv_accept6_helpers[] = {
    {NULL, 26, "helper_id_26"},
    {NULL, 2, "helper_id_2"},
    {NULL, 1, "helper_id_1"},
};

static GUID authorize_recv_accept6_program_type_guid = {
    0x92ec8e39, 0xaeec, 0x11ec, {0x9a, 0x30, 0x18, 0x60, 0x24, 0x89, 0xbe, 0xee}};
static GUID authorize_recv_accept6_attach_type_guid = {
    0xa82e37b4, 0xaee7, 0x11ec, {0x9a, 0x30, 0x18, 0x60, 0x24, 0x89, 0xbe, 0xee}};
static uint16_t authorize_recv_accept6_maps[] = {
    1,
    2,
};

#pragma code_seg(push, "cgroup~1")
static uint64_t
authorize_recv_accept6(void* context)
#line 104 "sample/cgroup_sock_addr.c"
{
#line 104 "sample/cgroup_sock_addr.c"
    // Prologue
#line 104 "sample/cgroup_sock_addr.c"
    uint64_t stack[(UBPF_STACK_SIZE + 7) / 8];
#line 104 "sample/cgroup_sock_addr.c"
    register uint64_t r0 = 0;
#line 104 "sample/cgroup_sock_addr.c"
    register uint64_t r1 = 0;
#line 104 "sample/cgroup_sock_addr.c"
    register uint64_t r2 = 0;
#line 104 "sample/cgroup_sock_addr.c"
    register uint64_t r3 = 0;
#line 104 "sample/cgroup_sock_addr.c"
    register uint64_t r4 = 0;
#line 104 "sample/cgroup_sock_addr.c"
    register uint64_t r5 = 0;
#line 104 "sample/cgroup_sock_addr.c"
    register uint64_t r6 = 0;
#line 104 "sample/cgroup_sock_addr.c"
    register uint64_t r10 = 0;

#line 104 "sample/cgroup_sock_addr.c"
    r1 = (uintptr_t)context;
#line 104 "sample/cgroup_sock_addr.c"
    r10 = (uintptr_t)((uint8_t*)stack + sizeof(stack));

    // EBPF_OP_MOV64_IMM pc=0 dst=r2 src=r0 offset=0 imm=0
#line 104 "sample/cgroup_sock_addr.c"
    r2 = IMMEDIATE(0);
    // EBPF_OP_STXDW pc=1 dst=r10 src=r2 offset=-16 imm=0
#line 68 "sample/cgroup_sock_addr.c"
    *(uint64_t*)(uintptr_t)(r10 + OFFSET(-16)) = (uint64_t)r2;
    // EBPF_OP_STXDW pc=2 dst=r10 src=r2 offset=-24 imm=0
#line 68 "sample/cgroup_sock_addr.c"
    *(uint64_t*)(uintptr_t)(r10 + OFFSET(-24)) = (uint64_t)r2;
    // EBPF_OP_STXDW pc=3 dst=r10 src=r2 offset=-32 imm=0
#line 68 "sample/cgroup_sock_addr.c"
    *(uint64_t*)(uintptr_t)(r10 + OFFSET(-32)) = (uint64_t)r2;
    // EBPF_OP_STXDW pc=4 dst=r10 src=r2 offset=-40 imm=0
#line 68 "sample/cgroup_sock_addr.c"
    *(uint64_t*)(uintptr_t)(r10 + OFFSET(-40)) = (uint64_t)r2;
    // EBPF_OP_STXDW pc=5 dst=r10 src=r2 offset=-48 imm=0
#line 68 "sample/cgroup_sock_addr.c"
    *(uint64_t*)(uintptr_t)(r10 + OFFSET(-48)) = (uint64_t)r2;
    // EBPF_OP_STXDW pc=6 dst=r10 src=r2 offset=-56 imm=0
#line 68 "sample/cgroup_sock_addr.c"
    *(uint64_t*)(uintptr_t)(r10 + OFFSET(-56)) = (uint64_t)r2;
    // EBPF_OP_STXDW pc=7 dst=r10 src=r2 offset=-64 imm=0
#line 68 "sample/cgroup_sock_addr.c"
    *(uint64_t*)(uintptr_t)(r10 + OFFSET(-64)) = (uint64_t)r2;
    // EBPF_OP_LDXW pc=8 dst=r2 src=r1 offset=24 imm=0
#line 70 "sample/cgroup_sock_addr.c"
    r2 = *(uint32_t*)(uintptr_t)(r1 + OFFSET(24));
    // EBPF_OP_STXW pc=9 dst=r10 src=r2 offset=-44 imm=0
#line 70 "sample/cgroup_sock_addr.c"
    *(uint32_t*)(uintptr_t)(r10 + OFFSET(-44)) = (uint32_t)r2;
    // EBPF_OP_LDXW pc=10 dst=r2 src=r1 offset=28 imm=0
#line 70 "sample/cgroup_sock_addr.c"
    r2 = *(uint32_t*)(uintptr_t)(r1 + OFFSET(28));
    // EBPF_OP_STXW pc=11 dst=r10 src=r2 offset=-40 imm=0
#line 70 "sample/cgroup_sock_addr.c"
    *(uint32_t*)(uintptr_t)(r10 + OFFSET(-40)) = (uint32_t)r2;
    // EBPF_OP_LDXW pc=12 dst=r2 src=r1 offset=32 imm=0
#line 70 "sample/cgroup_sock_addr.c"
    r2 = *(uint32_t*)(uintptr_t)(r1 + OFFSET(32));
    // EBPF_OP_STXW pc=13 dst=r10 src=r2 offset=-36 imm=0
#line 70 "sample/cgroup_sock_addr.c"
    *(uint32_t*)(uintptr_t)(r10 + OFFSET(-36)) = (uint32_t)r2;
    // EBPF_OP_LDXW pc=14 dst=r2 src=r1 offset=36 imm=0
#line 70 "sample/cgroup_sock_addr.c"
    r2 = *(uint32_t*)(uintptr_t)(r1 + OFFSET(36));
    // EBPF_OP_STXW pc=15 dst=r10 src=r2 offset=-32 imm=0
#line 70 "sample/cgroup_sock_addr.c"
    *(uint32_t*)(uintptr_t)(r10 + OFFSET(-32)) = (uint32_t)r2;
    // EBPF_OP_LDXH pc=16 dst=r2 src=r1 offset=40 imm=0
#line 71 "sample/cgroup_sock_addr.c"
    r2 = *(uint16_t*)(uintptr_t)(r1 + OFFSET(40));
    // EBPF_OP_STXH pc=17 dst=r10 src=r2 offset=-28 imm=0
#line 71 "sample/cgroup_sock_addr.c"
    *(uint16_t*)(uintptr_t)(r10 + OFFSET(-28)) = (uint16_t)r2;
    // EBPF_OP_LDXW pc=18 dst=r2 src=r1 offset=44 imm=0
#line 72 "sample/cgroup_sock_addr.c"
    r2 = *(uint32_t*)(uintptr_t)(r1 + OFFSET(44));
    // EBPF_OP_STXW pc=19 dst=r10 src=r2 offset=-24 imm=0
#line 72 "sample/cgroup_sock_addr.c"
    *(uint32_t*)(uintptr_t)(r10 + OFFSET(-24)) = (uint32_t)r2;
    // EBPF_OP_CALL pc=20 dst=r0 src=r0 offset=0 imm=26
#line 44 "sample/cgroup_sock_addr.c"
    r0 = authorize_recv_accept6_helpers[0].address(r1, r2, r3, r4, r5);
#line 44 "sample/cgroup_sock_addr.c"
    if ((authorize_recv_accept6_helpers[0].tail_call) && (r0 == 0)) {
#line 44 "sample/cgroup_sock_addr.c"
        return 0;
#line 44 "sample/cgroup_sock_addr.c"
    }
    // EBPF_OP_STXDW pc=21 dst=r10 src=r0 offset=-8 imm=0
#line 44 "sample/cgroup_sock_addr.c"
    *(uint64_t*)(uintptr_t)(r10 + OFFSET(-8)) = (uint64_t)r0;
    // EBPF_OP_MOV64_REG pc=22 dst=r6 src=r10 offset=0 imm=0
#line 44 "sample/cgroup_sock_addr.c"
    r6 = r10;
    // EBPF_OP_ADD64_IMM pc=23 dst=r6 src=r0 offset=0 imm=-64
#line 44 "sample/cgroup_sock_addr.c"
    r6 += IMMEDIATE(-64);
    // EBPF_OP_MOV64_REG pc=24 dst=r3 src=r10 offset=0 imm=0
#line 44 "sample/cgroup_sock_addr.c"
    r3 = r10;
    // EBPF_OP_ADD64_IMM pc=25 dst=r3 src=r0 offset=0 imm=-8
#line 44 "sample/cgroup_sock_addr.c"
    r3 += IMMEDIATE(-8);
    // EBPF_OP_LDDW pc=26 dst=r1 src=r1 offset=0 imm=3
#line 45 "sample/cgroup_sock_addr.c"
    r1 = POINTER(_maps[2].address);
    // EBPF_OP_MOV64_REG pc=28 dst=r2 src=r6 offset=0 imm=0
#line 45 "sample/cgroup_sock_addr.c"
    r2 = r6;
    // EBPF_OP_MOV64_IMM pc=29 dst=r4 src=r0 offset=0 imm=0
#line 45 "sample/cgroup_sock_addr.c"
    r4 = IMMEDIATE(0);
    // EBPF_OP_CALL pc=30 dst=r0 src=r0 offset=0 imm=2
#line 45 "sample/cgroup_sock_addr.c"
    r0 = authorize_recv_accept6_helpers[1].address(r1, r2, r3, r4, r5);
#line 45 "sample/cgroup_sock_addr.c"
    if ((authorize_recv_accept6_helpers[1].tail_call) && (r0 == 0)) {
#line 45 "sample/cgroup_sock_addr.c"
        return 0;
#line 45 "sample/cgroup_sock_addr.c"
    }
<<<<<<< HEAD
    // EBPF_OP_LDDW pc=31 dst=r1 src=r0 offset=0 imm=0
=======
    // EBPF_OP_LDDW pc=31 dst=r1 src=r1 offset=0 imm=2
>>>>>>> a67e9275
#line 76 "sample/cgroup_sock_addr.c"
    r1 = POINTER(_maps[1].address);
    // EBPF_OP_MOV64_REG pc=33 dst=r2 src=r6 offset=0 imm=0
#line 76 "sample/cgroup_sock_addr.c"
    r2 = r6;
    // EBPF_OP_CALL pc=34 dst=r0 src=r0 offset=0 imm=1
#line 76 "sample/cgroup_sock_addr.c"
    r0 = authorize_recv_accept6_helpers[2].address(r1, r2, r3, r4, r5);
#line 76 "sample/cgroup_sock_addr.c"
    if ((authorize_recv_accept6_helpers[2].tail_call) && (r0 == 0)) {
#line 76 "sample/cgroup_sock_addr.c"
        return 0;
#line 76 "sample/cgroup_sock_addr.c"
    }
    // EBPF_OP_MOV64_REG pc=35 dst=r1 src=r0 offset=0 imm=0
#line 76 "sample/cgroup_sock_addr.c"
    r1 = r0;
    // EBPF_OP_MOV64_IMM pc=36 dst=r0 src=r0 offset=0 imm=1
#line 76 "sample/cgroup_sock_addr.c"
    r0 = IMMEDIATE(1);
    // EBPF_OP_JEQ_IMM pc=37 dst=r1 src=r0 offset=1 imm=0
#line 78 "sample/cgroup_sock_addr.c"
    if (r1 == IMMEDIATE(0)) {
#line 78 "sample/cgroup_sock_addr.c"
        goto label_1;
#line 78 "sample/cgroup_sock_addr.c"
    }
    // EBPF_OP_LDXW pc=38 dst=r0 src=r1 offset=0 imm=0
#line 78 "sample/cgroup_sock_addr.c"
    r0 = *(uint32_t*)(uintptr_t)(r1 + OFFSET(0));
label_1:
    // EBPF_OP_EXIT pc=39 dst=r0 src=r0 offset=0 imm=0
#line 106 "sample/cgroup_sock_addr.c"
    return r0;
#line 106 "sample/cgroup_sock_addr.c"
}
#pragma code_seg(pop)
#line __LINE__ __FILE__

#pragma data_seg(push, "programs")
static program_entry_t _programs[] = {
    {
        0,
        authorize_connect4,
        "cgroup~4",
        "cgroup/connect4",
        "authorize_connect4",
        authorize_connect4_maps,
        2,
        authorize_connect4_helpers,
        3,
        34,
        &authorize_connect4_program_type_guid,
        &authorize_connect4_attach_type_guid,
    },
    {
        0,
        authorize_connect6,
        "cgroup~3",
        "cgroup/connect6",
        "authorize_connect6",
        authorize_connect6_maps,
        2,
        authorize_connect6_helpers,
        3,
        40,
        &authorize_connect6_program_type_guid,
        &authorize_connect6_attach_type_guid,
    },
    {
        0,
        authorize_recv_accept4,
        "cgroup~2",
        "cgroup/recv_accept4",
        "authorize_recv_accept4",
        authorize_recv_accept4_maps,
        2,
        authorize_recv_accept4_helpers,
        3,
        34,
        &authorize_recv_accept4_program_type_guid,
        &authorize_recv_accept4_attach_type_guid,
    },
    {
        0,
        authorize_recv_accept6,
        "cgroup~1",
        "cgroup/recv_accept6",
        "authorize_recv_accept6",
        authorize_recv_accept6_maps,
        2,
        authorize_recv_accept6_helpers,
        3,
        40,
        &authorize_recv_accept6_program_type_guid,
        &authorize_recv_accept6_attach_type_guid,
    },
};
#pragma data_seg(pop)

static void
_get_programs(_Outptr_result_buffer_(*count) program_entry_t** programs, _Out_ size_t* count)
{
    *programs = _programs;
    *count = 4;
}

static void
_get_version(_Out_ bpf2c_version_t* version)
{
    version->major = 0;
    version->minor = 17;
    version->revision = 0;
}

static void
_get_map_initial_values(_Outptr_result_buffer_(*count) map_initial_values_t** map_initial_values, _Out_ size_t* count)
{
    *map_initial_values = NULL;
    *count = 0;
}

metadata_table_t cgroup_sock_addr_metadata_table = {
    sizeof(metadata_table_t), _get_programs, _get_maps, _get_hash, _get_version, _get_map_initial_values};<|MERGE_RESOLUTION|>--- conflicted
+++ resolved
@@ -190,11 +190,7 @@
         return 0;
 #line 45 "sample/cgroup_sock_addr.c"
     }
-<<<<<<< HEAD
-    // EBPF_OP_LDDW pc=25 dst=r1 src=r0 offset=0 imm=0
-=======
     // EBPF_OP_LDDW pc=25 dst=r1 src=r1 offset=0 imm=1
->>>>>>> a67e9275
 #line 60 "sample/cgroup_sock_addr.c"
     r1 = POINTER(_maps[0].address);
     // EBPF_OP_MOV64_REG pc=27 dst=r2 src=r6 offset=0 imm=0
@@ -382,11 +378,7 @@
         return 0;
 #line 45 "sample/cgroup_sock_addr.c"
     }
-<<<<<<< HEAD
-    // EBPF_OP_LDDW pc=31 dst=r1 src=r0 offset=0 imm=0
-=======
     // EBPF_OP_LDDW pc=31 dst=r1 src=r1 offset=0 imm=1
->>>>>>> a67e9275
 #line 76 "sample/cgroup_sock_addr.c"
     r1 = POINTER(_maps[0].address);
     // EBPF_OP_MOV64_REG pc=33 dst=r2 src=r6 offset=0 imm=0
@@ -556,11 +548,7 @@
         return 0;
 #line 45 "sample/cgroup_sock_addr.c"
     }
-<<<<<<< HEAD
-    // EBPF_OP_LDDW pc=25 dst=r1 src=r0 offset=0 imm=0
-=======
     // EBPF_OP_LDDW pc=25 dst=r1 src=r1 offset=0 imm=2
->>>>>>> a67e9275
 #line 60 "sample/cgroup_sock_addr.c"
     r1 = POINTER(_maps[1].address);
     // EBPF_OP_MOV64_REG pc=27 dst=r2 src=r6 offset=0 imm=0
@@ -748,11 +736,7 @@
         return 0;
 #line 45 "sample/cgroup_sock_addr.c"
     }
-<<<<<<< HEAD
-    // EBPF_OP_LDDW pc=31 dst=r1 src=r0 offset=0 imm=0
-=======
     // EBPF_OP_LDDW pc=31 dst=r1 src=r1 offset=0 imm=2
->>>>>>> a67e9275
 #line 76 "sample/cgroup_sock_addr.c"
     r1 = POINTER(_maps[1].address);
     // EBPF_OP_MOV64_REG pc=33 dst=r2 src=r6 offset=0 imm=0
