// Copyright (c) eBPF for Windows contributors
// SPDX-License-Identifier: MIT

// Do not alter this generated file.
// This file was generated from bindmonitor_tailcall.o

#define NO_CRT
#include "bpf2c.h"

#include <guiddef.h>
#include <wdm.h>
#include <wsk.h>

DRIVER_INITIALIZE DriverEntry;
DRIVER_UNLOAD DriverUnload;
RTL_QUERY_REGISTRY_ROUTINE static _bpf2c_query_registry_routine;

#define metadata_table bindmonitor_tailcall##_metadata_table

static GUID _bpf2c_npi_id = {/* c847aac8-a6f2-4b53-aea3-f4a94b9a80cb */
                             0xc847aac8,
                             0xa6f2,
                             0x4b53,
                             {0xae, 0xa3, 0xf4, 0xa9, 0x4b, 0x9a, 0x80, 0xcb}};
static NPI_MODULEID _bpf2c_module_id = {sizeof(_bpf2c_module_id), MIT_GUID, {0}};
static HANDLE _bpf2c_nmr_client_handle;
static HANDLE _bpf2c_nmr_provider_handle;
extern metadata_table_t metadata_table;

static NTSTATUS
_bpf2c_npi_client_attach_provider(
    _In_ HANDLE nmr_binding_handle,
    _In_ void* client_context,
    _In_ const NPI_REGISTRATION_INSTANCE* provider_registration_instance);

static NTSTATUS
_bpf2c_npi_client_detach_provider(_In_ void* client_binding_context);

static const NPI_CLIENT_CHARACTERISTICS _bpf2c_npi_client_characteristics = {
    0,                                  // Version
    sizeof(NPI_CLIENT_CHARACTERISTICS), // Length
    _bpf2c_npi_client_attach_provider,
    _bpf2c_npi_client_detach_provider,
    NULL,
    {0,                                 // Version
     sizeof(NPI_REGISTRATION_INSTANCE), // Length
     &_bpf2c_npi_id,
     &_bpf2c_module_id,
     0,
     &metadata_table}};

static NTSTATUS
_bpf2c_query_npi_module_id(
    _In_ const wchar_t* value_name,
    unsigned long value_type,
    _In_ const void* value_data,
    unsigned long value_length,
    _Inout_ void* context,
    _Inout_ void* entry_context)
{
    UNREFERENCED_PARAMETER(value_name);
    UNREFERENCED_PARAMETER(context);
    UNREFERENCED_PARAMETER(entry_context);

    if (value_type != REG_BINARY) {
        return STATUS_INVALID_PARAMETER;
    }
    if (value_length != sizeof(_bpf2c_module_id.Guid)) {
        return STATUS_INVALID_PARAMETER;
    }

    memcpy(&_bpf2c_module_id.Guid, value_data, value_length);
    return STATUS_SUCCESS;
}

NTSTATUS
DriverEntry(_In_ DRIVER_OBJECT* driver_object, _In_ UNICODE_STRING* registry_path)
{
    NTSTATUS status;
    RTL_QUERY_REGISTRY_TABLE query_table[] = {
        {
            NULL,                      // Query routine
            RTL_QUERY_REGISTRY_SUBKEY, // Flags
            L"Parameters",             // Name
            NULL,                      // Entry context
            REG_NONE,                  // Default type
            NULL,                      // Default data
            0,                         // Default length
        },
        {
            _bpf2c_query_npi_module_id,  // Query routine
            RTL_QUERY_REGISTRY_REQUIRED, // Flags
            L"NpiModuleId",              // Name
            NULL,                        // Entry context
            REG_NONE,                    // Default type
            NULL,                        // Default data
            0,                           // Default length
        },
        {0}};

    status = RtlQueryRegistryValues(RTL_REGISTRY_ABSOLUTE, registry_path->Buffer, query_table, NULL, NULL);
    if (!NT_SUCCESS(status)) {
        goto Exit;
    }

    status = NmrRegisterClient(&_bpf2c_npi_client_characteristics, NULL, &_bpf2c_nmr_client_handle);

Exit:
    if (NT_SUCCESS(status)) {
        driver_object->DriverUnload = DriverUnload;
    }

    return status;
}

void
DriverUnload(_In_ DRIVER_OBJECT* driver_object)
{
    NTSTATUS status = NmrDeregisterClient(_bpf2c_nmr_client_handle);
    if (status == STATUS_PENDING) {
        NmrWaitForClientDeregisterComplete(_bpf2c_nmr_client_handle);
    }
    UNREFERENCED_PARAMETER(driver_object);
}

static NTSTATUS
_bpf2c_npi_client_attach_provider(
    _In_ HANDLE nmr_binding_handle,
    _In_ void* client_context,
    _In_ const NPI_REGISTRATION_INSTANCE* provider_registration_instance)
{
    NTSTATUS status = STATUS_SUCCESS;
    void* provider_binding_context = NULL;
    void* provider_dispatch_table = NULL;

    UNREFERENCED_PARAMETER(client_context);
    UNREFERENCED_PARAMETER(provider_registration_instance);

    if (_bpf2c_nmr_provider_handle != NULL) {
        return STATUS_INVALID_PARAMETER;
    }

#pragma warning(push)
#pragma warning( \
    disable : 6387) // Param 3 does not adhere to the specification for the function 'NmrClientAttachProvider'
    // As per MSDN, client dispatch can be NULL, but SAL does not allow it.
    // https://docs.microsoft.com/en-us/windows-hardware/drivers/ddi/netioddk/nf-netioddk-nmrclientattachprovider
    status = NmrClientAttachProvider(
        nmr_binding_handle, client_context, NULL, &provider_binding_context, &provider_dispatch_table);
    if (status != STATUS_SUCCESS) {
        goto Done;
    }
#pragma warning(pop)
    _bpf2c_nmr_provider_handle = nmr_binding_handle;

Done:
    return status;
}

static NTSTATUS
_bpf2c_npi_client_detach_provider(_In_ void* client_binding_context)
{
    _bpf2c_nmr_provider_handle = NULL;
    UNREFERENCED_PARAMETER(client_binding_context);
    return STATUS_SUCCESS;
}

#include "bpf2c.h"

static void
_get_hash(_Outptr_result_buffer_maybenull_(*size) const uint8_t** hash, _Out_ size_t* size)
{
    *hash = NULL;
    *size = 0;
}
#pragma data_seg(push, "maps")
static map_entry_t _maps[] = {
    {NULL,
     {
         BPF_MAP_TYPE_HASH, // Type of map.
         8,                 // Size in bytes of a map key.
         68,                // Size in bytes of a map value.
         1024,              // Maximum number of entries allowed in the map.
         0,                 // Inner map index.
         LIBBPF_PIN_NONE,   // Pinning type for the map.
         0,                 // Identifier for a map template.
         0,                 // The id of the inner map template.
     },
     "process_map"},
    {NULL,
     {
         BPF_MAP_TYPE_ARRAY, // Type of map.
         4,                  // Size in bytes of a map key.
         4,                  // Size in bytes of a map value.
         1,                  // Maximum number of entries allowed in the map.
         0,                  // Inner map index.
         LIBBPF_PIN_NONE,    // Pinning type for the map.
         0,                  // Identifier for a map template.
         0,                  // The id of the inner map template.
     },
     "limits_map"},
    {NULL,
     {
         BPF_MAP_TYPE_PROG_ARRAY, // Type of map.
         4,                       // Size in bytes of a map key.
         4,                       // Size in bytes of a map value.
         8,                       // Maximum number of entries allowed in the map.
         0,                       // Inner map index.
         LIBBPF_PIN_NONE,         // Pinning type for the map.
         0,                       // Identifier for a map template.
         0,                       // The id of the inner map template.
     },
     "prog_array_map"},
    {NULL,
     {
         BPF_MAP_TYPE_HASH, // Type of map.
         4,                 // Size in bytes of a map key.
         4,                 // Size in bytes of a map value.
         1000,              // Maximum number of entries allowed in the map.
         0,                 // Inner map index.
         LIBBPF_PIN_NONE,   // Pinning type for the map.
         0,                 // Identifier for a map template.
         0,                 // The id of the inner map template.
     },
     "dummy_map"},
    {NULL,
     {
         BPF_MAP_TYPE_ARRAY_OF_MAPS, // Type of map.
         4,                          // Size in bytes of a map key.
         4,                          // Size in bytes of a map value.
         1,                          // Maximum number of entries allowed in the map.
         0,                          // Inner map index.
         LIBBPF_PIN_NONE,            // Pinning type for the map.
         0,                          // Identifier for a map template.
         10,                         // The id of the inner map template.
     },
     "dummy_outer_map"},
    {NULL,
     {
         BPF_MAP_TYPE_HASH_OF_MAPS, // Type of map.
         4,                         // Size in bytes of a map key.
         4,                         // Size in bytes of a map value.
         10,                        // Maximum number of entries allowed in the map.
         6,                         // Inner map index.
         LIBBPF_PIN_NONE,           // Pinning type for the map.
         0,                         // Identifier for a map template.
         0,                         // The id of the inner map template.
     },
     "dummy_outer_idx_map"},
    {NULL,
     {
         BPF_MAP_TYPE_HASH, // Type of map.
         4,                 // Size in bytes of a map key.
         4,                 // Size in bytes of a map value.
         1,                 // Maximum number of entries allowed in the map.
         0,                 // Inner map index.
         LIBBPF_PIN_NONE,   // Pinning type for the map.
         10,                // Identifier for a map template.
         0,                 // The id of the inner map template.
     },
     "dummy_inner_map"},
};
#pragma data_seg(pop)

static void
_get_maps(_Outptr_result_buffer_maybenull_(*count) map_entry_t** maps, _Out_ size_t* count)
{
    *maps = _maps;
    *count = 7;
}

static helper_function_entry_t BindMonitor_helpers[] = {
    {NULL, 1, "helper_id_1"},
    {NULL, 5, "helper_id_5"},
};

static GUID BindMonitor_program_type_guid = {
    0x608c517c, 0x6c52, 0x4a26, {0xb6, 0x77, 0xbb, 0x1c, 0x34, 0x42, 0x5a, 0xdf}};
static GUID BindMonitor_attach_type_guid = {
    0xb9707e04, 0x8127, 0x4c72, {0x83, 0x3e, 0x05, 0xb1, 0xfb, 0x43, 0x94, 0x96}};
static uint16_t BindMonitor_maps[] = {
    2,
    3,
};

#pragma code_seg(push, "bind")
static uint64_t
BindMonitor(void* context)
#line 120 "sample/bindmonitor_tailcall.c"
{
#line 120 "sample/bindmonitor_tailcall.c"
    // Prologue
#line 120 "sample/bindmonitor_tailcall.c"
    uint64_t stack[(UBPF_STACK_SIZE + 7) / 8];
#line 120 "sample/bindmonitor_tailcall.c"
    register uint64_t r0 = 0;
#line 120 "sample/bindmonitor_tailcall.c"
    register uint64_t r1 = 0;
#line 120 "sample/bindmonitor_tailcall.c"
    register uint64_t r2 = 0;
#line 120 "sample/bindmonitor_tailcall.c"
    register uint64_t r3 = 0;
#line 120 "sample/bindmonitor_tailcall.c"
    register uint64_t r4 = 0;
#line 120 "sample/bindmonitor_tailcall.c"
    register uint64_t r5 = 0;
#line 120 "sample/bindmonitor_tailcall.c"
    register uint64_t r6 = 0;
#line 120 "sample/bindmonitor_tailcall.c"
    register uint64_t r10 = 0;

#line 120 "sample/bindmonitor_tailcall.c"
    r1 = (uintptr_t)context;
#line 120 "sample/bindmonitor_tailcall.c"
    r10 = (uintptr_t)((uint8_t*)stack + sizeof(stack));

    // EBPF_OP_MOV64_REG pc=0 dst=r6 src=r1 offset=0 imm=0
#line 120 "sample/bindmonitor_tailcall.c"
    r6 = r1;
    // EBPF_OP_MOV64_IMM pc=1 dst=r1 src=r0 offset=0 imm=0
#line 120 "sample/bindmonitor_tailcall.c"
    r1 = IMMEDIATE(0);
    // EBPF_OP_STXW pc=2 dst=r10 src=r1 offset=-4 imm=0
#line 122 "sample/bindmonitor_tailcall.c"
    *(uint32_t*)(uintptr_t)(r10 + OFFSET(-4)) = (uint32_t)r1;
    // EBPF_OP_MOV64_REG pc=3 dst=r2 src=r10 offset=0 imm=0
#line 122 "sample/bindmonitor_tailcall.c"
    r2 = r10;
    // EBPF_OP_ADD64_IMM pc=4 dst=r2 src=r0 offset=0 imm=-4
#line 122 "sample/bindmonitor_tailcall.c"
    r2 += IMMEDIATE(-4);
    // EBPF_OP_LDDW pc=5 dst=r1 src=r1 offset=0 imm=4
#line 123 "sample/bindmonitor_tailcall.c"
    r1 = POINTER(_maps[3].address);
    // EBPF_OP_CALL pc=7 dst=r0 src=r0 offset=0 imm=1
#line 123 "sample/bindmonitor_tailcall.c"
    r0 = BindMonitor_helpers[0].address(r1, r2, r3, r4, r5);
#line 123 "sample/bindmonitor_tailcall.c"
    if ((BindMonitor_helpers[0].tail_call) && (r0 == 0)) {
#line 123 "sample/bindmonitor_tailcall.c"
        return 0;
#line 123 "sample/bindmonitor_tailcall.c"
    }
    // EBPF_OP_JNE_IMM pc=8 dst=r0 src=r0 offset=5 imm=0
#line 125 "sample/bindmonitor_tailcall.c"
    if (r0 != IMMEDIATE(0)) {
#line 125 "sample/bindmonitor_tailcall.c"
        goto label_1;
#line 125 "sample/bindmonitor_tailcall.c"
    }
    // EBPF_OP_MOV64_REG pc=9 dst=r1 src=r6 offset=0 imm=0
#line 128 "sample/bindmonitor_tailcall.c"
    r1 = r6;
    // EBPF_OP_LDDW pc=10 dst=r2 src=r1 offset=0 imm=3
#line 128 "sample/bindmonitor_tailcall.c"
    r2 = POINTER(_maps[2].address);
    // EBPF_OP_MOV64_IMM pc=12 dst=r3 src=r0 offset=0 imm=0
#line 128 "sample/bindmonitor_tailcall.c"
    r3 = IMMEDIATE(0);
    // EBPF_OP_CALL pc=13 dst=r0 src=r0 offset=0 imm=5
#line 128 "sample/bindmonitor_tailcall.c"
    r0 = BindMonitor_helpers[1].address(r1, r2, r3, r4, r5);
#line 128 "sample/bindmonitor_tailcall.c"
    if ((BindMonitor_helpers[1].tail_call) && (r0 == 0)) {
#line 128 "sample/bindmonitor_tailcall.c"
        return 0;
#line 128 "sample/bindmonitor_tailcall.c"
    }
label_1:
    // EBPF_OP_MOV64_IMM pc=14 dst=r0 src=r0 offset=0 imm=1
#line 131 "sample/bindmonitor_tailcall.c"
    r0 = IMMEDIATE(1);
    // EBPF_OP_EXIT pc=15 dst=r0 src=r0 offset=0 imm=0
#line 131 "sample/bindmonitor_tailcall.c"
    return r0;
#line 131 "sample/bindmonitor_tailcall.c"
}
#pragma code_seg(pop)
#line __LINE__ __FILE__

static helper_function_entry_t BindMonitor_Callee0_helpers[] = {
    {NULL, 1, "helper_id_1"},
    {NULL, 5, "helper_id_5"},
};

static GUID BindMonitor_Callee0_program_type_guid = {
    0x608c517c, 0x6c52, 0x4a26, {0xb6, 0x77, 0xbb, 0x1c, 0x34, 0x42, 0x5a, 0xdf}};
static GUID BindMonitor_Callee0_attach_type_guid = {
    0xb9707e04, 0x8127, 0x4c72, {0x83, 0x3e, 0x05, 0xb1, 0xfb, 0x43, 0x94, 0x96}};
static uint16_t BindMonitor_Callee0_maps[] = {
    2,
    3,
};

#pragma code_seg(push, "bind/0")
static uint64_t
BindMonitor_Callee0(void* context)
#line 136 "sample/bindmonitor_tailcall.c"
{
#line 136 "sample/bindmonitor_tailcall.c"
    // Prologue
#line 136 "sample/bindmonitor_tailcall.c"
    uint64_t stack[(UBPF_STACK_SIZE + 7) / 8];
#line 136 "sample/bindmonitor_tailcall.c"
    register uint64_t r0 = 0;
#line 136 "sample/bindmonitor_tailcall.c"
    register uint64_t r1 = 0;
#line 136 "sample/bindmonitor_tailcall.c"
    register uint64_t r2 = 0;
#line 136 "sample/bindmonitor_tailcall.c"
    register uint64_t r3 = 0;
#line 136 "sample/bindmonitor_tailcall.c"
    register uint64_t r4 = 0;
#line 136 "sample/bindmonitor_tailcall.c"
    register uint64_t r5 = 0;
#line 136 "sample/bindmonitor_tailcall.c"
    register uint64_t r6 = 0;
#line 136 "sample/bindmonitor_tailcall.c"
    register uint64_t r10 = 0;

#line 136 "sample/bindmonitor_tailcall.c"
    r1 = (uintptr_t)context;
#line 136 "sample/bindmonitor_tailcall.c"
    r10 = (uintptr_t)((uint8_t*)stack + sizeof(stack));

    // EBPF_OP_MOV64_REG pc=0 dst=r6 src=r1 offset=0 imm=0
#line 136 "sample/bindmonitor_tailcall.c"
    r6 = r1;
    // EBPF_OP_MOV64_IMM pc=1 dst=r1 src=r0 offset=0 imm=0
#line 136 "sample/bindmonitor_tailcall.c"
    r1 = IMMEDIATE(0);
    // EBPF_OP_STXW pc=2 dst=r10 src=r1 offset=-4 imm=0
#line 138 "sample/bindmonitor_tailcall.c"
    *(uint32_t*)(uintptr_t)(r10 + OFFSET(-4)) = (uint32_t)r1;
    // EBPF_OP_MOV64_REG pc=3 dst=r2 src=r10 offset=0 imm=0
#line 138 "sample/bindmonitor_tailcall.c"
    r2 = r10;
    // EBPF_OP_ADD64_IMM pc=4 dst=r2 src=r0 offset=0 imm=-4
#line 138 "sample/bindmonitor_tailcall.c"
    r2 += IMMEDIATE(-4);
    // EBPF_OP_LDDW pc=5 dst=r1 src=r1 offset=0 imm=4
#line 139 "sample/bindmonitor_tailcall.c"
    r1 = POINTER(_maps[3].address);
    // EBPF_OP_CALL pc=7 dst=r0 src=r0 offset=0 imm=1
#line 139 "sample/bindmonitor_tailcall.c"
    r0 = BindMonitor_Callee0_helpers[0].address(r1, r2, r3, r4, r5);
#line 139 "sample/bindmonitor_tailcall.c"
    if ((BindMonitor_Callee0_helpers[0].tail_call) && (r0 == 0)) {
#line 139 "sample/bindmonitor_tailcall.c"
        return 0;
#line 139 "sample/bindmonitor_tailcall.c"
    }
    // EBPF_OP_JNE_IMM pc=8 dst=r0 src=r0 offset=5 imm=0
#line 141 "sample/bindmonitor_tailcall.c"
    if (r0 != IMMEDIATE(0)) {
#line 141 "sample/bindmonitor_tailcall.c"
        goto label_1;
#line 141 "sample/bindmonitor_tailcall.c"
    }
    // EBPF_OP_MOV64_REG pc=9 dst=r1 src=r6 offset=0 imm=0
#line 144 "sample/bindmonitor_tailcall.c"
    r1 = r6;
    // EBPF_OP_LDDW pc=10 dst=r2 src=r1 offset=0 imm=3
#line 144 "sample/bindmonitor_tailcall.c"
    r2 = POINTER(_maps[2].address);
    // EBPF_OP_MOV64_IMM pc=12 dst=r3 src=r0 offset=0 imm=1
#line 144 "sample/bindmonitor_tailcall.c"
    r3 = IMMEDIATE(1);
    // EBPF_OP_CALL pc=13 dst=r0 src=r0 offset=0 imm=5
#line 144 "sample/bindmonitor_tailcall.c"
    r0 = BindMonitor_Callee0_helpers[1].address(r1, r2, r3, r4, r5);
#line 144 "sample/bindmonitor_tailcall.c"
    if ((BindMonitor_Callee0_helpers[1].tail_call) && (r0 == 0)) {
#line 144 "sample/bindmonitor_tailcall.c"
        return 0;
#line 144 "sample/bindmonitor_tailcall.c"
    }
label_1:
    // EBPF_OP_MOV64_IMM pc=14 dst=r0 src=r0 offset=0 imm=1
#line 147 "sample/bindmonitor_tailcall.c"
    r0 = IMMEDIATE(1);
    // EBPF_OP_EXIT pc=15 dst=r0 src=r0 offset=0 imm=0
#line 147 "sample/bindmonitor_tailcall.c"
    return r0;
#line 147 "sample/bindmonitor_tailcall.c"
}
#pragma code_seg(pop)
#line __LINE__ __FILE__

static helper_function_entry_t BindMonitor_Callee1_helpers[] = {
    {NULL, 1, "helper_id_1"},
    {NULL, 2, "helper_id_2"},
    {NULL, 22, "helper_id_22"},
    {NULL, 3, "helper_id_3"},
};

static GUID BindMonitor_Callee1_program_type_guid = {
    0x608c517c, 0x6c52, 0x4a26, {0xb6, 0x77, 0xbb, 0x1c, 0x34, 0x42, 0x5a, 0xdf}};
static GUID BindMonitor_Callee1_attach_type_guid = {
    0xb9707e04, 0x8127, 0x4c72, {0x83, 0x3e, 0x05, 0xb1, 0xfb, 0x43, 0x94, 0x96}};
static uint16_t BindMonitor_Callee1_maps[] = {
    0,
    1,
};

#pragma code_seg(push, "bind/1")
static uint64_t
BindMonitor_Callee1(void* context)
#line 152 "sample/bindmonitor_tailcall.c"
{
#line 152 "sample/bindmonitor_tailcall.c"
    // Prologue
#line 152 "sample/bindmonitor_tailcall.c"
    uint64_t stack[(UBPF_STACK_SIZE + 7) / 8];
#line 152 "sample/bindmonitor_tailcall.c"
    register uint64_t r0 = 0;
#line 152 "sample/bindmonitor_tailcall.c"
    register uint64_t r1 = 0;
#line 152 "sample/bindmonitor_tailcall.c"
    register uint64_t r2 = 0;
#line 152 "sample/bindmonitor_tailcall.c"
    register uint64_t r3 = 0;
#line 152 "sample/bindmonitor_tailcall.c"
    register uint64_t r4 = 0;
#line 152 "sample/bindmonitor_tailcall.c"
    register uint64_t r5 = 0;
#line 152 "sample/bindmonitor_tailcall.c"
    register uint64_t r6 = 0;
#line 152 "sample/bindmonitor_tailcall.c"
    register uint64_t r7 = 0;
#line 152 "sample/bindmonitor_tailcall.c"
    register uint64_t r8 = 0;
#line 152 "sample/bindmonitor_tailcall.c"
    register uint64_t r9 = 0;
#line 152 "sample/bindmonitor_tailcall.c"
    register uint64_t r10 = 0;

#line 152 "sample/bindmonitor_tailcall.c"
    r1 = (uintptr_t)context;
#line 152 "sample/bindmonitor_tailcall.c"
    r10 = (uintptr_t)((uint8_t*)stack + sizeof(stack));

    // EBPF_OP_MOV64_REG pc=0 dst=r6 src=r1 offset=0 imm=0
#line 152 "sample/bindmonitor_tailcall.c"
    r6 = r1;
    // EBPF_OP_MOV64_IMM pc=1 dst=r9 src=r0 offset=0 imm=0
#line 152 "sample/bindmonitor_tailcall.c"
    r9 = IMMEDIATE(0);
    // EBPF_OP_STXW pc=2 dst=r10 src=r9 offset=-84 imm=0
#line 154 "sample/bindmonitor_tailcall.c"
    *(uint32_t*)(uintptr_t)(r10 + OFFSET(-84)) = (uint32_t)r9;
    // EBPF_OP_MOV64_REG pc=3 dst=r2 src=r10 offset=0 imm=0
#line 154 "sample/bindmonitor_tailcall.c"
    r2 = r10;
    // EBPF_OP_ADD64_IMM pc=4 dst=r2 src=r0 offset=0 imm=-84
#line 154 "sample/bindmonitor_tailcall.c"
    r2 += IMMEDIATE(-84);
    // EBPF_OP_LDDW pc=5 dst=r1 src=r1 offset=0 imm=2
#line 156 "sample/bindmonitor_tailcall.c"
    r1 = POINTER(_maps[1].address);
    // EBPF_OP_CALL pc=7 dst=r0 src=r0 offset=0 imm=1
#line 156 "sample/bindmonitor_tailcall.c"
    r0 = BindMonitor_Callee1_helpers[0].address(r1, r2, r3, r4, r5);
#line 156 "sample/bindmonitor_tailcall.c"
    if ((BindMonitor_Callee1_helpers[0].tail_call) && (r0 == 0)) {
#line 156 "sample/bindmonitor_tailcall.c"
        return 0;
#line 156 "sample/bindmonitor_tailcall.c"
    }
    // EBPF_OP_MOV64_REG pc=8 dst=r7 src=r0 offset=0 imm=0
#line 156 "sample/bindmonitor_tailcall.c"
    r7 = r0;
    // EBPF_OP_JEQ_IMM pc=9 dst=r7 src=r0 offset=77 imm=0
#line 157 "sample/bindmonitor_tailcall.c"
    if (r7 == IMMEDIATE(0)) {
#line 157 "sample/bindmonitor_tailcall.c"
        goto label_7;
#line 157 "sample/bindmonitor_tailcall.c"
    }
    // EBPF_OP_LDXW pc=10 dst=r1 src=r7 offset=0 imm=0
#line 157 "sample/bindmonitor_tailcall.c"
    r1 = *(uint32_t*)(uintptr_t)(r7 + OFFSET(0));
    // EBPF_OP_JEQ_IMM pc=11 dst=r1 src=r0 offset=75 imm=0
#line 157 "sample/bindmonitor_tailcall.c"
    if (r1 == IMMEDIATE(0)) {
#line 157 "sample/bindmonitor_tailcall.c"
        goto label_7;
#line 157 "sample/bindmonitor_tailcall.c"
    }
    // EBPF_OP_LDXDW pc=12 dst=r1 src=r6 offset=16 imm=0
#line 81 "sample/bindmonitor_tailcall.c"
    r1 = *(uint64_t*)(uintptr_t)(r6 + OFFSET(16));
    // EBPF_OP_STXDW pc=13 dst=r10 src=r1 offset=-8 imm=0
#line 81 "sample/bindmonitor_tailcall.c"
    *(uint64_t*)(uintptr_t)(r10 + OFFSET(-8)) = (uint64_t)r1;
    // EBPF_OP_MOV64_IMM pc=14 dst=r1 src=r0 offset=0 imm=0
#line 81 "sample/bindmonitor_tailcall.c"
    r1 = IMMEDIATE(0);
    // EBPF_OP_STXW pc=15 dst=r10 src=r1 offset=-16 imm=0
#line 83 "sample/bindmonitor_tailcall.c"
    *(uint32_t*)(uintptr_t)(r10 + OFFSET(-16)) = (uint32_t)r1;
    // EBPF_OP_STXDW pc=16 dst=r10 src=r1 offset=-24 imm=0
#line 83 "sample/bindmonitor_tailcall.c"
    *(uint64_t*)(uintptr_t)(r10 + OFFSET(-24)) = (uint64_t)r1;
    // EBPF_OP_STXDW pc=17 dst=r10 src=r1 offset=-32 imm=0
#line 83 "sample/bindmonitor_tailcall.c"
    *(uint64_t*)(uintptr_t)(r10 + OFFSET(-32)) = (uint64_t)r1;
    // EBPF_OP_STXDW pc=18 dst=r10 src=r1 offset=-40 imm=0
#line 83 "sample/bindmonitor_tailcall.c"
    *(uint64_t*)(uintptr_t)(r10 + OFFSET(-40)) = (uint64_t)r1;
    // EBPF_OP_STXDW pc=19 dst=r10 src=r1 offset=-48 imm=0
#line 83 "sample/bindmonitor_tailcall.c"
    *(uint64_t*)(uintptr_t)(r10 + OFFSET(-48)) = (uint64_t)r1;
    // EBPF_OP_STXDW pc=20 dst=r10 src=r1 offset=-56 imm=0
#line 83 "sample/bindmonitor_tailcall.c"
    *(uint64_t*)(uintptr_t)(r10 + OFFSET(-56)) = (uint64_t)r1;
    // EBPF_OP_STXDW pc=21 dst=r10 src=r1 offset=-64 imm=0
#line 83 "sample/bindmonitor_tailcall.c"
    *(uint64_t*)(uintptr_t)(r10 + OFFSET(-64)) = (uint64_t)r1;
    // EBPF_OP_STXDW pc=22 dst=r10 src=r1 offset=-72 imm=0
#line 83 "sample/bindmonitor_tailcall.c"
    *(uint64_t*)(uintptr_t)(r10 + OFFSET(-72)) = (uint64_t)r1;
    // EBPF_OP_STXDW pc=23 dst=r10 src=r1 offset=-80 imm=0
#line 83 "sample/bindmonitor_tailcall.c"
    *(uint64_t*)(uintptr_t)(r10 + OFFSET(-80)) = (uint64_t)r1;
    // EBPF_OP_MOV64_REG pc=24 dst=r2 src=r10 offset=0 imm=0
#line 83 "sample/bindmonitor_tailcall.c"
    r2 = r10;
    // EBPF_OP_ADD64_IMM pc=25 dst=r2 src=r0 offset=0 imm=-8
#line 83 "sample/bindmonitor_tailcall.c"
    r2 += IMMEDIATE(-8);
    // EBPF_OP_LDDW pc=26 dst=r1 src=r1 offset=0 imm=1
#line 86 "sample/bindmonitor_tailcall.c"
    r1 = POINTER(_maps[0].address);
    // EBPF_OP_CALL pc=28 dst=r0 src=r0 offset=0 imm=1
#line 86 "sample/bindmonitor_tailcall.c"
    r0 = BindMonitor_Callee1_helpers[0].address(r1, r2, r3, r4, r5);
#line 86 "sample/bindmonitor_tailcall.c"
    if ((BindMonitor_Callee1_helpers[0].tail_call) && (r0 == 0)) {
#line 86 "sample/bindmonitor_tailcall.c"
        return 0;
#line 86 "sample/bindmonitor_tailcall.c"
    }
    // EBPF_OP_MOV64_REG pc=29 dst=r8 src=r0 offset=0 imm=0
#line 86 "sample/bindmonitor_tailcall.c"
    r8 = r0;
    // EBPF_OP_JNE_IMM pc=30 dst=r8 src=r0 offset=28 imm=0
#line 87 "sample/bindmonitor_tailcall.c"
    if (r8 != IMMEDIATE(0)) {
#line 87 "sample/bindmonitor_tailcall.c"
        goto label_1;
#line 87 "sample/bindmonitor_tailcall.c"
    }
    // EBPF_OP_LDXW pc=31 dst=r1 src=r6 offset=44 imm=0
#line 91 "sample/bindmonitor_tailcall.c"
    r1 = *(uint32_t*)(uintptr_t)(r6 + OFFSET(44));
    // EBPF_OP_JNE_IMM pc=32 dst=r1 src=r0 offset=53 imm=0
#line 91 "sample/bindmonitor_tailcall.c"
    if (r1 != IMMEDIATE(0)) {
#line 91 "sample/bindmonitor_tailcall.c"
        goto label_6;
#line 91 "sample/bindmonitor_tailcall.c"
    }
    // EBPF_OP_LDXDW pc=33 dst=r1 src=r6 offset=0 imm=0
#line 95 "sample/bindmonitor_tailcall.c"
    r1 = *(uint64_t*)(uintptr_t)(r6 + OFFSET(0));
    // EBPF_OP_JEQ_IMM pc=34 dst=r1 src=r0 offset=51 imm=0
#line 95 "sample/bindmonitor_tailcall.c"
    if (r1 == IMMEDIATE(0)) {
#line 95 "sample/bindmonitor_tailcall.c"
        goto label_6;
#line 95 "sample/bindmonitor_tailcall.c"
    }
    // EBPF_OP_LDXDW pc=35 dst=r1 src=r6 offset=8 imm=0
#line 95 "sample/bindmonitor_tailcall.c"
    r1 = *(uint64_t*)(uintptr_t)(r6 + OFFSET(8));
    // EBPF_OP_JEQ_IMM pc=36 dst=r1 src=r0 offset=49 imm=0
#line 95 "sample/bindmonitor_tailcall.c"
    if (r1 == IMMEDIATE(0)) {
#line 95 "sample/bindmonitor_tailcall.c"
        goto label_6;
#line 95 "sample/bindmonitor_tailcall.c"
    }
    // EBPF_OP_MOV64_REG pc=37 dst=r8 src=r10 offset=0 imm=0
#line 95 "sample/bindmonitor_tailcall.c"
    r8 = r10;
    // EBPF_OP_ADD64_IMM pc=38 dst=r8 src=r0 offset=0 imm=-8
#line 95 "sample/bindmonitor_tailcall.c"
    r8 += IMMEDIATE(-8);
    // EBPF_OP_MOV64_REG pc=39 dst=r3 src=r10 offset=0 imm=0
#line 95 "sample/bindmonitor_tailcall.c"
    r3 = r10;
    // EBPF_OP_ADD64_IMM pc=40 dst=r3 src=r0 offset=0 imm=-80
#line 95 "sample/bindmonitor_tailcall.c"
    r3 += IMMEDIATE(-80);
    // EBPF_OP_LDDW pc=41 dst=r1 src=r1 offset=0 imm=1
#line 99 "sample/bindmonitor_tailcall.c"
    r1 = POINTER(_maps[0].address);
    // EBPF_OP_MOV64_REG pc=43 dst=r2 src=r8 offset=0 imm=0
#line 99 "sample/bindmonitor_tailcall.c"
    r2 = r8;
    // EBPF_OP_MOV64_IMM pc=44 dst=r4 src=r0 offset=0 imm=0
#line 99 "sample/bindmonitor_tailcall.c"
    r4 = IMMEDIATE(0);
    // EBPF_OP_CALL pc=45 dst=r0 src=r0 offset=0 imm=2
#line 99 "sample/bindmonitor_tailcall.c"
    r0 = BindMonitor_Callee1_helpers[1].address(r1, r2, r3, r4, r5);
#line 99 "sample/bindmonitor_tailcall.c"
    if ((BindMonitor_Callee1_helpers[1].tail_call) && (r0 == 0)) {
#line 99 "sample/bindmonitor_tailcall.c"
        return 0;
#line 99 "sample/bindmonitor_tailcall.c"
    }
<<<<<<< HEAD
    // EBPF_OP_LDDW pc=46 dst=r1 src=r0 offset=0 imm=0
=======
    // EBPF_OP_LDDW pc=46 dst=r1 src=r1 offset=0 imm=1
>>>>>>> a67e9275
#line 100 "sample/bindmonitor_tailcall.c"
    r1 = POINTER(_maps[0].address);
    // EBPF_OP_MOV64_REG pc=48 dst=r2 src=r8 offset=0 imm=0
#line 100 "sample/bindmonitor_tailcall.c"
    r2 = r8;
    // EBPF_OP_CALL pc=49 dst=r0 src=r0 offset=0 imm=1
#line 100 "sample/bindmonitor_tailcall.c"
    r0 = BindMonitor_Callee1_helpers[0].address(r1, r2, r3, r4, r5);
#line 100 "sample/bindmonitor_tailcall.c"
    if ((BindMonitor_Callee1_helpers[0].tail_call) && (r0 == 0)) {
#line 100 "sample/bindmonitor_tailcall.c"
        return 0;
#line 100 "sample/bindmonitor_tailcall.c"
    }
    // EBPF_OP_MOV64_REG pc=50 dst=r8 src=r0 offset=0 imm=0
#line 100 "sample/bindmonitor_tailcall.c"
    r8 = r0;
    // EBPF_OP_JEQ_IMM pc=51 dst=r8 src=r0 offset=34 imm=0
#line 101 "sample/bindmonitor_tailcall.c"
    if (r8 == IMMEDIATE(0)) {
#line 101 "sample/bindmonitor_tailcall.c"
        goto label_6;
#line 101 "sample/bindmonitor_tailcall.c"
    }
    // EBPF_OP_LDXDW pc=52 dst=r3 src=r6 offset=0 imm=0
#line 105 "sample/bindmonitor_tailcall.c"
    r3 = *(uint64_t*)(uintptr_t)(r6 + OFFSET(0));
    // EBPF_OP_LDXDW pc=53 dst=r4 src=r6 offset=8 imm=0
#line 105 "sample/bindmonitor_tailcall.c"
    r4 = *(uint64_t*)(uintptr_t)(r6 + OFFSET(8));
    // EBPF_OP_SUB64_REG pc=54 dst=r4 src=r3 offset=0 imm=0
#line 105 "sample/bindmonitor_tailcall.c"
    r4 -= r3;
    // EBPF_OP_MOV64_REG pc=55 dst=r1 src=r8 offset=0 imm=0
#line 105 "sample/bindmonitor_tailcall.c"
    r1 = r8;
    // EBPF_OP_ADD64_IMM pc=56 dst=r1 src=r0 offset=0 imm=4
#line 105 "sample/bindmonitor_tailcall.c"
    r1 += IMMEDIATE(4);
    // EBPF_OP_MOV64_IMM pc=57 dst=r2 src=r0 offset=0 imm=64
#line 105 "sample/bindmonitor_tailcall.c"
    r2 = IMMEDIATE(64);
    // EBPF_OP_CALL pc=58 dst=r0 src=r0 offset=0 imm=22
#line 105 "sample/bindmonitor_tailcall.c"
    r0 = BindMonitor_Callee1_helpers[2].address(r1, r2, r3, r4, r5);
#line 105 "sample/bindmonitor_tailcall.c"
    if ((BindMonitor_Callee1_helpers[2].tail_call) && (r0 == 0)) {
#line 105 "sample/bindmonitor_tailcall.c"
        return 0;
#line 105 "sample/bindmonitor_tailcall.c"
    }
label_1:
    // EBPF_OP_LDXW pc=59 dst=r1 src=r6 offset=44 imm=0
#line 167 "sample/bindmonitor_tailcall.c"
    r1 = *(uint32_t*)(uintptr_t)(r6 + OFFSET(44));
    // EBPF_OP_JEQ_IMM pc=60 dst=r1 src=r0 offset=3 imm=0
#line 167 "sample/bindmonitor_tailcall.c"
    if (r1 == IMMEDIATE(0)) {
#line 167 "sample/bindmonitor_tailcall.c"
        goto label_2;
#line 167 "sample/bindmonitor_tailcall.c"
    }
    // EBPF_OP_JEQ_IMM pc=61 dst=r1 src=r0 offset=9 imm=2
#line 167 "sample/bindmonitor_tailcall.c"
    if (r1 == IMMEDIATE(2)) {
#line 167 "sample/bindmonitor_tailcall.c"
        goto label_3;
#line 167 "sample/bindmonitor_tailcall.c"
    }
    // EBPF_OP_LDXW pc=62 dst=r1 src=r8 offset=0 imm=0
#line 184 "sample/bindmonitor_tailcall.c"
    r1 = *(uint32_t*)(uintptr_t)(r8 + OFFSET(0));
    // EBPF_OP_JA pc=63 dst=r0 src=r0 offset=11 imm=0
#line 184 "sample/bindmonitor_tailcall.c"
    goto label_4;
label_2:
    // EBPF_OP_MOV64_IMM pc=64 dst=r9 src=r0 offset=0 imm=1
#line 184 "sample/bindmonitor_tailcall.c"
    r9 = IMMEDIATE(1);
    // EBPF_OP_LDXW pc=65 dst=r1 src=r8 offset=0 imm=0
#line 169 "sample/bindmonitor_tailcall.c"
    r1 = *(uint32_t*)(uintptr_t)(r8 + OFFSET(0));
    // EBPF_OP_LDXW pc=66 dst=r2 src=r7 offset=0 imm=0
#line 169 "sample/bindmonitor_tailcall.c"
    r2 = *(uint32_t*)(uintptr_t)(r7 + OFFSET(0));
    // EBPF_OP_JGE_REG pc=67 dst=r1 src=r2 offset=19 imm=0
#line 169 "sample/bindmonitor_tailcall.c"
    if (r1 >= r2) {
#line 169 "sample/bindmonitor_tailcall.c"
        goto label_7;
#line 169 "sample/bindmonitor_tailcall.c"
    }
    // EBPF_OP_ADD64_IMM pc=68 dst=r1 src=r0 offset=0 imm=1
#line 173 "sample/bindmonitor_tailcall.c"
    r1 += IMMEDIATE(1);
    // EBPF_OP_STXW pc=69 dst=r8 src=r1 offset=0 imm=0
#line 173 "sample/bindmonitor_tailcall.c"
    *(uint32_t*)(uintptr_t)(r8 + OFFSET(0)) = (uint32_t)r1;
    // EBPF_OP_JA pc=70 dst=r0 src=r0 offset=15 imm=0
#line 173 "sample/bindmonitor_tailcall.c"
    goto label_6;
label_3:
    // EBPF_OP_LDXW pc=71 dst=r1 src=r8 offset=0 imm=0
#line 176 "sample/bindmonitor_tailcall.c"
    r1 = *(uint32_t*)(uintptr_t)(r8 + OFFSET(0));
    // EBPF_OP_JEQ_IMM pc=72 dst=r1 src=r0 offset=6 imm=0
#line 176 "sample/bindmonitor_tailcall.c"
    if (r1 == IMMEDIATE(0)) {
#line 176 "sample/bindmonitor_tailcall.c"
        goto label_5;
#line 176 "sample/bindmonitor_tailcall.c"
    }
    // EBPF_OP_ADD64_IMM pc=73 dst=r1 src=r0 offset=0 imm=-1
#line 177 "sample/bindmonitor_tailcall.c"
    r1 += IMMEDIATE(-1);
    // EBPF_OP_STXW pc=74 dst=r8 src=r1 offset=0 imm=0
#line 177 "sample/bindmonitor_tailcall.c"
    *(uint32_t*)(uintptr_t)(r8 + OFFSET(0)) = (uint32_t)r1;
label_4:
    // EBPF_OP_MOV64_IMM pc=75 dst=r9 src=r0 offset=0 imm=0
#line 177 "sample/bindmonitor_tailcall.c"
    r9 = IMMEDIATE(0);
    // EBPF_OP_LSH64_IMM pc=76 dst=r1 src=r0 offset=0 imm=32
#line 184 "sample/bindmonitor_tailcall.c"
    r1 <<= (IMMEDIATE(32) & 63);
    // EBPF_OP_RSH64_IMM pc=77 dst=r1 src=r0 offset=0 imm=32
#line 184 "sample/bindmonitor_tailcall.c"
    r1 >>= (IMMEDIATE(32) & 63);
    // EBPF_OP_JNE_IMM pc=78 dst=r1 src=r0 offset=8 imm=0
#line 184 "sample/bindmonitor_tailcall.c"
    if (r1 != IMMEDIATE(0)) {
#line 184 "sample/bindmonitor_tailcall.c"
        goto label_7;
#line 184 "sample/bindmonitor_tailcall.c"
    }
label_5:
    // EBPF_OP_LDXDW pc=79 dst=r1 src=r6 offset=16 imm=0
#line 185 "sample/bindmonitor_tailcall.c"
    r1 = *(uint64_t*)(uintptr_t)(r6 + OFFSET(16));
    // EBPF_OP_STXDW pc=80 dst=r10 src=r1 offset=-80 imm=0
#line 185 "sample/bindmonitor_tailcall.c"
    *(uint64_t*)(uintptr_t)(r10 + OFFSET(-80)) = (uint64_t)r1;
    // EBPF_OP_MOV64_REG pc=81 dst=r2 src=r10 offset=0 imm=0
#line 185 "sample/bindmonitor_tailcall.c"
    r2 = r10;
    // EBPF_OP_ADD64_IMM pc=82 dst=r2 src=r0 offset=0 imm=-80
#line 185 "sample/bindmonitor_tailcall.c"
    r2 += IMMEDIATE(-80);
    // EBPF_OP_LDDW pc=83 dst=r1 src=r1 offset=0 imm=1
#line 186 "sample/bindmonitor_tailcall.c"
    r1 = POINTER(_maps[0].address);
    // EBPF_OP_CALL pc=85 dst=r0 src=r0 offset=0 imm=3
#line 186 "sample/bindmonitor_tailcall.c"
    r0 = BindMonitor_Callee1_helpers[3].address(r1, r2, r3, r4, r5);
#line 186 "sample/bindmonitor_tailcall.c"
    if ((BindMonitor_Callee1_helpers[3].tail_call) && (r0 == 0)) {
#line 186 "sample/bindmonitor_tailcall.c"
        return 0;
#line 186 "sample/bindmonitor_tailcall.c"
    }
label_6:
    // EBPF_OP_MOV64_IMM pc=86 dst=r9 src=r0 offset=0 imm=0
#line 186 "sample/bindmonitor_tailcall.c"
    r9 = IMMEDIATE(0);
label_7:
    // EBPF_OP_MOV64_REG pc=87 dst=r0 src=r9 offset=0 imm=0
#line 190 "sample/bindmonitor_tailcall.c"
    r0 = r9;
    // EBPF_OP_EXIT pc=88 dst=r0 src=r0 offset=0 imm=0
#line 190 "sample/bindmonitor_tailcall.c"
    return r0;
#line 190 "sample/bindmonitor_tailcall.c"
}
#pragma code_seg(pop)
#line __LINE__ __FILE__

#pragma data_seg(push, "programs")
static program_entry_t _programs[] = {
    {
        0,
        BindMonitor,
        "bind",
        "bind",
        "BindMonitor",
        BindMonitor_maps,
        2,
        BindMonitor_helpers,
        2,
        16,
        &BindMonitor_program_type_guid,
        &BindMonitor_attach_type_guid,
    },
    {
        0,
        BindMonitor_Callee0,
        "bind/0",
        "bind/0",
        "BindMonitor_Callee0",
        BindMonitor_Callee0_maps,
        2,
        BindMonitor_Callee0_helpers,
        2,
        16,
        &BindMonitor_Callee0_program_type_guid,
        &BindMonitor_Callee0_attach_type_guid,
    },
    {
        0,
        BindMonitor_Callee1,
        "bind/1",
        "bind/1",
        "BindMonitor_Callee1",
        BindMonitor_Callee1_maps,
        2,
        BindMonitor_Callee1_helpers,
        4,
        89,
        &BindMonitor_Callee1_program_type_guid,
        &BindMonitor_Callee1_attach_type_guid,
    },
};
#pragma data_seg(pop)

static void
_get_programs(_Outptr_result_buffer_(*count) program_entry_t** programs, _Out_ size_t* count)
{
    *programs = _programs;
    *count = 3;
}

static void
_get_version(_Out_ bpf2c_version_t* version)
{
    version->major = 0;
    version->minor = 17;
    version->revision = 0;
}

static void
_get_map_initial_values(_Outptr_result_buffer_(*count) map_initial_values_t** map_initial_values, _Out_ size_t* count)
{
    *map_initial_values = NULL;
    *count = 0;
}

metadata_table_t bindmonitor_tailcall_metadata_table = {
    sizeof(metadata_table_t), _get_programs, _get_maps, _get_hash, _get_version, _get_map_initial_values};<|MERGE_RESOLUTION|>--- conflicted
+++ resolved
@@ -711,11 +711,7 @@
         return 0;
 #line 99 "sample/bindmonitor_tailcall.c"
     }
-<<<<<<< HEAD
-    // EBPF_OP_LDDW pc=46 dst=r1 src=r0 offset=0 imm=0
-=======
     // EBPF_OP_LDDW pc=46 dst=r1 src=r1 offset=0 imm=1
->>>>>>> a67e9275
 #line 100 "sample/bindmonitor_tailcall.c"
     r1 = POINTER(_maps[0].address);
     // EBPF_OP_MOV64_REG pc=48 dst=r2 src=r8 offset=0 imm=0
