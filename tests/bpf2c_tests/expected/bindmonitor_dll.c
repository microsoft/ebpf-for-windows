// Copyright (c) eBPF for Windows contributors
// SPDX-License-Identifier: MIT

// Do not alter this generated file.
// This file was generated from bindmonitor.o

#include "bpf2c.h"

#include <stdio.h>
#define WIN32_LEAN_AND_MEAN // Exclude rarely-used stuff from Windows headers
#include <windows.h>

#define metadata_table bindmonitor##_metadata_table
extern metadata_table_t metadata_table;

bool APIENTRY
DllMain(_In_ HMODULE hModule, unsigned int ul_reason_for_call, _In_ void* lpReserved)
{
    UNREFERENCED_PARAMETER(hModule);
    UNREFERENCED_PARAMETER(lpReserved);
    switch (ul_reason_for_call) {
    case DLL_PROCESS_ATTACH:
    case DLL_THREAD_ATTACH:
    case DLL_THREAD_DETACH:
    case DLL_PROCESS_DETACH:
        break;
    }
    return TRUE;
}

__declspec(dllexport) metadata_table_t* get_metadata_table() { return &metadata_table; }

#include "bpf2c.h"

static void
_get_hash(_Outptr_result_buffer_maybenull_(*size) const uint8_t** hash, _Out_ size_t* size)
{
    *hash = NULL;
    *size = 0;
}
#pragma data_seg(push, "maps")
static map_entry_t _maps[] = {
    {NULL,
     {
         BPF_MAP_TYPE_ARRAY, // Type of map.
         4,                  // Size in bytes of a map key.
         4,                  // Size in bytes of a map value.
         1,                  // Maximum number of entries allowed in the map.
         0,                  // Inner map index.
         LIBBPF_PIN_NONE,    // Pinning type for the map.
         10,                 // Identifier for a map template.
         0,                  // The id of the inner map template.
     },
     "limits_map"},
    {NULL,
     {
         BPF_MAP_TYPE_HASH, // Type of map.
         8,                 // Size in bytes of a map key.
         68,                // Size in bytes of a map value.
         1024,              // Maximum number of entries allowed in the map.
         0,                 // Inner map index.
         LIBBPF_PIN_NONE,   // Pinning type for the map.
         23,                // Identifier for a map template.
         0,                 // The id of the inner map template.
     },
     "process_map"},
    {NULL,
     {
         BPF_MAP_TYPE_HASH, // Type of map.
         8,                 // Size in bytes of a map key.
         16,                // Size in bytes of a map value.
         1024,              // Maximum number of entries allowed in the map.
         0,                 // Inner map index.
         LIBBPF_PIN_NONE,   // Pinning type for the map.
         29,                // Identifier for a map template.
         0,                 // The id of the inner map template.
     },
     "audit_map"},
};
#pragma data_seg(pop)

static void
_get_maps(_Outptr_result_buffer_maybenull_(*count) map_entry_t** maps, _Out_ size_t* count)
{
    *maps = _maps;
    *count = 3;
}

static helper_function_entry_t BindMonitor_helpers[] = {
    {NULL, 19, "helper_id_19"},
    {NULL, 20, "helper_id_20"},
    {NULL, 21, "helper_id_21"},
    {NULL, 2, "helper_id_2"},
    {NULL, 1, "helper_id_1"},
    {NULL, 22, "helper_id_22"},
    {NULL, 3, "helper_id_3"},
};

static GUID BindMonitor_program_type_guid = {
    0x608c517c, 0x6c52, 0x4a26, {0xb6, 0x77, 0xbb, 0x1c, 0x34, 0x42, 0x5a, 0xdf}};
static GUID BindMonitor_attach_type_guid = {
    0xb9707e04, 0x8127, 0x4c72, {0x83, 0x3e, 0x05, 0xb1, 0xfb, 0x43, 0x94, 0x96}};
static uint16_t BindMonitor_maps[] = {
    0,
    1,
    2,
};

#pragma code_seg(push, "bind")
static uint64_t
BindMonitor(void* context)
#line 112 "sample/bindmonitor.c"
{
#line 112 "sample/bindmonitor.c"
    // Prologue
#line 112 "sample/bindmonitor.c"
    uint64_t stack[(UBPF_STACK_SIZE + 7) / 8];
#line 112 "sample/bindmonitor.c"
    register uint64_t r0 = 0;
#line 112 "sample/bindmonitor.c"
    register uint64_t r1 = 0;
#line 112 "sample/bindmonitor.c"
    register uint64_t r2 = 0;
#line 112 "sample/bindmonitor.c"
    register uint64_t r3 = 0;
#line 112 "sample/bindmonitor.c"
    register uint64_t r4 = 0;
#line 112 "sample/bindmonitor.c"
    register uint64_t r5 = 0;
#line 112 "sample/bindmonitor.c"
    register uint64_t r6 = 0;
#line 112 "sample/bindmonitor.c"
    register uint64_t r7 = 0;
#line 112 "sample/bindmonitor.c"
    register uint64_t r8 = 0;
#line 112 "sample/bindmonitor.c"
    register uint64_t r9 = 0;
#line 112 "sample/bindmonitor.c"
    register uint64_t r10 = 0;

#line 112 "sample/bindmonitor.c"
    r1 = (uintptr_t)context;
#line 112 "sample/bindmonitor.c"
    r10 = (uintptr_t)((uint8_t*)stack + sizeof(stack));

    // EBPF_OP_MOV64_REG pc=0 dst=r6 src=r1 offset=0 imm=0
#line 112 "sample/bindmonitor.c"
    r6 = r1;
    // EBPF_OP_MOV64_IMM pc=1 dst=r8 src=r0 offset=0 imm=0
#line 112 "sample/bindmonitor.c"
    r8 = IMMEDIATE(0);
    // EBPF_OP_STXW pc=2 dst=r10 src=r8 offset=-84 imm=0
#line 114 "sample/bindmonitor.c"
    *(uint32_t*)(uintptr_t)(r10 + OFFSET(-84)) = (uint32_t)r8;
    // EBPF_OP_CALL pc=3 dst=r0 src=r0 offset=0 imm=19
#line 61 "sample/bindmonitor.c"
    r0 = BindMonitor_helpers[0].address(r1, r2, r3, r4, r5);
#line 61 "sample/bindmonitor.c"
    if ((BindMonitor_helpers[0].tail_call) && (r0 == 0)) {
#line 61 "sample/bindmonitor.c"
        return 0;
#line 61 "sample/bindmonitor.c"
    }
    // EBPF_OP_STXDW pc=4 dst=r10 src=r0 offset=-8 imm=0
#line 61 "sample/bindmonitor.c"
    *(uint64_t*)(uintptr_t)(r10 + OFFSET(-8)) = (uint64_t)r0;
    // EBPF_OP_STXDW pc=5 dst=r10 src=r8 offset=-72 imm=0
#line 62 "sample/bindmonitor.c"
    *(uint64_t*)(uintptr_t)(r10 + OFFSET(-72)) = (uint64_t)r8;
    // EBPF_OP_STXDW pc=6 dst=r10 src=r8 offset=-80 imm=0
#line 62 "sample/bindmonitor.c"
    *(uint64_t*)(uintptr_t)(r10 + OFFSET(-80)) = (uint64_t)r8;
    // EBPF_OP_MOV64_REG pc=7 dst=r1 src=r6 offset=0 imm=0
#line 64 "sample/bindmonitor.c"
    r1 = r6;
    // EBPF_OP_CALL pc=8 dst=r0 src=r0 offset=0 imm=20
#line 64 "sample/bindmonitor.c"
    r0 = BindMonitor_helpers[1].address(r1, r2, r3, r4, r5);
#line 64 "sample/bindmonitor.c"
    if ((BindMonitor_helpers[1].tail_call) && (r0 == 0)) {
#line 64 "sample/bindmonitor.c"
        return 0;
#line 64 "sample/bindmonitor.c"
    }
    // EBPF_OP_STXDW pc=9 dst=r10 src=r0 offset=-80 imm=0
#line 64 "sample/bindmonitor.c"
    *(uint64_t*)(uintptr_t)(r10 + OFFSET(-80)) = (uint64_t)r0;
    // EBPF_OP_MOV64_REG pc=10 dst=r1 src=r6 offset=0 imm=0
#line 65 "sample/bindmonitor.c"
    r1 = r6;
    // EBPF_OP_CALL pc=11 dst=r0 src=r0 offset=0 imm=21
#line 65 "sample/bindmonitor.c"
    r0 = BindMonitor_helpers[2].address(r1, r2, r3, r4, r5);
#line 65 "sample/bindmonitor.c"
    if ((BindMonitor_helpers[2].tail_call) && (r0 == 0)) {
#line 65 "sample/bindmonitor.c"
        return 0;
#line 65 "sample/bindmonitor.c"
    }
    // EBPF_OP_STXW pc=12 dst=r10 src=r0 offset=-72 imm=0
#line 65 "sample/bindmonitor.c"
    *(uint32_t*)(uintptr_t)(r10 + OFFSET(-72)) = (uint32_t)r0;
    // EBPF_OP_MOV64_REG pc=13 dst=r2 src=r10 offset=0 imm=0
#line 65 "sample/bindmonitor.c"
    r2 = r10;
    // EBPF_OP_ADD64_IMM pc=14 dst=r2 src=r0 offset=0 imm=-8
#line 65 "sample/bindmonitor.c"
    r2 += IMMEDIATE(-8);
    // EBPF_OP_MOV64_REG pc=15 dst=r3 src=r10 offset=0 imm=0
#line 65 "sample/bindmonitor.c"
    r3 = r10;
    // EBPF_OP_ADD64_IMM pc=16 dst=r3 src=r0 offset=0 imm=-80
#line 65 "sample/bindmonitor.c"
    r3 += IMMEDIATE(-80);
    // EBPF_OP_LDDW pc=17 dst=r1 src=r1 offset=0 imm=3
#line 67 "sample/bindmonitor.c"
    r1 = POINTER(_maps[2].address);
    // EBPF_OP_MOV64_IMM pc=19 dst=r4 src=r0 offset=0 imm=0
#line 67 "sample/bindmonitor.c"
    r4 = IMMEDIATE(0);
    // EBPF_OP_CALL pc=20 dst=r0 src=r0 offset=0 imm=2
#line 67 "sample/bindmonitor.c"
    r0 = BindMonitor_helpers[3].address(r1, r2, r3, r4, r5);
#line 67 "sample/bindmonitor.c"
    if ((BindMonitor_helpers[3].tail_call) && (r0 == 0)) {
#line 67 "sample/bindmonitor.c"
        return 0;
#line 67 "sample/bindmonitor.c"
    }
    // EBPF_OP_MOV64_REG pc=21 dst=r2 src=r10 offset=0 imm=0
#line 67 "sample/bindmonitor.c"
    r2 = r10;
    // EBPF_OP_ADD64_IMM pc=22 dst=r2 src=r0 offset=0 imm=-84
#line 67 "sample/bindmonitor.c"
    r2 += IMMEDIATE(-84);
    // EBPF_OP_LDDW pc=23 dst=r1 src=r1 offset=0 imm=1
#line 119 "sample/bindmonitor.c"
    r1 = POINTER(_maps[0].address);
    // EBPF_OP_CALL pc=25 dst=r0 src=r0 offset=0 imm=1
#line 119 "sample/bindmonitor.c"
    r0 = BindMonitor_helpers[4].address(r1, r2, r3, r4, r5);
#line 119 "sample/bindmonitor.c"
    if ((BindMonitor_helpers[4].tail_call) && (r0 == 0)) {
#line 119 "sample/bindmonitor.c"
        return 0;
#line 119 "sample/bindmonitor.c"
    }
    // EBPF_OP_MOV64_REG pc=26 dst=r7 src=r0 offset=0 imm=0
#line 119 "sample/bindmonitor.c"
    r7 = r0;
    // EBPF_OP_JEQ_IMM pc=27 dst=r7 src=r0 offset=77 imm=0
#line 120 "sample/bindmonitor.c"
    if (r7 == IMMEDIATE(0)) {
#line 120 "sample/bindmonitor.c"
        goto label_7;
#line 120 "sample/bindmonitor.c"
    }
    // EBPF_OP_LDXW pc=28 dst=r1 src=r7 offset=0 imm=0
#line 120 "sample/bindmonitor.c"
    r1 = *(uint32_t*)(uintptr_t)(r7 + OFFSET(0));
    // EBPF_OP_JEQ_IMM pc=29 dst=r1 src=r0 offset=75 imm=0
#line 120 "sample/bindmonitor.c"
    if (r1 == IMMEDIATE(0)) {
#line 120 "sample/bindmonitor.c"
        goto label_7;
#line 120 "sample/bindmonitor.c"
    }
    // EBPF_OP_LDXDW pc=30 dst=r1 src=r6 offset=16 imm=0
#line 73 "sample/bindmonitor.c"
    r1 = *(uint64_t*)(uintptr_t)(r6 + OFFSET(16));
    // EBPF_OP_STXDW pc=31 dst=r10 src=r1 offset=-8 imm=0
#line 73 "sample/bindmonitor.c"
    *(uint64_t*)(uintptr_t)(r10 + OFFSET(-8)) = (uint64_t)r1;
    // EBPF_OP_MOV64_IMM pc=32 dst=r1 src=r0 offset=0 imm=0
#line 73 "sample/bindmonitor.c"
    r1 = IMMEDIATE(0);
    // EBPF_OP_STXW pc=33 dst=r10 src=r1 offset=-16 imm=0
#line 75 "sample/bindmonitor.c"
    *(uint32_t*)(uintptr_t)(r10 + OFFSET(-16)) = (uint32_t)r1;
    // EBPF_OP_STXDW pc=34 dst=r10 src=r1 offset=-24 imm=0
#line 75 "sample/bindmonitor.c"
    *(uint64_t*)(uintptr_t)(r10 + OFFSET(-24)) = (uint64_t)r1;
    // EBPF_OP_STXDW pc=35 dst=r10 src=r1 offset=-32 imm=0
#line 75 "sample/bindmonitor.c"
    *(uint64_t*)(uintptr_t)(r10 + OFFSET(-32)) = (uint64_t)r1;
    // EBPF_OP_STXDW pc=36 dst=r10 src=r1 offset=-40 imm=0
#line 75 "sample/bindmonitor.c"
    *(uint64_t*)(uintptr_t)(r10 + OFFSET(-40)) = (uint64_t)r1;
    // EBPF_OP_STXDW pc=37 dst=r10 src=r1 offset=-48 imm=0
#line 75 "sample/bindmonitor.c"
    *(uint64_t*)(uintptr_t)(r10 + OFFSET(-48)) = (uint64_t)r1;
    // EBPF_OP_STXDW pc=38 dst=r10 src=r1 offset=-56 imm=0
#line 75 "sample/bindmonitor.c"
    *(uint64_t*)(uintptr_t)(r10 + OFFSET(-56)) = (uint64_t)r1;
    // EBPF_OP_STXDW pc=39 dst=r10 src=r1 offset=-64 imm=0
#line 75 "sample/bindmonitor.c"
    *(uint64_t*)(uintptr_t)(r10 + OFFSET(-64)) = (uint64_t)r1;
    // EBPF_OP_STXDW pc=40 dst=r10 src=r1 offset=-72 imm=0
#line 75 "sample/bindmonitor.c"
    *(uint64_t*)(uintptr_t)(r10 + OFFSET(-72)) = (uint64_t)r1;
    // EBPF_OP_STXDW pc=41 dst=r10 src=r1 offset=-80 imm=0
#line 75 "sample/bindmonitor.c"
    *(uint64_t*)(uintptr_t)(r10 + OFFSET(-80)) = (uint64_t)r1;
    // EBPF_OP_MOV64_REG pc=42 dst=r2 src=r10 offset=0 imm=0
#line 75 "sample/bindmonitor.c"
    r2 = r10;
    // EBPF_OP_ADD64_IMM pc=43 dst=r2 src=r0 offset=0 imm=-8
#line 75 "sample/bindmonitor.c"
    r2 += IMMEDIATE(-8);
    // EBPF_OP_LDDW pc=44 dst=r1 src=r1 offset=0 imm=2
#line 78 "sample/bindmonitor.c"
    r1 = POINTER(_maps[1].address);
    // EBPF_OP_CALL pc=46 dst=r0 src=r0 offset=0 imm=1
#line 78 "sample/bindmonitor.c"
    r0 = BindMonitor_helpers[4].address(r1, r2, r3, r4, r5);
#line 78 "sample/bindmonitor.c"
    if ((BindMonitor_helpers[4].tail_call) && (r0 == 0)) {
#line 78 "sample/bindmonitor.c"
        return 0;
#line 78 "sample/bindmonitor.c"
    }
    // EBPF_OP_MOV64_REG pc=47 dst=r9 src=r0 offset=0 imm=0
#line 78 "sample/bindmonitor.c"
    r9 = r0;
    // EBPF_OP_JNE_IMM pc=48 dst=r9 src=r0 offset=28 imm=0
#line 79 "sample/bindmonitor.c"
    if (r9 != IMMEDIATE(0)) {
#line 79 "sample/bindmonitor.c"
        goto label_1;
#line 79 "sample/bindmonitor.c"
    }
    // EBPF_OP_LDXW pc=49 dst=r1 src=r6 offset=44 imm=0
#line 83 "sample/bindmonitor.c"
    r1 = *(uint32_t*)(uintptr_t)(r6 + OFFSET(44));
    // EBPF_OP_JNE_IMM pc=50 dst=r1 src=r0 offset=53 imm=0
#line 83 "sample/bindmonitor.c"
    if (r1 != IMMEDIATE(0)) {
#line 83 "sample/bindmonitor.c"
        goto label_6;
#line 83 "sample/bindmonitor.c"
    }
    // EBPF_OP_LDXDW pc=51 dst=r1 src=r6 offset=0 imm=0
#line 87 "sample/bindmonitor.c"
    r1 = *(uint64_t*)(uintptr_t)(r6 + OFFSET(0));
    // EBPF_OP_JEQ_IMM pc=52 dst=r1 src=r0 offset=51 imm=0
#line 87 "sample/bindmonitor.c"
    if (r1 == IMMEDIATE(0)) {
#line 87 "sample/bindmonitor.c"
        goto label_6;
#line 87 "sample/bindmonitor.c"
    }
    // EBPF_OP_LDXDW pc=53 dst=r1 src=r6 offset=8 imm=0
#line 87 "sample/bindmonitor.c"
    r1 = *(uint64_t*)(uintptr_t)(r6 + OFFSET(8));
    // EBPF_OP_JEQ_IMM pc=54 dst=r1 src=r0 offset=49 imm=0
#line 87 "sample/bindmonitor.c"
    if (r1 == IMMEDIATE(0)) {
#line 87 "sample/bindmonitor.c"
        goto label_6;
#line 87 "sample/bindmonitor.c"
    }
    // EBPF_OP_MOV64_REG pc=55 dst=r8 src=r10 offset=0 imm=0
#line 87 "sample/bindmonitor.c"
    r8 = r10;
    // EBPF_OP_ADD64_IMM pc=56 dst=r8 src=r0 offset=0 imm=-8
#line 87 "sample/bindmonitor.c"
    r8 += IMMEDIATE(-8);
    // EBPF_OP_MOV64_REG pc=57 dst=r3 src=r10 offset=0 imm=0
#line 87 "sample/bindmonitor.c"
    r3 = r10;
    // EBPF_OP_ADD64_IMM pc=58 dst=r3 src=r0 offset=0 imm=-80
#line 87 "sample/bindmonitor.c"
    r3 += IMMEDIATE(-80);
    // EBPF_OP_LDDW pc=59 dst=r1 src=r1 offset=0 imm=2
#line 91 "sample/bindmonitor.c"
    r1 = POINTER(_maps[1].address);
    // EBPF_OP_MOV64_REG pc=61 dst=r2 src=r8 offset=0 imm=0
#line 91 "sample/bindmonitor.c"
    r2 = r8;
    // EBPF_OP_MOV64_IMM pc=62 dst=r4 src=r0 offset=0 imm=0
#line 91 "sample/bindmonitor.c"
    r4 = IMMEDIATE(0);
    // EBPF_OP_CALL pc=63 dst=r0 src=r0 offset=0 imm=2
#line 91 "sample/bindmonitor.c"
    r0 = BindMonitor_helpers[3].address(r1, r2, r3, r4, r5);
#line 91 "sample/bindmonitor.c"
    if ((BindMonitor_helpers[3].tail_call) && (r0 == 0)) {
#line 91 "sample/bindmonitor.c"
        return 0;
#line 91 "sample/bindmonitor.c"
    }
<<<<<<< HEAD
    // EBPF_OP_LDDW pc=64 dst=r1 src=r0 offset=0 imm=0
=======
    // EBPF_OP_LDDW pc=64 dst=r1 src=r1 offset=0 imm=2
>>>>>>> a67e9275
#line 92 "sample/bindmonitor.c"
    r1 = POINTER(_maps[1].address);
    // EBPF_OP_MOV64_REG pc=66 dst=r2 src=r8 offset=0 imm=0
#line 92 "sample/bindmonitor.c"
    r2 = r8;
    // EBPF_OP_CALL pc=67 dst=r0 src=r0 offset=0 imm=1
#line 92 "sample/bindmonitor.c"
    r0 = BindMonitor_helpers[4].address(r1, r2, r3, r4, r5);
#line 92 "sample/bindmonitor.c"
    if ((BindMonitor_helpers[4].tail_call) && (r0 == 0)) {
#line 92 "sample/bindmonitor.c"
        return 0;
#line 92 "sample/bindmonitor.c"
    }
    // EBPF_OP_MOV64_REG pc=68 dst=r9 src=r0 offset=0 imm=0
#line 92 "sample/bindmonitor.c"
    r9 = r0;
    // EBPF_OP_JEQ_IMM pc=69 dst=r9 src=r0 offset=34 imm=0
#line 93 "sample/bindmonitor.c"
    if (r9 == IMMEDIATE(0)) {
#line 93 "sample/bindmonitor.c"
        goto label_6;
#line 93 "sample/bindmonitor.c"
    }
    // EBPF_OP_LDXDW pc=70 dst=r3 src=r6 offset=0 imm=0
#line 97 "sample/bindmonitor.c"
    r3 = *(uint64_t*)(uintptr_t)(r6 + OFFSET(0));
    // EBPF_OP_LDXDW pc=71 dst=r4 src=r6 offset=8 imm=0
#line 97 "sample/bindmonitor.c"
    r4 = *(uint64_t*)(uintptr_t)(r6 + OFFSET(8));
    // EBPF_OP_SUB64_REG pc=72 dst=r4 src=r3 offset=0 imm=0
#line 97 "sample/bindmonitor.c"
    r4 -= r3;
    // EBPF_OP_MOV64_REG pc=73 dst=r1 src=r9 offset=0 imm=0
#line 97 "sample/bindmonitor.c"
    r1 = r9;
    // EBPF_OP_ADD64_IMM pc=74 dst=r1 src=r0 offset=0 imm=4
#line 97 "sample/bindmonitor.c"
    r1 += IMMEDIATE(4);
    // EBPF_OP_MOV64_IMM pc=75 dst=r2 src=r0 offset=0 imm=64
#line 97 "sample/bindmonitor.c"
    r2 = IMMEDIATE(64);
    // EBPF_OP_CALL pc=76 dst=r0 src=r0 offset=0 imm=22
#line 97 "sample/bindmonitor.c"
    r0 = BindMonitor_helpers[5].address(r1, r2, r3, r4, r5);
#line 97 "sample/bindmonitor.c"
    if ((BindMonitor_helpers[5].tail_call) && (r0 == 0)) {
#line 97 "sample/bindmonitor.c"
        return 0;
#line 97 "sample/bindmonitor.c"
    }
label_1:
    // EBPF_OP_LDXW pc=77 dst=r1 src=r6 offset=44 imm=0
#line 130 "sample/bindmonitor.c"
    r1 = *(uint32_t*)(uintptr_t)(r6 + OFFSET(44));
    // EBPF_OP_JEQ_IMM pc=78 dst=r1 src=r0 offset=3 imm=0
#line 130 "sample/bindmonitor.c"
    if (r1 == IMMEDIATE(0)) {
#line 130 "sample/bindmonitor.c"
        goto label_2;
#line 130 "sample/bindmonitor.c"
    }
    // EBPF_OP_JEQ_IMM pc=79 dst=r1 src=r0 offset=9 imm=2
#line 130 "sample/bindmonitor.c"
    if (r1 == IMMEDIATE(2)) {
#line 130 "sample/bindmonitor.c"
        goto label_3;
#line 130 "sample/bindmonitor.c"
    }
    // EBPF_OP_LDXW pc=80 dst=r1 src=r9 offset=0 imm=0
#line 147 "sample/bindmonitor.c"
    r1 = *(uint32_t*)(uintptr_t)(r9 + OFFSET(0));
    // EBPF_OP_JA pc=81 dst=r0 src=r0 offset=11 imm=0
#line 147 "sample/bindmonitor.c"
    goto label_4;
label_2:
    // EBPF_OP_MOV64_IMM pc=82 dst=r8 src=r0 offset=0 imm=1
#line 147 "sample/bindmonitor.c"
    r8 = IMMEDIATE(1);
    // EBPF_OP_LDXW pc=83 dst=r1 src=r9 offset=0 imm=0
#line 132 "sample/bindmonitor.c"
    r1 = *(uint32_t*)(uintptr_t)(r9 + OFFSET(0));
    // EBPF_OP_LDXW pc=84 dst=r2 src=r7 offset=0 imm=0
#line 132 "sample/bindmonitor.c"
    r2 = *(uint32_t*)(uintptr_t)(r7 + OFFSET(0));
    // EBPF_OP_JGE_REG pc=85 dst=r1 src=r2 offset=19 imm=0
#line 132 "sample/bindmonitor.c"
    if (r1 >= r2) {
#line 132 "sample/bindmonitor.c"
        goto label_7;
#line 132 "sample/bindmonitor.c"
    }
    // EBPF_OP_ADD64_IMM pc=86 dst=r1 src=r0 offset=0 imm=1
#line 136 "sample/bindmonitor.c"
    r1 += IMMEDIATE(1);
    // EBPF_OP_STXW pc=87 dst=r9 src=r1 offset=0 imm=0
#line 136 "sample/bindmonitor.c"
    *(uint32_t*)(uintptr_t)(r9 + OFFSET(0)) = (uint32_t)r1;
    // EBPF_OP_JA pc=88 dst=r0 src=r0 offset=15 imm=0
#line 136 "sample/bindmonitor.c"
    goto label_6;
label_3:
    // EBPF_OP_LDXW pc=89 dst=r1 src=r9 offset=0 imm=0
#line 139 "sample/bindmonitor.c"
    r1 = *(uint32_t*)(uintptr_t)(r9 + OFFSET(0));
    // EBPF_OP_JEQ_IMM pc=90 dst=r1 src=r0 offset=6 imm=0
#line 139 "sample/bindmonitor.c"
    if (r1 == IMMEDIATE(0)) {
#line 139 "sample/bindmonitor.c"
        goto label_5;
#line 139 "sample/bindmonitor.c"
    }
    // EBPF_OP_ADD64_IMM pc=91 dst=r1 src=r0 offset=0 imm=-1
#line 140 "sample/bindmonitor.c"
    r1 += IMMEDIATE(-1);
    // EBPF_OP_STXW pc=92 dst=r9 src=r1 offset=0 imm=0
#line 140 "sample/bindmonitor.c"
    *(uint32_t*)(uintptr_t)(r9 + OFFSET(0)) = (uint32_t)r1;
label_4:
    // EBPF_OP_MOV64_IMM pc=93 dst=r8 src=r0 offset=0 imm=0
#line 140 "sample/bindmonitor.c"
    r8 = IMMEDIATE(0);
    // EBPF_OP_LSH64_IMM pc=94 dst=r1 src=r0 offset=0 imm=32
#line 147 "sample/bindmonitor.c"
    r1 <<= (IMMEDIATE(32) & 63);
    // EBPF_OP_RSH64_IMM pc=95 dst=r1 src=r0 offset=0 imm=32
#line 147 "sample/bindmonitor.c"
    r1 >>= (IMMEDIATE(32) & 63);
    // EBPF_OP_JNE_IMM pc=96 dst=r1 src=r0 offset=8 imm=0
#line 147 "sample/bindmonitor.c"
    if (r1 != IMMEDIATE(0)) {
#line 147 "sample/bindmonitor.c"
        goto label_7;
#line 147 "sample/bindmonitor.c"
    }
label_5:
    // EBPF_OP_LDXDW pc=97 dst=r1 src=r6 offset=16 imm=0
#line 148 "sample/bindmonitor.c"
    r1 = *(uint64_t*)(uintptr_t)(r6 + OFFSET(16));
    // EBPF_OP_STXDW pc=98 dst=r10 src=r1 offset=-80 imm=0
#line 148 "sample/bindmonitor.c"
    *(uint64_t*)(uintptr_t)(r10 + OFFSET(-80)) = (uint64_t)r1;
    // EBPF_OP_MOV64_REG pc=99 dst=r2 src=r10 offset=0 imm=0
#line 148 "sample/bindmonitor.c"
    r2 = r10;
    // EBPF_OP_ADD64_IMM pc=100 dst=r2 src=r0 offset=0 imm=-80
#line 148 "sample/bindmonitor.c"
    r2 += IMMEDIATE(-80);
    // EBPF_OP_LDDW pc=101 dst=r1 src=r1 offset=0 imm=2
#line 149 "sample/bindmonitor.c"
    r1 = POINTER(_maps[1].address);
    // EBPF_OP_CALL pc=103 dst=r0 src=r0 offset=0 imm=3
#line 149 "sample/bindmonitor.c"
    r0 = BindMonitor_helpers[6].address(r1, r2, r3, r4, r5);
#line 149 "sample/bindmonitor.c"
    if ((BindMonitor_helpers[6].tail_call) && (r0 == 0)) {
#line 149 "sample/bindmonitor.c"
        return 0;
#line 149 "sample/bindmonitor.c"
    }
label_6:
    // EBPF_OP_MOV64_IMM pc=104 dst=r8 src=r0 offset=0 imm=0
#line 149 "sample/bindmonitor.c"
    r8 = IMMEDIATE(0);
label_7:
    // EBPF_OP_MOV64_REG pc=105 dst=r0 src=r8 offset=0 imm=0
#line 153 "sample/bindmonitor.c"
    r0 = r8;
    // EBPF_OP_EXIT pc=106 dst=r0 src=r0 offset=0 imm=0
#line 153 "sample/bindmonitor.c"
    return r0;
#line 153 "sample/bindmonitor.c"
}
#pragma code_seg(pop)
#line __LINE__ __FILE__

#pragma data_seg(push, "programs")
static program_entry_t _programs[] = {
    {
        0,
        BindMonitor,
        "bind",
        "bind",
        "BindMonitor",
        BindMonitor_maps,
        3,
        BindMonitor_helpers,
        7,
        107,
        &BindMonitor_program_type_guid,
        &BindMonitor_attach_type_guid,
    },
};
#pragma data_seg(pop)

static void
_get_programs(_Outptr_result_buffer_(*count) program_entry_t** programs, _Out_ size_t* count)
{
    *programs = _programs;
    *count = 1;
}

static void
_get_version(_Out_ bpf2c_version_t* version)
{
    version->major = 0;
    version->minor = 17;
    version->revision = 0;
}

static void
_get_map_initial_values(_Outptr_result_buffer_(*count) map_initial_values_t** map_initial_values, _Out_ size_t* count)
{
    *map_initial_values = NULL;
    *count = 0;
}

metadata_table_t bindmonitor_metadata_table = {
    sizeof(metadata_table_t), _get_programs, _get_maps, _get_hash, _get_version, _get_map_initial_values};<|MERGE_RESOLUTION|>--- conflicted
+++ resolved
@@ -389,11 +389,7 @@
         return 0;
 #line 91 "sample/bindmonitor.c"
     }
-<<<<<<< HEAD
-    // EBPF_OP_LDDW pc=64 dst=r1 src=r0 offset=0 imm=0
-=======
     // EBPF_OP_LDDW pc=64 dst=r1 src=r1 offset=0 imm=2
->>>>>>> a67e9275
 #line 92 "sample/bindmonitor.c"
     r1 = POINTER(_maps[1].address);
     // EBPF_OP_MOV64_REG pc=66 dst=r2 src=r8 offset=0 imm=0
