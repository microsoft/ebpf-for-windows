// Copyright (c) Microsoft Corporation
// SPDX-License-Identifier: MIT

#define CATCH_CONFIG_MAIN

#include <array>
#include <chrono>
#include <mutex>
#include <thread>
#include <WinSock2.h>
#include <in6addr.h> // Must come after Winsock2.h

#include "bpf2c.h"
#include "bpf/bpf.h"
#include "bpf/libbpf.h"
#include "capture_helper.hpp"
#include "catch_wrapper.hpp"
#include "common_tests.h"
#include "ebpf_bind_program_data.h"
#include "ebpf_core.h"
#include "ebpf_xdp_program_data.h"
#include "helpers.h"
#include "mock.h"
#include "platform.h"
#include "program_helper.h"
#include "sample_test_common.h"
#include "test_helper.hpp"
#include "tlv.h"
#include "xdp_tests_common.h"

namespace ebpf {
#include "net/if_ether.h"
#include "net/ip.h"
#include "net/udp.h"
}; // namespace ebpf

#define CONCAT(s1, s2) s1 s2
#define DECLARE_ALL_TEST_CASES(_name, _group, _function)                              \
                                                                                      \
    TEST_CASE(CONCAT(_name, "-jit"), _group) { _function(EBPF_EXECUTION_JIT); }       \
    TEST_CASE(CONCAT(_name, "-native"), _group) { _function(EBPF_EXECUTION_NATIVE); } \
    TEST_CASE(CONCAT(_name, "-interpret"), _group) { _function(EBPF_EXECUTION_INTERPRET); }

#define DECLARE_JIT_TEST_CASES(_name, _group, _function)                        \
                                                                                \
    TEST_CASE(CONCAT(_name, "-jit"), _group) { _function(EBPF_EXECUTION_JIT); } \
    TEST_CASE(CONCAT(_name, "-native"), _group) { _function(EBPF_EXECUTION_NATIVE); }

std::vector<uint8_t>
prepare_ip_packet(uint16_t ethernet_type)
{
    std::vector<uint8_t> packet(
        sizeof(ebpf::ETHERNET_HEADER) +
        ((ethernet_type == ETHERNET_TYPE_IPV4) ? sizeof(ebpf::IPV4_HEADER) : sizeof(ebpf::IPV6_HEADER)));
    auto ethernet_header = reinterpret_cast<ebpf::ETHERNET_HEADER*>(packet.data());
    if (ethernet_type == ETHERNET_TYPE_IPV4) {
        auto ipv4_header = reinterpret_cast<ebpf::IPV4_HEADER*>(ethernet_header + 1);
        ipv4_header->HeaderLength = sizeof(ebpf::IPV4_HEADER) / sizeof(uint32_t);
    }
    ethernet_header->Type = ntohs(ethernet_type);

    return packet;
}

void
append_udp_header(uint16_t udp_length, std::vector<uint8_t>& ip_packet)
{
    ip_packet.resize(ip_packet.size() + sizeof(ebpf::UDP_HEADER));
    auto ethernet_header = reinterpret_cast<ebpf::ETHERNET_HEADER*>(ip_packet.data());
    ebpf::UDP_HEADER* udp;
    if (ethernet_header->Type == ntohs(ETHERNET_TYPE_IPV4)) {
        auto ipv4_header = reinterpret_cast<ebpf::IPV4_HEADER*>(ethernet_header + 1);
        ipv4_header->Protocol = IPPROTO_UDP;
        udp = reinterpret_cast<ebpf::UDP_HEADER*>(ipv4_header + 1);
    } else {
        auto ipv6 = reinterpret_cast<ebpf::IPV6_HEADER*>(ethernet_header + 1);
        ipv6->NextHeader = IPPROTO_UDP;
        udp = reinterpret_cast<ebpf::UDP_HEADER*>(ipv6 + 1);
    }
    udp->length = udp_length;
}

std::vector<uint8_t>
prepare_udp_packet(uint16_t udp_length, uint16_t ethernet_type)
{
    auto packet = prepare_ip_packet(ethernet_type);
    append_udp_header(udp_length, packet);
    return packet;
}

static inline int
_get_total_map_count()
{
    ebpf_id_t start_id = 0;
    ebpf_id_t end_id = 0;
    int map_count = 0;
    while (bpf_map_get_next_id(start_id, &end_id) == 0) {
        map_count++;
        start_id = end_id;
    }

    return map_count;
}

const std::array<uint8_t, 6> _test_source_mac = {0, 1, 2, 3, 4, 5};
const std::array<uint8_t, 6> _test_destination_mac = {0xa, 0xb, 0xc, 0xd, 0xe, 0xf};

struct _ipv4_address_pair
{
    const in_addr& source;
    const in_addr& destination;
};

struct _ipv6_address_pair
{
    const in6_addr& source;
    const in6_addr& destination;
};

const in_addr _test_source_ipv4 = {10, 0, 0, 1};
const in_addr _test_destination_ipv4 = {20, 0, 0, 1};
const struct _ipv4_address_pair _test_ipv4_addrs = {_test_source_ipv4, _test_destination_ipv4};

const in_addr _test2_source_ipv4 = {30, 0, 0, 1};
const in_addr _test2_destination_ipv4 = {40, 0, 0, 1};
const struct _ipv4_address_pair _test2_ipv4_addrs = {_test2_source_ipv4, _test2_destination_ipv4};

const in6_addr _test_source_ipv6 = {0xfe, 0x80, 0, 0, 0, 0, 0, 0, 0, 0, 0, 0, 0x2e, 0xfe, 0x12, 0x34};
const in6_addr _test_destination_ipv6 = {0xfe, 0x80, 0, 0, 0, 0, 0, 0, 0, 0, 0, 0, 0x2e, 0xfe, 0x56, 0x78};
const struct _ipv6_address_pair _test_ipv6_addrs = {_test_source_ipv6, _test_destination_ipv6};

const in6_addr _test2_source_ipv6 = {0xfe, 0x80, 0, 0, 0, 0, 0, 0, 0, 0, 0, 0, 0x2e, 0xfe, 0x9a, 0xbc};
const in6_addr _test2_destination_ipv6 = {0xfe, 0x80, 0, 0, 0, 0, 0, 0, 0, 0, 0, 0, 0x2e, 0xfe, 0xde, 0xf0};
const struct _ipv6_address_pair _test2_ipv6_addrs = {_test2_source_ipv6, _test2_destination_ipv6};

typedef class _ip_packet
{
  public:
    _ip_packet(
        ADDRESS_FAMILY address_family,
        _In_ const std::array<uint8_t, 6>& source_mac,
        _In_ const std::array<uint8_t, 6>& destination_mac,
        _In_opt_ const void* ip_addresses)
        : _address_family(address_family)
    {
        _packet = prepare_ip_packet((address_family == AF_INET) ? ETHERNET_TYPE_IPV4 : ETHERNET_TYPE_IPV6);
        set_mac_addresses(source_mac, destination_mac);
        if (_address_family == AF_INET)
            (ip_addresses == nullptr) ? set_ipv4_addresses(&_test_ipv4_addrs.source, &_test_ipv4_addrs.destination)
                                      : set_ipv4_addresses(
                                            &(reinterpret_cast<const _ipv4_address_pair*>(ip_addresses))->source,
                                            &(reinterpret_cast<const _ipv4_address_pair*>(ip_addresses))->destination);
        else
            (ip_addresses == nullptr) ? set_ipv6_addresses(&_test_ipv6_addrs.source, &_test_ipv6_addrs.destination)
                                      : set_ipv6_addresses(
                                            &(reinterpret_cast<const _ipv6_address_pair*>(ip_addresses))->source,
                                            &(reinterpret_cast<const _ipv6_address_pair*>(ip_addresses))->destination);
    }
    uint8_t*
    data()
    {
        return _packet.data();
    }
    size_t
    size()
    {
        return _packet.size();
    }

    std::vector<uint8_t>&
    packet()
    {
        return _packet;
    }

    void
    set_mac_addresses(_In_ const std::array<uint8_t, 6>& source_mac, _In_ const std::array<uint8_t, 6>& destination_mac)
    {
        auto ethernet_header = reinterpret_cast<ebpf::ETHERNET_HEADER*>(_packet.data());
        memcpy(ethernet_header->Source, source_mac.data(), sizeof(ethernet_header->Source));
        memcpy(ethernet_header->Destination, destination_mac.data(), sizeof(ethernet_header->Destination));
    }
    void
    set_ipv4_addresses(_In_ const in_addr* source_address, _In_ const in_addr* destination_address)
    {
        auto ethernet_header = reinterpret_cast<ebpf::ETHERNET_HEADER*>(_packet.data());
        auto ipv4_header = reinterpret_cast<ebpf::IPV4_HEADER*>(ethernet_header + 1);

        ipv4_header->SourceAddress = source_address->s_addr;
        ipv4_header->DestinationAddress = destination_address->s_addr;
    }
    void
    set_ipv6_addresses(_In_ const in6_addr* source_address, _In_ const in6_addr* destination_address)
    {
        auto ethernet_header = reinterpret_cast<ebpf::ETHERNET_HEADER*>(_packet.data());
        auto ipv6 = reinterpret_cast<ebpf::IPV6_HEADER*>(ethernet_header + 1);

        memcpy(ipv6->SourceAddress, source_address, sizeof(ebpf::ipv6_address_t));
        memcpy(ipv6->DestinationAddress, destination_address, sizeof(ebpf::ipv6_address_t));
    }

    ADDRESS_FAMILY _address_family;
    std::vector<uint8_t> _packet;

} ip_packet_t;

typedef class _udp_packet : public ip_packet_t
{
  public:
    _udp_packet(
        ADDRESS_FAMILY address_family,
        _In_ const std::array<uint8_t, 6>& source_mac = _test_source_mac,
        _In_ const std::array<uint8_t, 6>& destination_mac = _test_destination_mac,
        _In_opt_ const void* ip_addresses = nullptr,
        uint16_t datagram_length = 1024)
        : ip_packet_t{address_family, source_mac, destination_mac, ip_addresses}
    {
        append_udp_header(sizeof(ebpf::UDP_HEADER) + datagram_length, _packet);
    }

    static const ebpf::UDP_HEADER*
    _get_udp_header(_In_ const uint8_t* packet_buffer, ADDRESS_FAMILY address_family)
    {
        auto ethernet_header = reinterpret_cast<const ebpf::ETHERNET_HEADER*>(packet_buffer);
        const ebpf::UDP_HEADER* udp = nullptr;
        if (address_family == AF_INET) {
            auto ip = reinterpret_cast<const ebpf::IPV4_HEADER*>(ethernet_header + 1);
            udp = reinterpret_cast<const ebpf::UDP_HEADER*>(ip + 1);
        } else {
            REQUIRE(address_family == AF_INET6);
            auto ip = reinterpret_cast<const ebpf::IPV6_HEADER*>(ethernet_header + 1);
            udp = reinterpret_cast<const ebpf::UDP_HEADER*>(ip + 1);
        }
        return udp;
    }

    void
    set_source_port(uint16_t source_port)
    {
        auto udp = const_cast<ebpf::UDP_HEADER*>(_get_udp_header(_packet.data(), _address_family));
        udp->srcPort = source_port;
    }

    void
    set_destination_port(uint16_t destination_port)
    {
        auto udp = const_cast<ebpf::UDP_HEADER*>(_get_udp_header(_packet.data(), _address_family));
        udp->destPort = destination_port;
    }

} udp_packet_t;

typedef class _ip_in_ip_packet : public ip_packet_t
{
  public:
    _ip_in_ip_packet(
        ADDRESS_FAMILY address_family,
        _In_ const std::array<uint8_t, 6>& source_mac = _test_source_mac,
        _In_ const std::array<uint8_t, 6>& destination_mac = _test_destination_mac,
        _In_opt_ const void* outer_ip_addresses = nullptr,
        _In_opt_ const void* inner_ip_addresses = nullptr)
        : ip_packet_t{address_family, source_mac, destination_mac, outer_ip_addresses}
    {
        if (_address_family == AF_INET) {
            _packet.resize(_packet.size() + sizeof(ebpf::IPV4_HEADER));

            (inner_ip_addresses == nullptr)
                ? set_inner_ipv4_addresses(&_test2_ipv4_addrs.source, &_test2_ipv4_addrs.destination)
                : set_inner_ipv4_addresses(
                      &(reinterpret_cast<const _ipv4_address_pair*>(inner_ip_addresses))->source,
                      &(reinterpret_cast<const _ipv4_address_pair*>(inner_ip_addresses))->destination);
        } else {
            _packet.resize(_packet.size() + sizeof(ebpf::IPV6_HEADER));

            (inner_ip_addresses == nullptr)
                ? set_inner_ipv6_addresses(&_test2_ipv6_addrs.source, &_test2_ipv6_addrs.destination)
                : set_inner_ipv6_addresses(
                      &(reinterpret_cast<const _ipv6_address_pair*>(inner_ip_addresses))->source,
                      &(reinterpret_cast<const _ipv6_address_pair*>(inner_ip_addresses))->destination);
        }
    }

    void
    set_inner_ipv4_addresses(_In_ const in_addr* source_address, _In_ const in_addr* destination_address)
    {
        auto ethernet_header = reinterpret_cast<ebpf::ETHERNET_HEADER*>(_packet.data());
        auto outer_ipv4_header = reinterpret_cast<ebpf::IPV4_HEADER*>(ethernet_header + 1);
        outer_ipv4_header->Protocol = IPPROTO_IPV4;
        // Test code assumes length of IP header = sizeof(IPV4_HEADER).
        auto inner_ipv4_header = outer_ipv4_header + 1;
        inner_ipv4_header->SourceAddress = source_address->s_addr;
        inner_ipv4_header->DestinationAddress = destination_address->s_addr;
    }
    void
    set_inner_ipv6_addresses(_In_ const in6_addr* source_address, _In_ const in6_addr* destination_address)
    {
        auto ethernet_header = reinterpret_cast<ebpf::ETHERNET_HEADER*>(_packet.data());
        auto outer_ipv6 = reinterpret_cast<ebpf::IPV6_HEADER*>(ethernet_header + 1);
        outer_ipv6->NextHeader = IPPROTO_IPV6;
        auto inner_ipv6 = outer_ipv6 + 1;
        memcpy(inner_ipv6->SourceAddress, source_address, sizeof(ebpf::ipv6_address_t));
        memcpy(inner_ipv6->DestinationAddress, destination_address, sizeof(ebpf::ipv6_address_t));
    }

} ip_in_ip_packet_t;

#define SAMPLE_PATH ""
#define TEST_IFINDEX 17

void
droppacket_test(ebpf_execution_type_t execution_type)
{
    _test_helper_end_to_end test_helper;

    ebpf_result_t result;
    const char* error_message = nullptr;
    bpf_object* object = nullptr;
    fd_t program_fd;
    bpf_link* link;

    single_instance_hook_t hook(EBPF_PROGRAM_TYPE_XDP, EBPF_ATTACH_TYPE_XDP);
    program_info_provider_t xdp_program_info(EBPF_PROGRAM_TYPE_XDP);

    const char* file_name = (execution_type == EBPF_EXECUTION_NATIVE ? "droppacket.dll" : "droppacket.o");

    result = ebpf_program_load(file_name, nullptr, nullptr, execution_type, &object, &program_fd, &error_message);

    if (error_message) {
        printf("ebpf_program_load failed with %s\n", error_message);
        ebpf_free_string(error_message);
        error_message = nullptr;
    }
    REQUIRE(result == EBPF_SUCCESS);
    fd_t dropped_packet_map_fd = bpf_object__find_map_fd_by_name(object, "dropped_packet_map");

    // Tell the program which interface to filter on.
    fd_t interface_index_map_fd = bpf_object__find_map_fd_by_name(object, "interface_index_map");
    uint32_t key = 0;
    uint32_t if_index = TEST_IFINDEX;
    REQUIRE(bpf_map_update_elem(interface_index_map_fd, &key, &if_index, EBPF_ANY) == EBPF_SUCCESS);

    // Attach only to the single interface being tested.
    REQUIRE(hook.attach_link(program_fd, &if_index, sizeof(if_index), &link) == EBPF_SUCCESS);

    // Create a 0-byte UDP packet.
    auto packet0 = prepare_udp_packet(0, ETHERNET_TYPE_IPV4);

    uint64_t value = 1000;
    REQUIRE(bpf_map_update_elem(dropped_packet_map_fd, &key, &value, EBPF_ANY) == EBPF_SUCCESS);

    // Test that we drop the packet and increment the map
    xdp_md_t ctx0{packet0.data(), packet0.data() + packet0.size(), 0, TEST_IFINDEX};

    int hook_result;
    REQUIRE(hook.fire(&ctx0, &hook_result) == EBPF_SUCCESS);
    REQUIRE(hook_result == XDP_DROP);

    REQUIRE(bpf_map_lookup_elem(dropped_packet_map_fd, &key, &value) == EBPF_SUCCESS);
    REQUIRE(value == 1001);

    REQUIRE(bpf_map_delete_elem(dropped_packet_map_fd, &key) == EBPF_SUCCESS);

    REQUIRE(bpf_map_lookup_elem(dropped_packet_map_fd, &key, &value) == EBPF_SUCCESS);
    REQUIRE(value == 0);

    // Create a normal (not 0-byte) UDP packet.
    auto packet10 = prepare_udp_packet(10, ETHERNET_TYPE_IPV4);
    xdp_md_t ctx10{packet10.data(), packet10.data() + packet10.size(), 0, TEST_IFINDEX};

    // Test that we don't drop the normal packet.
    REQUIRE(hook.fire(&ctx10, &hook_result) == EBPF_SUCCESS);
    REQUIRE(hook_result == XDP_PASS);

    REQUIRE(bpf_map_lookup_elem(dropped_packet_map_fd, &key, &value) == EBPF_SUCCESS);
    REQUIRE(value == 0);

    // Reattach to all interfaces so we can test the ingress_ifindex field passed to the program.
    hook.detach_link(link);
    if_index = 0;
    REQUIRE(hook.attach_link(program_fd, &if_index, sizeof(if_index), &link) == EBPF_SUCCESS);

    // Fire a 0-length UDP packet on the interface index in the map, which should be dropped.
    REQUIRE(hook.fire(&ctx0, &hook_result) == EBPF_SUCCESS);
    REQUIRE(hook_result == XDP_DROP);
    REQUIRE(bpf_map_lookup_elem(dropped_packet_map_fd, &key, &value) == EBPF_SUCCESS);
    REQUIRE(value == 1);

    // Fire a 0-length packet on any interface that is not in the map, which should be allowed.
    xdp_md_t ctx4{packet0.data(), packet0.data() + packet0.size(), 0, if_index + 1};
    REQUIRE(hook.fire(&ctx4, &hook_result) == EBPF_SUCCESS);
    REQUIRE(hook_result == XDP_PASS);
    REQUIRE(bpf_map_lookup_elem(dropped_packet_map_fd, &key, &value) == EBPF_SUCCESS);
    REQUIRE(value == 1);

    hook.detach_link(link);
    hook.close_link(link);

    bpf_object__close(object);
}

// See also divide_by_zero_test_km in api_test.cpp for the kernel-mode equivalent.
void
divide_by_zero_test_um(ebpf_execution_type_t execution_type)
{
    _test_helper_end_to_end test_helper;

    ebpf_result_t result;
    const char* error_message = nullptr;
    bpf_object* object = nullptr;
    fd_t program_fd;
    bpf_link* link;

    single_instance_hook_t hook(EBPF_PROGRAM_TYPE_XDP, EBPF_ATTACH_TYPE_XDP);
    program_info_provider_t xdp_program_info(EBPF_PROGRAM_TYPE_XDP);

    const char* file_name = (execution_type == EBPF_EXECUTION_NATIVE ? "divide_by_zero.dll" : "divide_by_zero.o");

    result = ebpf_program_load(file_name, nullptr, nullptr, execution_type, &object, &program_fd, &error_message);

    if (error_message) {
        printf("ebpf_program_load failed with %s\n", error_message);
        ebpf_free_string(error_message);
        error_message = nullptr;
    }
    REQUIRE(result == EBPF_SUCCESS);

    uint32_t ifindex = 0;
    REQUIRE(hook.attach_link(program_fd, &ifindex, sizeof(ifindex), &link) == EBPF_SUCCESS);

    auto packet = prepare_udp_packet(0, ETHERNET_TYPE_IPV4);

    // Test that we drop the packet and increment the map
    xdp_md_t ctx{packet.data(), packet.data() + packet.size(), 0, TEST_IFINDEX};

    int hook_result;
    REQUIRE(hook.fire(&ctx, &hook_result) == EBPF_SUCCESS);
    // uBPF returns -1 when the program hits a divide by zero error.
    REQUIRE(hook_result == -1);

    hook.detach_link(link);
    hook.close_link(link);

    bpf_object__close(object);
}

typedef struct _process_entry
{
    uint32_t count;
    uint8_t name[64];
} process_entry_t;

uint32_t
get_bind_count_for_pid(fd_t map_fd, uint64_t pid)
{
    process_entry_t entry{};
    bpf_map_lookup_elem(map_fd, &pid, &entry);

    return entry.count;
}

bind_action_t
emulate_bind(std::function<ebpf_result_t(void*, int*)>& invoke, uint64_t pid, const char* appid)
{
    int result;
    std::string app_id = appid;
    bind_md_t ctx{0};
    ctx.app_id_start = (uint8_t*)app_id.c_str();
    ctx.app_id_end = (uint8_t*)(app_id.c_str()) + app_id.size();
    ctx.process_id = pid;
    ctx.operation = BIND_OPERATION_BIND;
    REQUIRE(invoke(reinterpret_cast<void*>(&ctx), &result) == EBPF_SUCCESS);
    return static_cast<bind_action_t>(result);
}

void
emulate_unbind(std::function<ebpf_result_t(void*, int*)>& invoke, uint64_t pid, const char* appid)
{
    int result;
    std::string app_id = appid;
    bind_md_t ctx{0};
    ctx.process_id = pid;
    ctx.operation = BIND_OPERATION_UNBIND;
    REQUIRE(invoke(&ctx, &result) == EBPF_SUCCESS);
}

void
set_bind_limit(fd_t map_fd, uint32_t limit)
{
    uint32_t limit_key = 0;
    REQUIRE(bpf_map_update_elem(map_fd, &limit_key, &limit, EBPF_ANY) == EBPF_SUCCESS);
}

void
bindmonitor_test(ebpf_execution_type_t execution_type)
{
    _test_helper_end_to_end test_helper;

    const char* error_message = nullptr;
    uint64_t fake_pid = 12345;
    ebpf_result_t result;
    bpf_object* object = nullptr;
    bpf_link* link = nullptr;
    fd_t program_fd;

    program_info_provider_t bind_program_info(EBPF_PROGRAM_TYPE_BIND);

    const char* file_name = (execution_type == EBPF_EXECUTION_NATIVE ? "bindmonitor.dll" : "bindmonitor.o");

    result = ebpf_program_load(file_name, nullptr, nullptr, execution_type, &object, &program_fd, &error_message);

    if (error_message) {
        printf("ebpf_program_load failed with %s\n", error_message);
        ebpf_free_string(error_message);
        error_message = nullptr;
    }
    REQUIRE(result == EBPF_SUCCESS);
    fd_t limit_map_fd = bpf_object__find_map_fd_by_name(object, "limits_map");
    REQUIRE(limit_map_fd > 0);
    fd_t process_map_fd = bpf_object__find_map_fd_by_name(object, "process_map");
    REQUIRE(process_map_fd > 0);

    single_instance_hook_t hook(EBPF_PROGRAM_TYPE_BIND, EBPF_ATTACH_TYPE_BIND);

    uint32_t ifindex = 0;
    REQUIRE(hook.attach_link(program_fd, &ifindex, sizeof(ifindex), &link) == EBPF_SUCCESS);

    // Apply policy of maximum 2 binds per process
    set_bind_limit(limit_map_fd, 2);

    std::function<ebpf_result_t(void*, int*)> invoke = [&hook](void* context, int* result) -> ebpf_result_t {
        return hook.fire(context, result);
    };
    // Bind first port - success
    REQUIRE(emulate_bind(invoke, fake_pid, "fake_app_1") == BIND_PERMIT);
    REQUIRE(get_bind_count_for_pid(process_map_fd, fake_pid) == 1);

    // Bind second port - success
    REQUIRE(emulate_bind(invoke, fake_pid, "fake_app_1") == BIND_PERMIT);
    REQUIRE(get_bind_count_for_pid(process_map_fd, fake_pid) == 2);

    // Bind third port - blocked
    REQUIRE(emulate_bind(invoke, fake_pid, "fake_app_1") == BIND_DENY);
    REQUIRE(get_bind_count_for_pid(process_map_fd, fake_pid) == 2);

    // Unbind second port
    emulate_unbind(invoke, fake_pid, "fake_app_1");
    REQUIRE(get_bind_count_for_pid(process_map_fd, fake_pid) == 1);

    // Unbind first port
    emulate_unbind(invoke, fake_pid, "fake_app_1");
    REQUIRE(get_bind_count_for_pid(process_map_fd, fake_pid) == 0);

    // Bind from two apps to test enumeration
    REQUIRE(emulate_bind(invoke, fake_pid, "fake_app_1") == BIND_PERMIT);
    REQUIRE(get_bind_count_for_pid(process_map_fd, fake_pid) == 1);

    fake_pid = 54321;
    REQUIRE(emulate_bind(invoke, fake_pid, "fake_app_2") == BIND_PERMIT);
    REQUIRE(get_bind_count_for_pid(process_map_fd, fake_pid) == 1);

    uint64_t pid;
    REQUIRE(bpf_map_get_next_key(process_map_fd, NULL, &pid) == 0);
    REQUIRE(pid != 0);
    REQUIRE(bpf_map_get_next_key(process_map_fd, &pid, &pid) == 0);
    REQUIRE(pid != 0);
    REQUIRE(bpf_map_get_next_key(process_map_fd, &pid, &pid) < 0);
    REQUIRE(errno == ENOENT);

    hook.detach_link(link);
    hook.close_link(link);

    bpf_object__close(object);
}

void
bindmonitor_tailcall_test(ebpf_execution_type_t execution_type)
{
    _test_helper_end_to_end test_helper;

    const char* error_message = nullptr;
    uint64_t fake_pid = 12345;
    ebpf_result_t result;
    bpf_object* object = nullptr;
    bpf_link* link = nullptr;
    fd_t program_fd;

    program_info_provider_t bind_program_info(EBPF_PROGRAM_TYPE_BIND);

    const char* file_name =
        (execution_type == EBPF_EXECUTION_NATIVE ? "bindmonitor_tailcall.dll" : "bindmonitor_tailcall.o");
    result = ebpf_program_load(file_name, nullptr, nullptr, execution_type, &object, &program_fd, &error_message);

    if (error_message) {
        printf("ebpf_program_load failed with %s\n", error_message);
        ebpf_free_string(error_message);
        error_message = nullptr;
    }
    REQUIRE(result == EBPF_SUCCESS);
    fd_t limit_map_fd = bpf_object__find_map_fd_by_name(object, "limits_map");
    REQUIRE(limit_map_fd > 0);
    fd_t process_map_fd = bpf_object__find_map_fd_by_name(object, "process_map");
    REQUIRE(process_map_fd > 0);

    // Setup tail calls.
    struct bpf_program* callee0 = bpf_object__find_program_by_name(object, "BindMonitor_Callee0");
    REQUIRE(callee0 != nullptr);
    fd_t callee0_fd = bpf_program__fd(callee0);
    REQUIRE(callee0_fd > 0);

    struct bpf_program* callee1 = bpf_object__find_program_by_name(object, "BindMonitor_Callee1");
    REQUIRE(callee1 != nullptr);
    fd_t callee1_fd = bpf_program__fd(callee1);
    REQUIRE(callee1_fd > 0);

    fd_t prog_map_fd = bpf_object__find_map_fd_by_name(object, "prog_array_map");
    REQUIRE(prog_map_fd > 0);

    uint32_t index = 0;
    REQUIRE(bpf_map_update_elem(prog_map_fd, &index, &callee0_fd, 0) == 0);
    index = 1;
    REQUIRE(bpf_map_update_elem(prog_map_fd, &index, &callee1_fd, 0) == 0);

    // Validate various maps.

    // Validate map-in-maps with "inner_id"
    struct bpf_map* outer_map = bpf_object__find_map_by_name(object, "dummy_outer_map");
    REQUIRE(outer_map != nullptr);

    int outer_map_fd = bpf_map__fd(outer_map);
    REQUIRE(outer_map_fd > 0);

    // Validate map-in-maps with "inner_idx"
    struct bpf_map* outer_idx_map = bpf_object__find_map_by_name(object, "dummy_outer_idx_map");
    REQUIRE(outer_idx_map != nullptr);

    int outer_idx_map_fd = bpf_map__fd(outer_idx_map);
    REQUIRE(outer_idx_map_fd > 0);

    single_instance_hook_t hook(EBPF_PROGRAM_TYPE_BIND, EBPF_ATTACH_TYPE_BIND);

    uint32_t ifindex = 0;
    REQUIRE(hook.attach_link(program_fd, &ifindex, sizeof(ifindex), &link) == EBPF_SUCCESS);

    // Apply policy of maximum 2 binds per process
    set_bind_limit(limit_map_fd, 2);

    std::function<ebpf_result_t(void*, int*)> invoke = [&hook](void* context, int* result) -> ebpf_result_t {
        return hook.fire(context, result);
    };
    // Bind first port - success
    REQUIRE(emulate_bind(invoke, fake_pid, "fake_app_1") == BIND_PERMIT);
    REQUIRE(get_bind_count_for_pid(process_map_fd, fake_pid) == 1);

    // Bind second port - success
    REQUIRE(emulate_bind(invoke, fake_pid, "fake_app_1") == BIND_PERMIT);
    REQUIRE(get_bind_count_for_pid(process_map_fd, fake_pid) == 2);

    // Bind third port - blocked
    REQUIRE(emulate_bind(invoke, fake_pid, "fake_app_1") == BIND_DENY);
    REQUIRE(get_bind_count_for_pid(process_map_fd, fake_pid) == 2);

    // Unbind second port
    emulate_unbind(invoke, fake_pid, "fake_app_1");
    REQUIRE(get_bind_count_for_pid(process_map_fd, fake_pid) == 1);

    // Unbind first port
    emulate_unbind(invoke, fake_pid, "fake_app_1");
    REQUIRE(get_bind_count_for_pid(process_map_fd, fake_pid) == 0);

    // Bind from two apps to test enumeration
    REQUIRE(emulate_bind(invoke, fake_pid, "fake_app_1") == BIND_PERMIT);
    REQUIRE(get_bind_count_for_pid(process_map_fd, fake_pid) == 1);

    fake_pid = 54321;
    REQUIRE(emulate_bind(invoke, fake_pid, "fake_app_2") == BIND_PERMIT);
    REQUIRE(get_bind_count_for_pid(process_map_fd, fake_pid) == 1);

    uint64_t pid;
    REQUIRE(bpf_map_get_next_key(process_map_fd, NULL, &pid) == 0);
    REQUIRE(pid != 0);
    REQUIRE(bpf_map_get_next_key(process_map_fd, &pid, &pid) == 0);
    REQUIRE(pid != 0);
    REQUIRE(bpf_map_get_next_key(process_map_fd, &pid, &pid) < 0);
    REQUIRE(errno == ENOENT);

    hook.detach_link(link);
    hook.close_link(link);

    index = 0;
    REQUIRE(bpf_map_update_elem(prog_map_fd, &index, &ebpf_fd_invalid, 0) == 0);
    index = 1;
    REQUIRE(bpf_map_update_elem(prog_map_fd, &index, &ebpf_fd_invalid, 0) == 0);

    bpf_object__close(object);
}

void
bindmonitor_ring_buffer_test(ebpf_execution_type_t execution_type)
{
    _test_helper_end_to_end test_helper;

    const char* error_message = nullptr;
    ebpf_result_t result;
    bpf_object* object = nullptr;
    bpf_link* link = nullptr;
    fd_t program_fd;

    program_info_provider_t bind_program_info(EBPF_PROGRAM_TYPE_BIND);

    const char* file_name =
        (execution_type == EBPF_EXECUTION_NATIVE ? "bindmonitor_ringbuf.dll" : "bindmonitor_ringbuf.o");

    // Load and attach a bind eBPF program that uses a ring buffer map to notify about bind operations.
    result = ebpf_program_load(file_name, nullptr, nullptr, execution_type, &object, &program_fd, &error_message);

    if (error_message) {
        printf("ebpf_program_load failed with %s\n", error_message);
        ebpf_free_string(error_message);
        error_message = nullptr;
    }
    REQUIRE(result == EBPF_SUCCESS);

    fd_t process_map_fd = bpf_object__find_map_fd_by_name(object, "process_map");
    REQUIRE(process_map_fd > 0);

    single_instance_hook_t hook(EBPF_PROGRAM_TYPE_BIND, EBPF_ATTACH_TYPE_BIND);
    REQUIRE(hook.attach_link(program_fd, nullptr, 0, &link) == EBPF_SUCCESS);

    // Create a list of fake app IDs and set it to event context.
    std::string fake_app_ids_prefix = "fake_app";
    std::vector<std::vector<char>> fake_app_ids;
    for (int i = 0; i < RING_BUFFER_TEST_EVENT_COUNT; i++) {
        std::string temp = fake_app_ids_prefix + std::to_string(i);
        std::vector<char> fake_app_id(temp.begin(), temp.end());
        fake_app_ids.push_back(fake_app_id);
    }

    uint64_t fake_pid = 12345;
    std::function<ebpf_result_t(void*, int*)> invoke = [&hook](void* context, int* result) -> ebpf_result_t {
        return hook.fire(context, result);
    };

    ring_buffer_api_test_helper(process_map_fd, fake_app_ids, [&](int i) {
        // Emulate bind operation.
        std::vector<char> fake_app_id = fake_app_ids[i];
        fake_app_id.push_back('\0');
        REQUIRE(emulate_bind(invoke, fake_pid + i, fake_app_id.data()) == BIND_PERMIT);
    });

    hook.detach_link(link);
    hook.close_link(link);

    bpf_object__close(object);
}

static void
_utility_helper_functions_test(ebpf_execution_type_t execution_type)
{
    _test_helper_end_to_end test_helper;
    single_instance_hook_t hook(EBPF_PROGRAM_TYPE_XDP, EBPF_ATTACH_TYPE_XDP);
    program_info_provider_t xdp_program_info(EBPF_PROGRAM_TYPE_XDP);
    uint32_t ifindex = 0;
    const char* file_name =
        (execution_type == EBPF_EXECUTION_NATIVE ? "test_utility_helpers.dll" : "test_utility_helpers.o");
    program_load_attach_helper_t program_helper(
        file_name, EBPF_PROGRAM_TYPE_XDP, "test_utility_helpers", execution_type, &ifindex, sizeof(ifindex), hook);
    bpf_object* object = program_helper.get_object();

    // Dummy context (not used by the eBPF program).
    xdp_md_t ctx{};

    int hook_result;
    REQUIRE(hook.fire(&ctx, &hook_result) == EBPF_SUCCESS);
    REQUIRE(hook_result == 0);

    verify_utility_helper_results(object);
}

void
map_test(ebpf_execution_type_t execution_type)
{
    _test_helper_end_to_end test_helper;

    ebpf_result_t result;
    const char* error_message = nullptr;
    bpf_object* object = nullptr;
    fd_t program_fd;
    bpf_link* link;

    single_instance_hook_t hook(EBPF_PROGRAM_TYPE_XDP, EBPF_ATTACH_TYPE_XDP);
    program_info_provider_t xdp_program_info(EBPF_PROGRAM_TYPE_XDP);

    const char* file_name = (execution_type == EBPF_EXECUTION_NATIVE ? "map.dll" : "map.o");

    result = ebpf_program_load(file_name, nullptr, nullptr, execution_type, &object, &program_fd, &error_message);

    if (error_message) {
        printf("ebpf_program_load failed with %s\n", error_message);
        ebpf_free_string(error_message);
        error_message = nullptr;
    }
    REQUIRE(result == EBPF_SUCCESS);

    uint32_t ifindex = 0;
    REQUIRE(hook.attach_link(program_fd, &ifindex, sizeof(ifindex), &link) == EBPF_SUCCESS);

    auto packet = prepare_udp_packet(0, ETHERNET_TYPE_IPV4);
    xdp_md_t ctx{packet.data(), packet.data() + packet.size(), 0, TEST_IFINDEX};

    int hook_result;
    REQUIRE(hook.fire(&ctx, &hook_result) == EBPF_SUCCESS);
    // Program should return 0 if all the map tests pass.
    REQUIRE(hook_result >= 0);

    hook.detach_link(link);
    hook.close_link(link);

    bpf_object__close(object);
}

DECLARE_ALL_TEST_CASES("droppacket", "[end_to_end]", droppacket_test);
DECLARE_ALL_TEST_CASES("divide_by_zero", "[end_to_end]", divide_by_zero_test_um);
DECLARE_ALL_TEST_CASES("bindmonitor", "[end_to_end]", bindmonitor_test);
DECLARE_ALL_TEST_CASES("bindmonitor-tailcall", "[end_to_end]", bindmonitor_tailcall_test);
DECLARE_ALL_TEST_CASES("bindmonitor-ringbuf", "[end_to_end]", bindmonitor_ring_buffer_test);
DECLARE_ALL_TEST_CASES("utility-helpers", "[end_to_end]", _utility_helper_functions_test);
DECLARE_ALL_TEST_CASES("map", "[end_to_end]", map_test);

TEST_CASE("enum section", "[end_to_end]")
{
    _test_helper_end_to_end test_helper;

    const char* error_message = nullptr;
    const tlv_type_length_value_t* section_data = nullptr;
    uint32_t result;

    REQUIRE(
        (result =
             ebpf_api_elf_enumerate_sections(SAMPLE_PATH "droppacket.o", nullptr, true, &section_data, &error_message),
         ebpf_free_string(error_message),
         error_message = nullptr,
         result == 0));
    for (auto current_section = tlv_child(section_data); current_section != tlv_next(section_data);
         current_section = tlv_next(current_section)) {
        auto section_name = tlv_child(current_section);
        auto type = tlv_next(section_name);
        auto map_count = tlv_next(type);
        auto program_bytes = tlv_next(map_count);
        auto stats_secton = tlv_next(program_bytes);

        REQUIRE(static_cast<tlv_type_t>(section_name->type) == tlv_type_t::STRING);
        REQUIRE(static_cast<tlv_type_t>(type->type) == tlv_type_t::STRING);
        REQUIRE(static_cast<tlv_type_t>(map_count->type) == tlv_type_t::UINT);
        REQUIRE(static_cast<tlv_type_t>(program_bytes->type) == tlv_type_t::BLOB);
        REQUIRE(static_cast<tlv_type_t>(stats_secton->type) == tlv_type_t::SEQUENCE);

        for (auto current_stat = tlv_child(stats_secton); current_stat != tlv_next(stats_secton);
             current_stat = tlv_next(current_stat)) {
            auto name = tlv_child(current_stat);
            auto value = tlv_next(name);
            REQUIRE(static_cast<tlv_type_t>(name->type) == tlv_type_t::STRING);
            REQUIRE(static_cast<tlv_type_t>(value->type) == tlv_type_t::UINT);
        }
    }
}

TEST_CASE("verify section", "[end_to_end]")
{
    _test_helper_end_to_end test_helper;

    const char* error_message = nullptr;
    const char* report = nullptr;
    uint32_t result;
    program_info_provider_t xdp_program_info(EBPF_PROGRAM_TYPE_XDP);

    ebpf_api_verifier_stats_t stats;
    REQUIRE((
        result = ebpf_api_elf_verify_section(SAMPLE_PATH "droppacket.o", "xdp", false, &report, &error_message, &stats),
        ebpf_free_string(error_message),
        error_message = nullptr,
        result == 0));
    REQUIRE(report != nullptr);
    ebpf_free_string(report);
}

static void
_cgroup_load_test(
    _In_z_ const char* file,
    _In_z_ const char* name,
    ebpf_program_type_t& program_type,
    ebpf_attach_type_t& attach_type,
    ebpf_execution_type_t execution_type)
{
    ebpf_result_t result;
    const char* error_message = nullptr;
    bpf_object* object = nullptr;
    fd_t program_fd;

    _test_helper_end_to_end test_helper;
    single_instance_hook_t hook(program_type, attach_type);
    program_info_provider_t program_info(program_type);

    result = ebpf_program_load(file, nullptr, nullptr, execution_type, &object, &program_fd, &error_message);

    if (error_message) {
        printf("ebpf_program_load failed with %s\n", error_message);
        ebpf_free_string(error_message);
        error_message = nullptr;
    }

    REQUIRE(result == EBPF_SUCCESS);

    bpf_program* program = bpf_object__find_program_by_name(object, name);
    REQUIRE(program != nullptr);

    uint32_t compartment_id = 0;
    REQUIRE(hook.attach(program, &compartment_id, sizeof(compartment_id)) == EBPF_SUCCESS);

    hook.detach();

    bpf_object__close(object);
}

<<<<<<< HEAD
#define DECLARE_CGROUP_SOCK_ADDR_LOAD_TEST(file, name, attach_type)                         \
    TEST_CASE(                                                                              \
        "cgroup_sockaddr_load_test_" #name "_" #attach_type "_"                             \
        "jit",                                                                              \
        "[cgroup_sock_addr]")                                                               \
    {                                                                                       \
        _cgroup_sock_addr_load_test(file ".o", name, attach_type, EBPF_EXECUTION_JIT);      \
    }                                                                                       \
    TEST_CASE(                                                                              \
        "cgroup_sockaddr_load_test_" #name "_" #attach_type "_"                             \
        "native",                                                                           \
        "[cgroup_sock_addr]")                                                               \
    {                                                                                       \
        _cgroup_sock_addr_load_test(file ".dll", name, attach_type, EBPF_EXECUTION_NATIVE); \
=======
static void
_cgroup_sock_addr_load_test(
    _In_z_ const char* file,
    _In_z_ const char* name,
    ebpf_attach_type_t& attach_type,
    ebpf_execution_type_t execution_type)
{
    _cgroup_load_test(file, name, EBPF_PROGRAM_TYPE_CGROUP_SOCK_ADDR, attach_type, execution_type);
}

#define DECLARE_CGROUP_SOCK_ADDR_LOAD_TEST(file, name, attach_type, execution_type)                          \
    TEST_CASE("cgroup_sockaddr_load_test_" #name "_" #attach_type "_" #execution_type, "[cgroup_sock_addr]") \
    {                                                                                                        \
        _cgroup_sock_addr_load_test(file, name, attach_type, execution_type);                                \
>>>>>>> 0df35e21
    }

DECLARE_CGROUP_SOCK_ADDR_LOAD_TEST(
    SAMPLE_PATH "cgroup_sock_addr", "authorize_connect4", EBPF_ATTACH_TYPE_CGROUP_INET4_CONNECT);
DECLARE_CGROUP_SOCK_ADDR_LOAD_TEST(
    SAMPLE_PATH "cgroup_sock_addr", "authorize_connect6", EBPF_ATTACH_TYPE_CGROUP_INET6_CONNECT);
DECLARE_CGROUP_SOCK_ADDR_LOAD_TEST(
    SAMPLE_PATH "cgroup_sock_addr", "authorize_recv_accept4", EBPF_ATTACH_TYPE_CGROUP_INET4_RECV_ACCEPT);
DECLARE_CGROUP_SOCK_ADDR_LOAD_TEST(
    SAMPLE_PATH "cgroup_sock_addr", "authorize_recv_accept6", EBPF_ATTACH_TYPE_CGROUP_INET6_RECV_ACCEPT);

TEST_CASE("cgroup_sockops_load_test", "[cgroup_sockops]")
{
    _cgroup_load_test(
        "sockops.o",
        "connection_monitor",
        EBPF_PROGRAM_TYPE_SOCK_OPS,
        EBPF_ATTACH_TYPE_CGROUP_SOCK_OPS,
        EBPF_EXECUTION_JIT);
}

TEST_CASE("verify_test0", "[sample_extension]")
{
    _test_helper_end_to_end test_helper;
    program_info_provider_t sample_extension_program_info(EBPF_PROGRAM_TYPE_SAMPLE);

    const char* error_message = nullptr;
    const char* report = nullptr;
    uint32_t result;

    ebpf_api_verifier_stats_t stats;
    REQUIRE(
        (result = ebpf_api_elf_verify_section(
             SAMPLE_PATH "test_sample_ebpf.o", "sample_ext", false, &report, &error_message, &stats),
         ebpf_free_string(error_message),
         error_message = nullptr,
         result == 0));
    REQUIRE(report != nullptr);
    ebpf_free_string(report);
}

TEST_CASE("verify_test1", "[sample_extension]")
{
    _test_helper_end_to_end test_helper;
    program_info_provider_t sample_extension_program_info(EBPF_PROGRAM_TYPE_SAMPLE);

    const char* error_message = nullptr;
    const char* report = nullptr;
    uint32_t result;

    ebpf_api_verifier_stats_t stats;

    REQUIRE(
        (result = ebpf_api_elf_verify_section(
             SAMPLE_PATH "test_sample_ebpf.o", "sample_ext/utility", false, &report, &error_message, &stats),
         ebpf_free_string(error_message),
         error_message = nullptr,
         result == 0));
    REQUIRE(report != nullptr);
    ebpf_free_string(report);

    REQUIRE(result == 0);
}

TEST_CASE("map_pinning_test", "[end_to_end]")
{
    _test_helper_end_to_end test_helper;

    const char* error_message = nullptr;
    ebpf_result_t result;
    bpf_object* object = nullptr;
    fd_t program_fd;

    program_info_provider_t bind_program_info(EBPF_PROGRAM_TYPE_BIND);

    result = ebpf_program_load(
        SAMPLE_PATH "bindmonitor.o", nullptr, nullptr, EBPF_EXECUTION_INTERPRET, &object, &program_fd, &error_message);

    if (error_message) {
        printf("ebpf_program_load failed with %s\n", error_message);
        ebpf_free_string(error_message);
        error_message = nullptr;
    }
    REQUIRE(result == EBPF_SUCCESS);

    single_instance_hook_t hook(EBPF_PROGRAM_TYPE_BIND, EBPF_ATTACH_TYPE_BIND);

    std::string process_maps_name = "bindmonitor::process_map";
    std::string limit_maps_name = "bindmonitor::limits_map";

    REQUIRE(bpf_object__find_map_by_name(object, "process_map") != nullptr);
    REQUIRE(bpf_object__find_map_by_name(object, "limits_map") != nullptr);
    REQUIRE(
        bpf_map__pin(bpf_object__find_map_by_name(object, "process_map"), process_maps_name.c_str()) == EBPF_SUCCESS);
    REQUIRE(bpf_map__pin(bpf_object__find_map_by_name(object, "limits_map"), limit_maps_name.c_str()) == EBPF_SUCCESS);

    fd_t fd = bpf_obj_get(process_maps_name.c_str());
    REQUIRE(fd != ebpf_fd_invalid);
    Platform::_close(fd);

    fd = bpf_obj_get(limit_maps_name.c_str());
    REQUIRE(fd != ebpf_fd_invalid);
    Platform::_close(fd);

    REQUIRE(
        bpf_map__unpin(bpf_object__find_map_by_name(object, "process_map"), process_maps_name.c_str()) == EBPF_SUCCESS);
    REQUIRE(
        bpf_map__unpin(bpf_object__find_map_by_name(object, "limits_map"), limit_maps_name.c_str()) == EBPF_SUCCESS);

    REQUIRE(bpf_obj_get(limit_maps_name.c_str()) == ebpf_fd_invalid);

    REQUIRE(bpf_obj_get(process_maps_name.c_str()) == ebpf_fd_invalid);

    bpf_object__close(object);
}

TEST_CASE("enumerate_and_query_programs", "[end_to_end]")
{
    _test_helper_end_to_end test_helper;

    fd_t program_fd;
    fd_t next_program_fd;
    const char* error_message = nullptr;
    ebpf_result_t result;
    const char* file_name = nullptr;
    const char* section_name = nullptr;
    bpf_object* object[2] = {0};
    fd_t program_fds[2] = {0};

    program_info_provider_t xdp_program_info(EBPF_PROGRAM_TYPE_XDP);

    result = ebpf_program_load(
        SAMPLE_PATH "droppacket.o", nullptr, nullptr, EBPF_EXECUTION_JIT, &object[0], &program_fds[0], &error_message);

    if (error_message) {
        printf("ebpf_program_load failed with %s\n", error_message);
        ebpf_free_string(error_message);
        error_message = nullptr;
    }
    REQUIRE(result == EBPF_SUCCESS);

    result = ebpf_program_load(
        SAMPLE_PATH "droppacket.o",
        nullptr,
        nullptr,
        EBPF_EXECUTION_INTERPRET,
        &object[1],
        &program_fds[1],
        &error_message);

    if (error_message) {
        printf("ebpf_program_load failed with %s\n", error_message);
        ebpf_free_string(error_message);
        error_message = nullptr;
    }
    REQUIRE(result == EBPF_SUCCESS);

    ebpf_execution_type_t type;
    program_fd = ebpf_fd_invalid;
    REQUIRE(ebpf_get_next_program(program_fd, &next_program_fd) == EBPF_SUCCESS);
    REQUIRE(next_program_fd != ebpf_fd_invalid);
    program_fd = next_program_fd;
    REQUIRE(ebpf_program_query_info(program_fd, &type, &file_name, &section_name) == EBPF_SUCCESS);
    REQUIRE(type == EBPF_EXECUTION_JIT);
    REQUIRE(strcmp(file_name, SAMPLE_PATH "droppacket.o") == 0);
    ebpf_free_string(file_name);
    file_name = nullptr;
    REQUIRE(strcmp(section_name, "xdp") == 0);
    ebpf_free_string(section_name);
    section_name = nullptr;

    REQUIRE(ebpf_get_next_program(program_fd, &next_program_fd) == EBPF_SUCCESS);
    REQUIRE(next_program_fd != ebpf_fd_invalid);
    Platform::_close(program_fd);
    program_fd = next_program_fd;
    REQUIRE(ebpf_program_query_info(program_fd, &type, &file_name, &section_name) == EBPF_SUCCESS);
    REQUIRE(type == EBPF_EXECUTION_INTERPRET);
    REQUIRE(strcmp(file_name, SAMPLE_PATH "droppacket.o") == 0);
    REQUIRE(strcmp(section_name, "xdp") == 0);
    ebpf_free_string(file_name);
    ebpf_free_string(section_name);
    file_name = nullptr;
    section_name = nullptr;

    REQUIRE(ebpf_get_next_program(program_fd, &next_program_fd) == EBPF_SUCCESS);
    REQUIRE(next_program_fd == ebpf_fd_invalid);
    Platform::_close(program_fd);

    for (int i = 0; i < _countof(object); i++) {
        bpf_object__close(object[i]);
    }
}

TEST_CASE("pinned_map_enum", "[end_to_end]")
{
    _test_helper_end_to_end test_helper;

    ebpf_test_pinned_map_enum();
}

// This test uses ebpf_link_close() to test implicit detach.
TEST_CASE("implicit_detach", "[end_to_end]")
{
    // This test case does the following:
    // 1. Close program handle. An implicit detach should happen and program
    //    object should be deleted.
    // 2. Close link handle. The link object should be deleted.

    _test_helper_end_to_end test_helper;

    uint32_t result = 0;
    bpf_object* object = nullptr;
    fd_t program_fd;
    const char* error_message = nullptr;
    bpf_link* link = nullptr;

    single_instance_hook_t hook(EBPF_PROGRAM_TYPE_XDP, EBPF_ATTACH_TYPE_XDP);
    program_info_provider_t xdp_program_info(EBPF_PROGRAM_TYPE_XDP);

    result = ebpf_program_load(
        SAMPLE_PATH "droppacket.o", nullptr, nullptr, EBPF_EXECUTION_JIT, &object, &program_fd, &error_message);

    if (error_message) {
        printf("ebpf_program_load failed with %s\n", error_message);
        ebpf_free_string(error_message);
        error_message = nullptr;
    }
    REQUIRE(result == EBPF_SUCCESS);

    uint32_t ifindex = 0;
    REQUIRE(hook.attach_link(program_fd, &ifindex, sizeof(ifindex), &link) == EBPF_SUCCESS);

    // Call bpf_object__close() which will close the program fd. That should
    // detach the program from the hook and unload the program.
    bpf_object__close(object);

    program_fd = ebpf_fd_invalid;
    REQUIRE(ebpf_get_next_program(program_fd, &program_fd) == EBPF_SUCCESS);
    REQUIRE(program_fd == ebpf_fd_invalid);

    // Close link handle (without detaching). This should delete the link
    // object. ebpf_object_tracking_terminate() which is called when the test
    // exits checks if all the objects in EC have been deleted.
    hook.close_link(link);
}

// This test uses bpf_link__disconnect() and bpf_link__destroy() to test
// implicit detach.
TEST_CASE("implicit_detach_2", "[end_to_end]")
{
    // This test case does the following:
    // 1. Close program handle. An implicit detach should happen and the program
    //    object should be deleted.
    // 2. Close link handle. The link object should be deleted.

    _test_helper_end_to_end test_helper;

    uint32_t result = 0;
    bpf_object* object = nullptr;
    fd_t program_fd;
    const char* error_message = nullptr;
    bpf_link* link = nullptr;

    single_instance_hook_t hook(EBPF_PROGRAM_TYPE_XDP, EBPF_ATTACH_TYPE_XDP);
    program_info_provider_t xdp_program_info(EBPF_PROGRAM_TYPE_XDP);

    result = ebpf_program_load(
        SAMPLE_PATH "droppacket.o", nullptr, nullptr, EBPF_EXECUTION_JIT, &object, &program_fd, &error_message);

    if (error_message) {
        printf("ebpf_program_load failed with %s\n", error_message);
        ebpf_free_string(error_message);
        error_message = nullptr;
    }
    REQUIRE(result == EBPF_SUCCESS);

    uint32_t ifindex = 0;
    REQUIRE(hook.attach_link(program_fd, &ifindex, sizeof(ifindex), &link) == EBPF_SUCCESS);

    // Call bpf_object__close() which will close the program fd. That should
    // detach the program from the hook and unload the program.
    bpf_object__close(object);

    program_fd = ebpf_fd_invalid;
    REQUIRE(ebpf_get_next_program(program_fd, &program_fd) == EBPF_SUCCESS);
    REQUIRE(program_fd == ebpf_fd_invalid);

    // Close link handle (without detaching). This should delete the link
    // object. ebpf_object_tracking_terminate() which is called when the test
    // exits checks if all the objects in the execution context have been deleted.
    bpf_link__disconnect(link);
    REQUIRE(bpf_link__destroy(link) == 0);
}

TEST_CASE("explicit_detach", "[end_to_end]")
{
    // This test case does the following:
    // 1. Call detach API and then close the link handle. The link onject
    //    should be deleted.
    // 2. Close program handle. The program object should be deleted.

    _test_helper_end_to_end test_helper;

    bpf_object* object = nullptr;
    fd_t program_fd;
    bpf_link* link = nullptr;
    ebpf_result_t result;
    const char* error_message = nullptr;

    single_instance_hook_t hook(EBPF_PROGRAM_TYPE_XDP, EBPF_ATTACH_TYPE_XDP);
    program_info_provider_t xdp_program_info(EBPF_PROGRAM_TYPE_XDP);

    result = ebpf_program_load(
        SAMPLE_PATH "droppacket.o", nullptr, nullptr, EBPF_EXECUTION_INTERPRET, &object, &program_fd, &error_message);

    if (error_message) {
        printf("ebpf_program_load failed with %s\n", error_message);
        ebpf_free_string(error_message);
        error_message = nullptr;
    }
    REQUIRE(result == EBPF_SUCCESS);

    uint32_t ifindex = 0;
    REQUIRE(hook.attach_link(program_fd, &ifindex, sizeof(ifindex), &link) == EBPF_SUCCESS);

    // Detach and close link handle.
    // ebpf_object_tracking_terminate() which is called when the test
    // exits checks if all the objects in EC have been deleted.
    hook.detach_link(link);
    hook.close_link(link);

    // Close program handle.
    bpf_object__close(object);
    program_fd = ebpf_fd_invalid;
    REQUIRE(ebpf_get_next_program(program_fd, &program_fd) == EBPF_SUCCESS);
    REQUIRE(program_fd == ebpf_fd_invalid);
}

TEST_CASE("implicit_explicit_detach", "[end_to_end]")
{
    // This test case does the following:
    // 1. Close the program handle so that an implicit detach happens.
    // 2. Explicitly call detach and then close the link handle. Explicit
    //    detach in this step should be a no-op.

    _test_helper_end_to_end test_helper;

    bpf_object* object = nullptr;
    fd_t program_fd;
    bpf_link* link = nullptr;
    ebpf_result_t result;
    const char* error_message = nullptr;

    single_instance_hook_t hook(EBPF_PROGRAM_TYPE_XDP, EBPF_ATTACH_TYPE_XDP);
    program_info_provider_t xdp_program_info(EBPF_PROGRAM_TYPE_XDP);

    result = ebpf_program_load(
        SAMPLE_PATH "droppacket.o", nullptr, nullptr, EBPF_EXECUTION_INTERPRET, &object, &program_fd, &error_message);

    if (error_message) {
        printf("ebpf_program_load failed with %s\n", error_message);
        ebpf_free_string(error_message);
        error_message = nullptr;
    }
    REQUIRE(result == EBPF_SUCCESS);

    uint32_t ifindex = 0;
    REQUIRE(hook.attach_link(program_fd, &ifindex, sizeof(ifindex), &link) == EBPF_SUCCESS);

    // Close program handle. That should detach the program from the hook
    // and unload the program.
    bpf_object__close(object);
    program_fd = ebpf_fd_invalid;
    REQUIRE(ebpf_get_next_program(program_fd, &program_fd) == EBPF_SUCCESS);
    REQUIRE(program_fd == ebpf_fd_invalid);

    // Detach and close link handle.
    // ebpf_object_tracking_terminate() which is called when the test
    // exits checks if all the objects in EC have been deleted.
    hook.detach_link(link);
    hook.close_link(link);
}

TEST_CASE("create_map", "[end_to_end]")
{
    _test_helper_end_to_end test_helper;

    fd_t map_fd;
    uint32_t key = 0;
    uint64_t value = 10;
    int element_count = 2;

    map_fd = bpf_map_create(BPF_MAP_TYPE_ARRAY, nullptr, sizeof(uint32_t), sizeof(uint64_t), 5, nullptr);
    REQUIRE(map_fd > 0);

    for (int i = 0; i < element_count; i++) {
        REQUIRE(bpf_map_update_elem(map_fd, &key, &value, EBPF_ANY) == EBPF_SUCCESS);
        key++;
        value++;
    }

    key = 0;
    value = 10;
    for (int i = 0; i < element_count; i++) {
        uint64_t read_value;
        REQUIRE(bpf_map_lookup_elem(map_fd, &key, &read_value) == EBPF_SUCCESS);
        REQUIRE(read_value == value);
        key++;
        value++;
    }

    Platform::_close(map_fd);
}

TEST_CASE("create_map_name", "[end_to_end]")
{
    _test_helper_end_to_end test_helper;

    fd_t map_fd;
    uint32_t key = 0;
    uint64_t value = 10;
    int element_count = 2;
    const char* map_name = "array_map";

    map_fd = bpf_map_create(BPF_MAP_TYPE_ARRAY, map_name, sizeof(uint32_t), sizeof(uint64_t), 5, nullptr);
    REQUIRE(map_fd > 0);

    for (int i = 0; i < element_count; i++) {
        REQUIRE(bpf_map_update_elem(map_fd, &key, &value, EBPF_ANY) == EBPF_SUCCESS);
        key++;
        value++;
    }

    key = 0;
    value = 10;
    for (int i = 0; i < element_count; i++) {
        uint64_t read_value;
        REQUIRE(bpf_map_lookup_elem(map_fd, &key, &read_value) == EBPF_SUCCESS);
        REQUIRE(read_value == value);
        key++;
        value++;
    }

    Platform::_close(map_fd);
}

static void
_xdp_reflect_packet_test(ebpf_execution_type_t execution_type, ADDRESS_FAMILY address_family)
{
    _test_helper_end_to_end test_helper;
    single_instance_hook_t hook(EBPF_PROGRAM_TYPE_XDP, EBPF_ATTACH_TYPE_XDP);
    program_info_provider_t xdp_program_info(EBPF_PROGRAM_TYPE_XDP);
    uint32_t ifindex = 0;
    program_load_attach_helper_t program_helper(
        SAMPLE_PATH "reflect_packet.o",
        EBPF_PROGRAM_TYPE_XDP,
        "reflect_packet",
        execution_type,
        &ifindex,
        sizeof(ifindex),
        hook);

    // Dummy UDP datagram with fake IP and MAC addresses.
    udp_packet_t packet(address_family);
    packet.set_destination_port(ntohs(REFLECTION_TEST_PORT));

    xdp_md_t ctx{packet.data(), packet.data() + packet.size(), 0, TEST_IFINDEX};

    int hook_result;
    REQUIRE(hook.fire(&ctx, &hook_result) == EBPF_SUCCESS);
    REQUIRE(hook_result == XDP_TX);

    ebpf::ETHERNET_HEADER* ethernet_header = reinterpret_cast<ebpf::ETHERNET_HEADER*>(ctx.data);
    REQUIRE(memcmp(ethernet_header->Destination, _test_source_mac.data(), sizeof(ethernet_header->Destination)) == 0);
    REQUIRE(memcmp(ethernet_header->Source, _test_destination_mac.data(), sizeof(ethernet_header->Source)) == 0);

    if (address_family == AF_INET) {
        ebpf::IPV4_HEADER* ipv4_header = reinterpret_cast<ebpf::IPV4_HEADER*>(ethernet_header + 1);
        REQUIRE(ipv4_header->SourceAddress == _test_destination_ipv4.s_addr);
        REQUIRE(ipv4_header->DestinationAddress == _test_source_ipv4.s_addr);
    } else {
        ebpf::IPV6_HEADER* ipv6 = reinterpret_cast<ebpf::IPV6_HEADER*>(ethernet_header + 1);
        REQUIRE(memcmp(ipv6->SourceAddress, &_test_destination_ipv6, sizeof(ebpf::ipv6_address_t)) == 0);
        REQUIRE(memcmp(ipv6->DestinationAddress, &_test_source_ipv6, sizeof(ebpf::ipv6_address_t)) == 0);
    }
}

static void
_xdp_encap_reflect_packet_test(ebpf_execution_type_t execution_type, ADDRESS_FAMILY address_family)
{
    _test_helper_end_to_end test_helper;
    single_instance_hook_t hook(EBPF_PROGRAM_TYPE_XDP, EBPF_ATTACH_TYPE_XDP);
    program_info_provider_t xdp_program_info(EBPF_PROGRAM_TYPE_XDP);
    uint32_t ifindex = 0;
    program_load_attach_helper_t program_helper(
        SAMPLE_PATH "encap_reflect_packet.o",
        EBPF_PROGRAM_TYPE_XDP,
        "encap_reflect_packet",
        execution_type,
        &ifindex,
        sizeof(ifindex),
        hook);

    // Dummy UDP datagram with fake IP and MAC addresses.
    udp_packet_t packet(address_family);
    packet.set_destination_port(ntohs(REFLECTION_TEST_PORT));

    // Dummy context (not used by the eBPF program).
    xdp_md_helper_t ctx(packet.packet());

    int hook_result;
    REQUIRE(hook.fire(&ctx, &hook_result) == EBPF_SUCCESS);
    REQUIRE(hook_result == XDP_TX);

    ebpf::ETHERNET_HEADER* ethernet_header = reinterpret_cast<ebpf::ETHERNET_HEADER*>(ctx.data);
    REQUIRE(memcmp(ethernet_header->Destination, _test_source_mac.data(), sizeof(ethernet_header->Destination)) == 0);
    REQUIRE(memcmp(ethernet_header->Source, _test_destination_mac.data(), sizeof(ethernet_header->Source)) == 0);

    if (address_family == AF_INET) {
        ebpf::IPV4_HEADER* ipv4_header = reinterpret_cast<ebpf::IPV4_HEADER*>(ethernet_header + 1);
        REQUIRE(ipv4_header->SourceAddress == _test_destination_ipv4.s_addr);
        REQUIRE(ipv4_header->DestinationAddress == _test_source_ipv4.s_addr);
        REQUIRE(ipv4_header->Protocol == IPPROTO_IPV4);
        ebpf::IPV4_HEADER* inner_ipv4_header = reinterpret_cast<ebpf::IPV4_HEADER*>(
            reinterpret_cast<uint8_t*>(ipv4_header) + (ipv4_header->HeaderLength * sizeof(uint32_t)));
        REQUIRE(inner_ipv4_header->SourceAddress == _test_destination_ipv4.s_addr);
        REQUIRE(inner_ipv4_header->DestinationAddress == _test_source_ipv4.s_addr);
    } else {
        ebpf::IPV6_HEADER* ipv6 = reinterpret_cast<ebpf::IPV6_HEADER*>(ethernet_header + 1);
        REQUIRE(memcmp(ipv6->SourceAddress, &_test_destination_ipv6, sizeof(ebpf::ipv6_address_t)) == 0);
        REQUIRE(memcmp(ipv6->DestinationAddress, &_test_source_ipv6, sizeof(ebpf::ipv6_address_t)) == 0);
        REQUIRE(ipv6->NextHeader == IPPROTO_IPV6);
        ebpf::IPV6_HEADER* inner_ipv6 = ipv6 + 1;
        REQUIRE(memcmp(inner_ipv6->SourceAddress, &_test_destination_ipv6, sizeof(ebpf::ipv6_address_t)) == 0);
        REQUIRE(memcmp(inner_ipv6->DestinationAddress, &_test_source_ipv6, sizeof(ebpf::ipv6_address_t)) == 0);
    }
}

TEST_CASE("printk", "[end_to_end]")
{
    _test_helper_end_to_end test_helper;
    single_instance_hook_t hook(EBPF_PROGRAM_TYPE_BIND, EBPF_ATTACH_TYPE_BIND);
    program_info_provider_t bind_program_info(EBPF_PROGRAM_TYPE_BIND);
    uint32_t ifindex = 0;
    program_load_attach_helper_t program_helper(
        SAMPLE_PATH "printk.o",
        EBPF_PROGRAM_TYPE_BIND,
        "func",
        EBPF_EXECUTION_INTERPRET,
        &ifindex,
        sizeof(ifindex),
        hook);

    // The current bind hook only works with IPv4, so compose a sample IPv4 context.
    SOCKADDR_IN addr = {AF_INET};
    addr.sin_port = htons(80);
    bind_md_t ctx = {0};
    ctx.process_id = 1;
    ctx.protocol = 2;
    ctx.socket_address_length = sizeof(addr);
    memcpy(&ctx.socket_address, &addr, ctx.socket_address_length);

    capture_helper_t capture;
    std::string output;
    int hook_result = 0;
    errno_t error = capture.begin_capture();
    if (error == NO_ERROR) {
        hook.fire(&ctx, &hook_result);
        output = capture.get_stdout_contents();
    }
    REQUIRE(
        output == "Hello, world\n"
                  "Hello, world\n"
                  "PID: 1\n"
                  "PID: 1 PROTO: 2\n"
                  "PID: 1 PROTO: 2 ADDRLEN: 16\n"
                  "100% done\n");

    // Six of the printf calls in the program should fail and return -1
    // so subtract 6 from the length to get the expected return value.
    REQUIRE(hook_result == output.length() - 6);
}

TEST_CASE("xdp-reflect-v4-jit", "[xdp_tests]") { _xdp_reflect_packet_test(EBPF_EXECUTION_JIT, AF_INET); }
TEST_CASE("xdp-reflect-v6-jit", "[xdp_tests]") { _xdp_reflect_packet_test(EBPF_EXECUTION_JIT, AF_INET6); }
TEST_CASE("xdp-reflect-v4-interpret", "[xdp_tests]") { _xdp_reflect_packet_test(EBPF_EXECUTION_INTERPRET, AF_INET); }
TEST_CASE("xdp-reflect-v6-interpret", "[xdp_tests]") { _xdp_reflect_packet_test(EBPF_EXECUTION_INTERPRET, AF_INET6); }
TEST_CASE("xdp-encap-reflect-v4-jit", "[xdp_tests]") { _xdp_encap_reflect_packet_test(EBPF_EXECUTION_JIT, AF_INET); }
TEST_CASE("xdp-encap-reflect-v6-jit", "[xdp_tests]") { _xdp_encap_reflect_packet_test(EBPF_EXECUTION_JIT, AF_INET6); }
TEST_CASE("xdp-encap-reflect-v4-interpret", "[xdp_tests]")
{
    _xdp_encap_reflect_packet_test(EBPF_EXECUTION_INTERPRET, AF_INET);
}
TEST_CASE("xdp-encap-reflect-v6-interpret", "[xdp_tests]")
{
    _xdp_encap_reflect_packet_test(EBPF_EXECUTION_INTERPRET, AF_INET6);
}

static void
_xdp_decapsulate_permit_packet_test(ebpf_execution_type_t execution_type, ADDRESS_FAMILY address_family)
{
    _test_helper_end_to_end test_helper;
    single_instance_hook_t hook(EBPF_PROGRAM_TYPE_XDP, EBPF_ATTACH_TYPE_XDP);
    program_info_provider_t xdp_program_info(EBPF_PROGRAM_TYPE_XDP);
    uint32_t ifindex = 0;
    program_load_attach_helper_t program_helper(
        SAMPLE_PATH "decap_permit_packet.o",
        EBPF_PROGRAM_TYPE_XDP,
        "decapsulate_permit_packet",
        execution_type,
        &ifindex,
        sizeof(ifindex),
        hook);

    // Dummy IP in IP packet with fake IP and MAC addresses.
    ip_in_ip_packet_t packet(address_family);

    size_t offset = sizeof(ebpf::ETHERNET_HEADER);
    offset += (address_family == AF_INET) ? sizeof(ebpf::IPV4_HEADER) : sizeof(ebpf::IPV6_HEADER);
    uint8_t* inner_ip_header = packet.packet().data() + offset;
    std::vector<uint8_t> inner_ip_datagram(inner_ip_header, packet.packet().data() + packet.packet().size());

    int hook_result;
    xdp_md_helper_t ctx(packet.packet());
    REQUIRE(hook.fire(&ctx, &hook_result) == EBPF_SUCCESS);
    REQUIRE(hook_result == XDP_PASS);

    ebpf::ETHERNET_HEADER* ethernet_header = reinterpret_cast<ebpf::ETHERNET_HEADER*>(ctx.data);

    if (address_family == AF_INET) {
        ebpf::IPV4_HEADER* ipv4_header = reinterpret_cast<ebpf::IPV4_HEADER*>(ethernet_header + 1);
        REQUIRE(memcmp(ipv4_header, inner_ip_datagram.data(), inner_ip_datagram.size()) == 0);
    } else {
        ebpf::IPV6_HEADER* ipv6 = reinterpret_cast<ebpf::IPV6_HEADER*>(ethernet_header + 1);
        REQUIRE(memcmp(ipv6, inner_ip_datagram.data(), inner_ip_datagram.size()) == 0);
    }
}

TEST_CASE("xdp-decapsulate-permit-v4-jit", "[xdp_tests]")
{
    _xdp_decapsulate_permit_packet_test(EBPF_EXECUTION_JIT, AF_INET);
}
TEST_CASE("xdp-decapsulate-permit-v6-jit", "[xdp_tests]")
{
    _xdp_decapsulate_permit_packet_test(EBPF_EXECUTION_JIT, AF_INET6);
}
TEST_CASE("xdp-decapsulate-permit-v4-interpret", "[xdp_tests]")
{
    _xdp_decapsulate_permit_packet_test(EBPF_EXECUTION_INTERPRET, AF_INET);
}
TEST_CASE("xdp-decapsulate-permit-v6-interpret", "[xdp_tests]")
{
    _xdp_decapsulate_permit_packet_test(EBPF_EXECUTION_INTERPRET, AF_INET6);
}

TEST_CASE("link_tests", "[end_to_end]")
{
    _test_helper_end_to_end test_helper;
    single_instance_hook_t hook(EBPF_PROGRAM_TYPE_XDP, EBPF_ATTACH_TYPE_XDP);
    program_info_provider_t xdp_program_info(EBPF_PROGRAM_TYPE_XDP);
    uint32_t ifindex = 0;
    program_load_attach_helper_t program_helper(
        SAMPLE_PATH "bpf.o", EBPF_PROGRAM_TYPE_XDP, "func", EBPF_EXECUTION_INTERPRET, &ifindex, sizeof(ifindex), hook);

    // Dummy UDP datagram with fake IP and MAC addresses.
    udp_packet_t packet(AF_INET);
    packet.set_destination_port(ntohs(REFLECTION_TEST_PORT));

    // Dummy context (not used by the eBPF program).
    xdp_md_helper_t ctx(packet.packet());
    int result;

    REQUIRE(hook.fire(&ctx, &result) == EBPF_SUCCESS);
    bpf_program* program = bpf_object__find_program_by_name(program_helper.get_object(), "func");
    REQUIRE(program != nullptr);

    // Test the case where the provider only permits a single program to be attached.
    REQUIRE(hook.attach(program) == EBPF_EXTENSION_FAILED_TO_LOAD);

    hook.detach();
}

static void
_map_reuse_test(ebpf_execution_type_t execution_type)
{
    _test_helper_end_to_end test_helper;
    single_instance_hook_t hook(EBPF_PROGRAM_TYPE_XDP, EBPF_ATTACH_TYPE_XDP);
    program_info_provider_t xdp_program_info(EBPF_PROGRAM_TYPE_XDP);

    const char* file_name = (execution_type == EBPF_EXECUTION_NATIVE ? "map_reuse.dll" : "map_reuse.o");

    // First create and pin the maps manually.
    int inner_map_fd = bpf_create_map(BPF_MAP_TYPE_ARRAY, sizeof(__u32), sizeof(__u32), 1, 0);
    REQUIRE(inner_map_fd > 0);

    int outer_map_fd = bpf_create_map_in_map(BPF_MAP_TYPE_HASH_OF_MAPS, nullptr, sizeof(__u32), inner_map_fd, 1, 0);
    REQUIRE(outer_map_fd > 0);

    // Verify we can insert the inner map into the outer map.
    __u32 outer_key = 0;
    int error = bpf_map_update_elem(outer_map_fd, &outer_key, &inner_map_fd, 0);
    REQUIRE(error == 0);

    // Pin the outer map.
    error = bpf_obj_pin(outer_map_fd, "/ebpf/global/outer_map");
    REQUIRE(error == 0);

    int port_map_fd = bpf_create_map(BPF_MAP_TYPE_ARRAY, sizeof(__u32), sizeof(__u32), 1, 0);
    REQUIRE(port_map_fd > 0);

    // Pin port map.
    error = bpf_obj_pin(port_map_fd, "/ebpf/global/port_map");
    REQUIRE(error == 0);

    // Add an entry in the inner map.
    __u32 key = 0;
    __u32 value = 200;
    error = bpf_map_update_elem(inner_map_fd, &key, &value, BPF_ANY);
    REQUIRE(error == 0);

    uint32_t ifindex = 0;
    program_load_attach_helper_t program_helper(
        file_name, EBPF_PROGRAM_TYPE_XDP, "lookup_update", EBPF_EXECUTION_ANY, &ifindex, sizeof(ifindex), hook);

    auto packet = prepare_udp_packet(10, ETHERNET_TYPE_IPV4);
    xdp_md_t ctx{packet.data(), packet.data() + packet.size(), 0, TEST_IFINDEX};
    int hook_result;

    REQUIRE(hook.fire(&ctx, &hook_result) == EBPF_SUCCESS);
    REQUIRE(hook_result == 200);

    key = 0;
    __u32 port_map_value;
    REQUIRE(bpf_map_lookup_elem(port_map_fd, &key, &port_map_value) == EBPF_SUCCESS);
    REQUIRE(port_map_value == 200);

    REQUIRE(_get_total_map_count() == 4);

    Platform::_close(outer_map_fd);
    Platform::_close(inner_map_fd);
    Platform::_close(port_map_fd);

    REQUIRE(ebpf_object_unpin("/ebpf/global/outer_map") == EBPF_SUCCESS);
    REQUIRE(ebpf_object_unpin("/ebpf/global/port_map") == EBPF_SUCCESS);
}

DECLARE_JIT_TEST_CASES("map_reuse", "[end_to_end]", _map_reuse_test);

static void
_auto_pinned_maps_test(ebpf_execution_type_t execution_type)
{
    _test_helper_end_to_end test_helper;
    single_instance_hook_t hook(EBPF_PROGRAM_TYPE_XDP, EBPF_ATTACH_TYPE_XDP);
    program_info_provider_t xdp_program_info(EBPF_PROGRAM_TYPE_XDP);

    const char* file_name = (execution_type == EBPF_EXECUTION_NATIVE ? "map_reuse.dll" : "map_reuse.o");

    uint32_t ifindex = 0;
    program_load_attach_helper_t program_helper(
        file_name, EBPF_PROGRAM_TYPE_XDP, "lookup_update", EBPF_EXECUTION_ANY, &ifindex, sizeof(ifindex), hook);

    fd_t outer_map_fd = bpf_obj_get("/ebpf/global/outer_map");
    REQUIRE(outer_map_fd > 0);

    int inner_map_fd = bpf_create_map(BPF_MAP_TYPE_ARRAY, sizeof(__u32), sizeof(__u32), 1, 0);
    REQUIRE(inner_map_fd > 0);

    __u32 outer_key = 0;
    int error = bpf_map_update_elem(outer_map_fd, &outer_key, &inner_map_fd, 0);
    REQUIRE(error == 0);

    // Add an entry in the inner map.
    __u32 key = 0;
    __u32 value = 200;
    error = bpf_map_update_elem(inner_map_fd, &key, &value, BPF_ANY);
    REQUIRE(error == 0);

    fd_t port_map_fd = bpf_obj_get("/ebpf/global/port_map");
    REQUIRE(port_map_fd > 0);

    auto packet = prepare_udp_packet(10, ETHERNET_TYPE_IPV4);
    xdp_md_t ctx{packet.data(), packet.data() + packet.size(), 0, TEST_IFINDEX};
    int hook_result;

    REQUIRE(hook.fire(&ctx, &hook_result) == EBPF_SUCCESS);
    REQUIRE(hook_result == 200);

    key = 0;
    __u32 port_map_value;
    REQUIRE(bpf_map_lookup_elem(port_map_fd, &key, &port_map_value) == EBPF_SUCCESS);
    REQUIRE(port_map_value == 200);

    Platform::_close(outer_map_fd);
    Platform::_close(inner_map_fd);
    Platform::_close(port_map_fd);

    REQUIRE(ebpf_object_unpin("/ebpf/global/outer_map") == EBPF_SUCCESS);
    REQUIRE(ebpf_object_unpin("/ebpf/global/port_map") == EBPF_SUCCESS);
}

DECLARE_JIT_TEST_CASES("auto_pinned_maps", "[end_to_end]", _auto_pinned_maps_test);

TEST_CASE("auto_pinned_maps_custom_path", "[end_to_end]")
{
    _test_helper_end_to_end test_helper;
    single_instance_hook_t hook(EBPF_PROGRAM_TYPE_XDP, EBPF_ATTACH_TYPE_XDP);
    program_info_provider_t xdp_program_info(EBPF_PROGRAM_TYPE_XDP);

    struct bpf_object_open_opts opts = {0};
    opts.pin_root_path = "/custompath/global";
    struct bpf_object* object = bpf_object__open_file("map_reuse.o", &opts);
    REQUIRE(object != nullptr);

    // Load the program.
    REQUIRE(bpf_object__load(object) == 0);

    struct bpf_program* program = bpf_object__find_program_by_name(object, "lookup_update");
    REQUIRE(program != nullptr);

    // Attach should now succeed.
    struct bpf_link* link = bpf_program__attach(program);
    REQUIRE(link != nullptr);

    fd_t outer_map_fd = bpf_obj_get("/custompath/global/outer_map");
    REQUIRE(outer_map_fd > 0);

    int inner_map_fd = bpf_create_map(BPF_MAP_TYPE_ARRAY, sizeof(__u32), sizeof(__u32), 1, 0);
    REQUIRE(inner_map_fd > 0);

    __u32 outer_key = 0;
    int error = bpf_map_update_elem(outer_map_fd, &outer_key, &inner_map_fd, 0);
    REQUIRE(error == 0);

    // Add an entry in the inner map.
    __u32 key = 0;
    __u32 value = 200;
    error = bpf_map_update_elem(inner_map_fd, &key, &value, BPF_ANY);
    REQUIRE(error == 0);

    fd_t port_map_fd = bpf_obj_get("/custompath/global/port_map");
    REQUIRE(port_map_fd > 0);

    auto packet = prepare_udp_packet(10, ETHERNET_TYPE_IPV4);
    xdp_md_t ctx{packet.data(), packet.data() + packet.size(), 0, TEST_IFINDEX};
    int hook_result;

    REQUIRE(hook.fire(&ctx, &hook_result) == EBPF_SUCCESS);
    REQUIRE(hook_result == 200);

    key = 0;
    __u32 port_map_value;
    REQUIRE(bpf_map_lookup_elem(port_map_fd, &key, &port_map_value) == EBPF_SUCCESS);
    REQUIRE(port_map_value == 200);

    REQUIRE(_get_total_map_count() == 4);

    Platform::_close(outer_map_fd);
    Platform::_close(inner_map_fd);
    Platform::_close(port_map_fd);

    REQUIRE(ebpf_object_unpin("/custompath/global/outer_map") == EBPF_SUCCESS);
    REQUIRE(ebpf_object_unpin("/custompath/global/port_map") == EBPF_SUCCESS);

    REQUIRE(bpf_link__destroy(link) == 0);
    bpf_object__close(object);
}

static void
_map_reuse_invalid_test(ebpf_execution_type_t execution_type)
{
    _test_helper_end_to_end test_helper;
    single_instance_hook_t hook(EBPF_PROGRAM_TYPE_XDP, EBPF_ATTACH_TYPE_XDP);
    program_info_provider_t xdp_program_info(EBPF_PROGRAM_TYPE_XDP);

    // Create and pin a map with a different map type than in ELF file.
    int map_fd = bpf_create_map(BPF_MAP_TYPE_ARRAY, sizeof(__u32), sizeof(__u32), 1, 0);
    REQUIRE(map_fd > 0);

    // Pin the map.
    int error = bpf_obj_pin(map_fd, "/ebpf/global/outer_map");
    REQUIRE(error == 0);

    int port_map_fd = bpf_create_map(BPF_MAP_TYPE_ARRAY, sizeof(__u32), sizeof(__u32), 1, 0);
    REQUIRE(port_map_fd > 0);

    // Pin port map.
    error = bpf_obj_pin(port_map_fd, "/ebpf/global/port_map");
    REQUIRE(error == 0);

    // Load BPF object from ELF file. Loading the program should fail as the
    // map type for map pinned at "/ebpf/global/outer_map" does not match.
    struct bpf_object* object = nullptr;
    fd_t program_fd;
    const char* log_buffer = nullptr;
    const char* file_name = (execution_type == EBPF_EXECUTION_NATIVE ? "map_reuse.dll" : "map_reuse.o");
    ebpf_result_t result = ebpf_program_load(
        file_name, &EBPF_PROGRAM_TYPE_XDP, nullptr, EBPF_EXECUTION_ANY, &object, &program_fd, &log_buffer);

    ebpf_free_string(log_buffer);
    REQUIRE(result == EBPF_INVALID_ARGUMENT);

    Platform::_close(map_fd);
    Platform::_close(port_map_fd);

    REQUIRE(ebpf_object_unpin("/ebpf/global/outer_map") == EBPF_SUCCESS);
    REQUIRE(ebpf_object_unpin("/ebpf/global/port_map") == EBPF_SUCCESS);
}

DECLARE_JIT_TEST_CASES("map_reuse_invalid", "[end_to_end]", _map_reuse_invalid_test);

static void
_map_reuse_2_test(ebpf_execution_type_t execution_type)
{
    _test_helper_end_to_end test_helper;
    single_instance_hook_t hook(EBPF_PROGRAM_TYPE_XDP, EBPF_ATTACH_TYPE_XDP);
    program_info_provider_t xdp_program_info(EBPF_PROGRAM_TYPE_XDP);

    const char* file_name = (execution_type == EBPF_EXECUTION_NATIVE ? "map_reuse_2.dll" : "map_reuse_2.o");

    // First create and pin the maps manually.
    int inner_map_fd = bpf_create_map(BPF_MAP_TYPE_ARRAY, sizeof(__u32), sizeof(__u32), 1, 0);
    REQUIRE(inner_map_fd > 0);

    int outer_map_fd = bpf_create_map_in_map(BPF_MAP_TYPE_HASH_OF_MAPS, nullptr, sizeof(__u32), inner_map_fd, 1, 0);
    REQUIRE(outer_map_fd > 0);

    // Verify we can insert the inner map into the outer map.
    __u32 outer_key = 0;
    int error = bpf_map_update_elem(outer_map_fd, &outer_key, &inner_map_fd, 0);
    REQUIRE(error == 0);

    // Pin the outer map.
    error = bpf_obj_pin(outer_map_fd, "/ebpf/global/outer_map");
    REQUIRE(error == 0);

    int port_map_fd = bpf_create_map(BPF_MAP_TYPE_ARRAY, sizeof(__u32), sizeof(__u32), 1, 0);
    REQUIRE(outer_map_fd > 0);

    // Pin port map.
    error = bpf_obj_pin(port_map_fd, "/ebpf/global/port_map");
    REQUIRE(error == 0);

    // Add an entry in the inner map.
    __u32 key = 0;
    __u32 value = 200;
    error = bpf_map_update_elem(inner_map_fd, &key, &value, BPF_ANY);
    REQUIRE(error == 0);

    uint32_t ifindex = 0;
    program_load_attach_helper_t program_helper(
        file_name, EBPF_PROGRAM_TYPE_XDP, "lookup_update", EBPF_EXECUTION_ANY, &ifindex, sizeof(ifindex), hook);

    auto packet = prepare_udp_packet(10, ETHERNET_TYPE_IPV4);
    xdp_md_t ctx{packet.data(), packet.data() + packet.size(), 0, TEST_IFINDEX};
    int hook_result;

    REQUIRE(hook.fire(&ctx, &hook_result) == EBPF_SUCCESS);
    REQUIRE(hook_result == 200);

    key = 0;
    __u32 port_map_value;
    REQUIRE(bpf_map_lookup_elem(port_map_fd, &key, &port_map_value) == EBPF_SUCCESS);
    REQUIRE(port_map_value == 200);

    REQUIRE(_get_total_map_count() == 4);

    Platform::_close(outer_map_fd);
    Platform::_close(inner_map_fd);
    Platform::_close(port_map_fd);

    // The below two objects were pinned by this UM test.
    REQUIRE(ebpf_object_unpin("/ebpf/global/outer_map") == EBPF_SUCCESS);
    REQUIRE(ebpf_object_unpin("/ebpf/global/port_map") == EBPF_SUCCESS);

    // This object was auto-pinned while loading the program.
    REQUIRE(ebpf_object_unpin("/ebpf/global/inner_map") == EBPF_SUCCESS);
}

DECLARE_JIT_TEST_CASES("map_reuse_2", "[end_to_end]", _map_reuse_2_test);

static void
_map_reuse_3_test(ebpf_execution_type_t execution_type)
{
    _test_helper_end_to_end test_helper;
    single_instance_hook_t hook(EBPF_PROGRAM_TYPE_XDP, EBPF_ATTACH_TYPE_XDP);
    program_info_provider_t xdp_program_info(EBPF_PROGRAM_TYPE_XDP);

    // First create and pin the maps manually.
    int inner_map_fd = bpf_create_map(BPF_MAP_TYPE_ARRAY, sizeof(__u32), sizeof(__u32), 1, 0);
    REQUIRE(inner_map_fd > 0);

    int outer_map_fd = bpf_create_map_in_map(BPF_MAP_TYPE_HASH_OF_MAPS, nullptr, sizeof(__u32), inner_map_fd, 1, 0);
    REQUIRE(outer_map_fd > 0);

    // Verify we can insert the inner map into the outer map.
    __u32 outer_key = 0;
    int error = bpf_map_update_elem(outer_map_fd, &outer_key, &inner_map_fd, 0);
    REQUIRE(error == 0);

    // Pin the outer map.
    error = bpf_obj_pin(outer_map_fd, "/ebpf/global/outer_map");
    REQUIRE(error == 0);

    // Pin the inner map.
    error = bpf_obj_pin(inner_map_fd, "/ebpf/global/inner_map");
    REQUIRE(error == 0);

    int port_map_fd = bpf_create_map(BPF_MAP_TYPE_ARRAY, sizeof(__u32), sizeof(__u32), 1, 0);
    REQUIRE(outer_map_fd > 0);

    // Pin port map.
    error = bpf_obj_pin(port_map_fd, "/ebpf/global/port_map");
    REQUIRE(error == 0);

    // Add an entry in the inner map.
    __u32 key = 0;
    __u32 value = 200;
    error = bpf_map_update_elem(inner_map_fd, &key, &value, BPF_ANY);
    REQUIRE(error == 0);

    const char* file_name = (execution_type == EBPF_EXECUTION_NATIVE ? "map_reuse_2.dll" : "map_reuse_2.o");

    uint32_t ifindex = 0;
    program_load_attach_helper_t program_helper(
        file_name, EBPF_PROGRAM_TYPE_XDP, "lookup_update", EBPF_EXECUTION_ANY, &ifindex, sizeof(ifindex), hook);

    auto packet = prepare_udp_packet(10, ETHERNET_TYPE_IPV4);
    xdp_md_t ctx{packet.data(), packet.data() + packet.size(), 0, TEST_IFINDEX};
    int hook_result;

    REQUIRE(hook.fire(&ctx, &hook_result) == EBPF_SUCCESS);
    REQUIRE(hook_result == 200);

    key = 0;
    __u32 port_map_value;
    REQUIRE(bpf_map_lookup_elem(port_map_fd, &key, &port_map_value) == EBPF_SUCCESS);
    REQUIRE(port_map_value == 200);

    REQUIRE(_get_total_map_count() == 3);

    Platform::_close(outer_map_fd);
    Platform::_close(inner_map_fd);
    Platform::_close(port_map_fd);

    REQUIRE(ebpf_object_unpin("/ebpf/global/outer_map") == EBPF_SUCCESS);
    REQUIRE(ebpf_object_unpin("/ebpf/global/inner_map") == EBPF_SUCCESS);
    REQUIRE(ebpf_object_unpin("/ebpf/global/port_map") == EBPF_SUCCESS);
}

DECLARE_JIT_TEST_CASES("map_reuse_3", "[end_to_end]", _map_reuse_3_test);<|MERGE_RESOLUTION|>--- conflicted
+++ resolved
@@ -921,7 +921,6 @@
     bpf_object__close(object);
 }
 
-<<<<<<< HEAD
 #define DECLARE_CGROUP_SOCK_ADDR_LOAD_TEST(file, name, attach_type)                         \
     TEST_CASE(                                                                              \
         "cgroup_sockaddr_load_test_" #name "_" #attach_type "_"                             \
@@ -936,22 +935,6 @@
         "[cgroup_sock_addr]")                                                               \
     {                                                                                       \
         _cgroup_sock_addr_load_test(file ".dll", name, attach_type, EBPF_EXECUTION_NATIVE); \
-=======
-static void
-_cgroup_sock_addr_load_test(
-    _In_z_ const char* file,
-    _In_z_ const char* name,
-    ebpf_attach_type_t& attach_type,
-    ebpf_execution_type_t execution_type)
-{
-    _cgroup_load_test(file, name, EBPF_PROGRAM_TYPE_CGROUP_SOCK_ADDR, attach_type, execution_type);
-}
-
-#define DECLARE_CGROUP_SOCK_ADDR_LOAD_TEST(file, name, attach_type, execution_type)                          \
-    TEST_CASE("cgroup_sockaddr_load_test_" #name "_" #attach_type "_" #execution_type, "[cgroup_sock_addr]") \
-    {                                                                                                        \
-        _cgroup_sock_addr_load_test(file, name, attach_type, execution_type);                                \
->>>>>>> 0df35e21
     }
 
 DECLARE_CGROUP_SOCK_ADDR_LOAD_TEST(
