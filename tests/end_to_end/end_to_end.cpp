--- conflicted
+++ resolved
@@ -190,14 +190,9 @@
     // Test that we drop the packet and increment the map
     xdp_md_t ctx{packet.data(), packet.data() + packet.size()};
 
-<<<<<<< HEAD
-    REQUIRE(hook.fire(&ctx, &error) == EBPF_SUCCESS);
-    REQUIRE(error == 2);
-=======
     int hook_result;
     REQUIRE(hook.fire(&ctx, &hook_result) == EBPF_SUCCESS);
     REQUIRE(hook_result == 2);
->>>>>>> 8f46b402
 
     REQUIRE(ebpf_map_lookup_element(port_map_fd, &key, &value) == EBPF_SUCCESS);
     REQUIRE(value == 1001);
@@ -210,13 +205,8 @@
     packet = prepare_udp_packet(10);
     xdp_md_t ctx2{packet.data(), packet.data() + packet.size()};
 
-<<<<<<< HEAD
-    REQUIRE(hook.fire(&ctx2, &error) == EBPF_SUCCESS);
-    REQUIRE(error == 1);
-=======
     REQUIRE(hook.fire(&ctx2, &hook_result) == EBPF_SUCCESS);
     REQUIRE(hook_result == 1);
->>>>>>> 8f46b402
 
     REQUIRE(ebpf_map_lookup_element(port_map_fd, &key, &value) == EBPF_SUCCESS);
     REQUIRE(value == 0);
@@ -259,16 +249,10 @@
     // Test that we drop the packet and increment the map
     xdp_md_t ctx{packet.data(), packet.data() + packet.size()};
 
-<<<<<<< HEAD
-    REQUIRE(hook.fire(&ctx, &error) == EBPF_SUCCESS);
-    // uBPF returns -1 when the program hits a divide by zero error.
-    REQUIRE(error == -1);
-=======
     int hook_result;
     REQUIRE(hook.fire(&ctx, &hook_result) == EBPF_SUCCESS);
     // uBPF returns -1 when the program hits a divide by zero error.
     REQUIRE(hook_result == -1);
->>>>>>> 8f46b402
 
     hook.detach_link(link);
     hook.close_link(link);
