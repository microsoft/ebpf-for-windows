// Copyright (c) eBPF for Windows contributors
// SPDX-License-Identifier: MIT

#define CATCH_CONFIG_MAIN

#include "api_common.hpp"
#include "api_internal.h"
#include "bpf/bpf.h"
#include "bpf/libbpf.h"
#include "bpf2c.h"
#include "capture_helper.hpp"
#include "catch_wrapper.hpp"
#include "common_tests.h"
#include "ebpf_core.h"
#include "ebpf_tracelog.h"
#include "helpers.h"
#include "ioctl_helper.h"
#include "mock.h"
namespace ebpf {
#include "net/if_ether.h"
#include "net/ip.h"
#include "net/udp.h"
}; // namespace ebpf
#include "cxplat_passed_test_log.h"
#include "platform.h"
#include "program_helper.h"
#include "sample_test_common.h"
#include "test_helper.hpp"
#include "usersim/ke.h"
#include "watchdog.h"
#include "xdp_tests_common.h"

#include <WinSock2.h>
#include <in6addr.h>
#include <array>
#include <cguid.h>
#include <chrono>
#include <lsalookup.h>
#include <mutex>
#define _NTDEF_ // UNICODE_STRING is already defined
#include <ntsecapi.h>
#include <thread>

using namespace Platform;

CATCH_REGISTER_LISTENER(cxplat_passed_test_log)
CATCH_REGISTER_LISTENER(_watchdog)

#define NATIVE_DRIVER_SERVICE_NAME L"test_service"
#define NATIVE_DRIVER_SERVICE_NAME_2 L"test_service2"
#define SERVICE_PATH_PREFIX L"\\Registry\\Machine\\System\\CurrentControlSet\\Services\\"
#define PARAMETERS_PATH_PREFIX L"System\\CurrentControlSet\\Services\\"
#define SERVICE_PARAMETERS L"Parameters"
#define NPI_MODULE_ID L"NpiModuleId"

#define BPF_PROG_TYPE_INVALID 100
#define BPF_ATTACH_TYPE_INVALID 100

#define CONCAT(s1, s2) s1 s2
#define DECLARE_TEST_CASE(_name, _group, _function, _suffix, _execution_type) \
    TEST_CASE(CONCAT(_name, _suffix), _group) { _function(_execution_type); }
#define DECLARE_NATIVE_TEST(_name, _group, _function) \
    DECLARE_TEST_CASE(_name, _group, _function, "-native", EBPF_EXECUTION_NATIVE)
#if !defined(CONFIG_BPF_JIT_DISABLED)
#define DECLARE_JIT_TEST(_name, _group, _function) \
    DECLARE_TEST_CASE(_name, _group, _function, "-jit", EBPF_EXECUTION_JIT)
#else
#define DECLARE_JIT_TEST(_name, _group, _function)
#endif
#if !defined(CONFIG_BPF_INTERPRETER_DISABLED)
#define DECLARE_INTERPRET_TEST(_name, _group, _function) \
    DECLARE_TEST_CASE(_name, _group, _function, "-interpret", EBPF_EXECUTION_INTERPRET)
#else
#define DECLARE_INTERPRET_TEST(_name, _group, _function)
#endif

#define DECLARE_ALL_TEST_CASES(_name, _group, _function) \
    DECLARE_JIT_TEST(_name, _group, _function)           \
    DECLARE_NATIVE_TEST(_name, _group, _function)        \
    DECLARE_INTERPRET_TEST(_name, _group, _function)

#define DECLARE_JIT_TEST_CASES(_name, _group, _function) \
    DECLARE_JIT_TEST(_name, _group, _function)           \
    DECLARE_NATIVE_TEST(_name, _group, _function)

std::vector<uint8_t>
prepare_ip_packet(uint16_t ethernet_type)
{
    std::vector<uint8_t> packet(
        sizeof(ebpf::ETHERNET_HEADER) +
        ((ethernet_type == ETHERNET_TYPE_IPV4) ? sizeof(ebpf::IPV4_HEADER) : sizeof(ebpf::IPV6_HEADER)));
    auto ethernet_header = reinterpret_cast<ebpf::ETHERNET_HEADER*>(packet.data());
    if (ethernet_type == ETHERNET_TYPE_IPV4) {
        auto ipv4_header = reinterpret_cast<ebpf::IPV4_HEADER*>(ethernet_header + 1);
        ipv4_header->HeaderLength = sizeof(ebpf::IPV4_HEADER) / sizeof(uint32_t);
    }
    ethernet_header->Type = ntohs(ethernet_type);

    return packet;
}

void
append_udp_header(uint16_t udp_length, std::vector<uint8_t>& ip_packet)
{
    ip_packet.resize(ip_packet.size() + sizeof(ebpf::UDP_HEADER));
    auto ethernet_header = reinterpret_cast<ebpf::ETHERNET_HEADER*>(ip_packet.data());
    ebpf::UDP_HEADER* udp;
    if (ethernet_header->Type == ntohs(ETHERNET_TYPE_IPV4)) {
        auto ipv4_header = reinterpret_cast<ebpf::IPV4_HEADER*>(ethernet_header + 1);
        ipv4_header->Protocol = IPPROTO_UDP;
        udp = reinterpret_cast<ebpf::UDP_HEADER*>(ipv4_header + 1);
    } else {
        auto ipv6 = reinterpret_cast<ebpf::IPV6_HEADER*>(ethernet_header + 1);
        ipv6->NextHeader = IPPROTO_UDP;
        udp = reinterpret_cast<ebpf::UDP_HEADER*>(ipv6 + 1);
    }
    udp->length = udp_length;
}

std::vector<uint8_t>
prepare_udp_packet(uint16_t udp_length, uint16_t ethernet_type)
{
    auto packet = prepare_ip_packet(ethernet_type);
    append_udp_header(udp_length, packet);
    return packet;
}

static inline int
_get_total_map_count()
{
    ebpf_id_t start_id = 0;
    ebpf_id_t end_id = 0;
    int map_count = 0;
    while (bpf_map_get_next_id(start_id, &end_id) == 0) {
        map_count++;
        start_id = end_id;
    }

    return map_count;
}

const std::array<uint8_t, 6> _test_source_mac = {0, 1, 2, 3, 4, 5};
const std::array<uint8_t, 6> _test_destination_mac = {0xa, 0xb, 0xc, 0xd, 0xe, 0xf};

struct _ipv4_address_pair
{
    const in_addr& source;
    const in_addr& destination;
};

struct _ipv6_address_pair
{
    const in6_addr& source;
    const in6_addr& destination;
};

const in_addr _test_source_ipv4 = {10, 0, 0, 1};
const in_addr _test_destination_ipv4 = {20, 0, 0, 1};
const struct _ipv4_address_pair _test_ipv4_addrs = {_test_source_ipv4, _test_destination_ipv4};

const in_addr _test2_source_ipv4 = {30, 0, 0, 1};
const in_addr _test2_destination_ipv4 = {40, 0, 0, 1};
const struct _ipv4_address_pair _test2_ipv4_addrs = {_test2_source_ipv4, _test2_destination_ipv4};

const in6_addr _test_source_ipv6 = {0xfe, 0x80, 0, 0, 0, 0, 0, 0, 0, 0, 0, 0, 0x2e, 0xfe, 0x12, 0x34};
const in6_addr _test_destination_ipv6 = {0xfe, 0x80, 0, 0, 0, 0, 0, 0, 0, 0, 0, 0, 0x2e, 0xfe, 0x56, 0x78};
const struct _ipv6_address_pair _test_ipv6_addrs = {_test_source_ipv6, _test_destination_ipv6};

const in6_addr _test2_source_ipv6 = {0xfe, 0x80, 0, 0, 0, 0, 0, 0, 0, 0, 0, 0, 0x2e, 0xfe, 0x9a, 0xbc};
const in6_addr _test2_destination_ipv6 = {0xfe, 0x80, 0, 0, 0, 0, 0, 0, 0, 0, 0, 0, 0x2e, 0xfe, 0xde, 0xf0};
const struct _ipv6_address_pair _test2_ipv6_addrs = {_test2_source_ipv6, _test2_destination_ipv6};

typedef class _ip_packet
{
  public:
    _ip_packet(
        ADDRESS_FAMILY address_family,
        _In_ const std::array<uint8_t, 6>& source_mac,
        _In_ const std::array<uint8_t, 6>& destination_mac,
        _In_opt_ const void* ip_addresses)
        : _address_family(address_family)
    {
        _packet = prepare_ip_packet((address_family == AF_INET) ? ETHERNET_TYPE_IPV4 : ETHERNET_TYPE_IPV6);
        set_mac_addresses(source_mac, destination_mac);
        if (_address_family == AF_INET) {
            (ip_addresses == nullptr) ? set_ipv4_addresses(&_test_ipv4_addrs.source, &_test_ipv4_addrs.destination)
                                      : set_ipv4_addresses(
                                            &(reinterpret_cast<const _ipv4_address_pair*>(ip_addresses))->source,
                                            &(reinterpret_cast<const _ipv4_address_pair*>(ip_addresses))->destination);
        } else {
            (ip_addresses == nullptr) ? set_ipv6_addresses(&_test_ipv6_addrs.source, &_test_ipv6_addrs.destination)
                                      : set_ipv6_addresses(
                                            &(reinterpret_cast<const _ipv6_address_pair*>(ip_addresses))->source,
                                            &(reinterpret_cast<const _ipv6_address_pair*>(ip_addresses))->destination);
        }
    }
    uint8_t*
    data()
    {
        return _packet.data();
    }
    size_t
    size()
    {
        return _packet.size();
    }

    std::vector<uint8_t>&
    packet()
    {
        return _packet;
    }

    void
    set_mac_addresses(_In_ const std::array<uint8_t, 6>& source_mac, _In_ const std::array<uint8_t, 6>& destination_mac)
    {
        auto ethernet_header = reinterpret_cast<ebpf::ETHERNET_HEADER*>(_packet.data());
        memcpy(ethernet_header->Source, source_mac.data(), sizeof(ethernet_header->Source));
        memcpy(ethernet_header->Destination, destination_mac.data(), sizeof(ethernet_header->Destination));
    }
    void
    set_ipv4_addresses(_In_ const in_addr* source_address, _In_ const in_addr* destination_address)
    {
        auto ethernet_header = reinterpret_cast<ebpf::ETHERNET_HEADER*>(_packet.data());
        auto ipv4_header = reinterpret_cast<ebpf::IPV4_HEADER*>(ethernet_header + 1);

        ipv4_header->SourceAddress = source_address->s_addr;
        ipv4_header->DestinationAddress = destination_address->s_addr;
    }
    void
    set_ipv6_addresses(_In_ const in6_addr* source_address, _In_ const in6_addr* destination_address)
    {
        auto ethernet_header = reinterpret_cast<ebpf::ETHERNET_HEADER*>(_packet.data());
        auto ipv6 = reinterpret_cast<ebpf::IPV6_HEADER*>(ethernet_header + 1);

        memcpy(ipv6->SourceAddress, source_address, sizeof(ebpf::ipv6_address_t));
        memcpy(ipv6->DestinationAddress, destination_address, sizeof(ebpf::ipv6_address_t));
    }

    ADDRESS_FAMILY _address_family;
    std::vector<uint8_t> _packet;

} ip_packet_t;

typedef class _udp_packet : public ip_packet_t
{
  public:
    _udp_packet(
        ADDRESS_FAMILY address_family,
        _In_ const std::array<uint8_t, 6>& source_mac = _test_source_mac,
        _In_ const std::array<uint8_t, 6>& destination_mac = _test_destination_mac,
        _In_opt_ const void* ip_addresses = nullptr,
        uint16_t datagram_length = 1024)
        : ip_packet_t{address_family, source_mac, destination_mac, ip_addresses}
    {
        append_udp_header(sizeof(ebpf::UDP_HEADER) + datagram_length, _packet);
    }

    static const ebpf::UDP_HEADER*
    _get_udp_header(_In_ const uint8_t* packet_buffer, ADDRESS_FAMILY address_family)
    {
        auto ethernet_header = reinterpret_cast<const ebpf::ETHERNET_HEADER*>(packet_buffer);
        const ebpf::UDP_HEADER* udp = nullptr;
        if (address_family == AF_INET) {
            auto ip = reinterpret_cast<const ebpf::IPV4_HEADER*>(ethernet_header + 1);
            udp = reinterpret_cast<const ebpf::UDP_HEADER*>(ip + 1);
        } else {
            REQUIRE(address_family == AF_INET6);
            auto ip = reinterpret_cast<const ebpf::IPV6_HEADER*>(ethernet_header + 1);
            udp = reinterpret_cast<const ebpf::UDP_HEADER*>(ip + 1);
        }
        return udp;
    }

    void
    set_source_port(uint16_t source_port)
    {
        auto udp = const_cast<ebpf::UDP_HEADER*>(_get_udp_header(_packet.data(), _address_family));
        udp->srcPort = source_port;
    }

    void
    set_destination_port(uint16_t destination_port)
    {
        auto udp = const_cast<ebpf::UDP_HEADER*>(_get_udp_header(_packet.data(), _address_family));
        udp->destPort = destination_port;
    }

} udp_packet_t;

typedef class _ip_in_ip_packet : public ip_packet_t
{
  public:
    _ip_in_ip_packet(
        ADDRESS_FAMILY address_family,
        _In_ const std::array<uint8_t, 6>& source_mac = _test_source_mac,
        _In_ const std::array<uint8_t, 6>& destination_mac = _test_destination_mac,
        _In_opt_ const void* outer_ip_addresses = nullptr,
        _In_opt_ const void* inner_ip_addresses = nullptr)
        : ip_packet_t{address_family, source_mac, destination_mac, outer_ip_addresses}
    {
        if (_address_family == AF_INET) {
            _packet.resize(_packet.size() + sizeof(ebpf::IPV4_HEADER));

            (inner_ip_addresses == nullptr)
                ? set_inner_ipv4_addresses(&_test2_ipv4_addrs.source, &_test2_ipv4_addrs.destination)
                : set_inner_ipv4_addresses(
                      &(reinterpret_cast<const _ipv4_address_pair*>(inner_ip_addresses))->source,
                      &(reinterpret_cast<const _ipv4_address_pair*>(inner_ip_addresses))->destination);
        } else {
            _packet.resize(_packet.size() + sizeof(ebpf::IPV6_HEADER));

            (inner_ip_addresses == nullptr)
                ? set_inner_ipv6_addresses(&_test2_ipv6_addrs.source, &_test2_ipv6_addrs.destination)
                : set_inner_ipv6_addresses(
                      &(reinterpret_cast<const _ipv6_address_pair*>(inner_ip_addresses))->source,
                      &(reinterpret_cast<const _ipv6_address_pair*>(inner_ip_addresses))->destination);
        }
    }

    void
    set_inner_ipv4_addresses(_In_ const in_addr* source_address, _In_ const in_addr* destination_address)
    {
        auto ethernet_header = reinterpret_cast<ebpf::ETHERNET_HEADER*>(_packet.data());
        auto outer_ipv4_header = reinterpret_cast<ebpf::IPV4_HEADER*>(ethernet_header + 1);
        outer_ipv4_header->Protocol = IPPROTO_IPV4;
        // Test code assumes length of IP header = sizeof(IPV4_HEADER).
        auto inner_ipv4_header = outer_ipv4_header + 1;
        inner_ipv4_header->SourceAddress = source_address->s_addr;
        inner_ipv4_header->DestinationAddress = destination_address->s_addr;
    }
    void
    set_inner_ipv6_addresses(_In_ const in6_addr* source_address, _In_ const in6_addr* destination_address)
    {
        auto ethernet_header = reinterpret_cast<ebpf::ETHERNET_HEADER*>(_packet.data());
        auto outer_ipv6 = reinterpret_cast<ebpf::IPV6_HEADER*>(ethernet_header + 1);
        outer_ipv6->NextHeader = IPPROTO_IPV6;
        auto inner_ipv6 = outer_ipv6 + 1;
        memcpy(inner_ipv6->SourceAddress, source_address, sizeof(ebpf::ipv6_address_t));
        memcpy(inner_ipv6->DestinationAddress, destination_address, sizeof(ebpf::ipv6_address_t));
    }

} ip_in_ip_packet_t;

#define SAMPLE_PATH ""
#define TEST_IFINDEX 17

int
ebpf_program_load(
    _In_z_ const char* file_name,
    bpf_prog_type prog_type,
    ebpf_execution_type_t execution_type,
    _Out_ bpf_object_ptr* unique_object,
    _Out_ fd_t* program_fd, // File descriptor of first program in the object.
    _Outptr_opt_result_maybenull_z_ const char** log_buffer)
{
    *program_fd = ebpf_fd_invalid;
    if (log_buffer) {
        *log_buffer = nullptr;
    }

    unique_object->reset(nullptr);

    bpf_object* new_object = bpf_object__open(file_name);
    if (new_object == nullptr) {
        return -errno;
    }
    REQUIRE(ebpf_object_set_execution_type(new_object, execution_type) == EBPF_SUCCESS);
    bpf_program* program = bpf_object__next_program(new_object, nullptr);
    if (prog_type != BPF_PROG_TYPE_UNSPEC) {
        bpf_program__set_type(program, prog_type);
    }
    int error = bpf_object__load(new_object);
    if (error < 0) {
        if (log_buffer) {
            size_t log_buffer_size;
            if (program != nullptr) {
                const char* log_buffer_str = bpf_program__log_buf(program, &log_buffer_size);
                if (log_buffer_str != nullptr) {
                    *log_buffer = cxplat_duplicate_string(log_buffer_str);
                }
            }
        }
        bpf_object__close(new_object);
        // Add delay to permit the native module handle cleanup to complete.
        std::this_thread::sleep_for(std::chrono::milliseconds(100));
        return error;
    }

    if (program != nullptr) {
        *program_fd = bpf_program__fd(program);
    }
    unique_object->reset(new_object);
    return 0;
}

void
droppacket_test(ebpf_execution_type_t execution_type)
{
    _test_helper_end_to_end test_helper;
    test_helper.initialize();

    int result;
    const char* error_message = nullptr;
    bpf_object_ptr unique_object;
    fd_t program_fd;
    bpf_link_ptr link;

    single_instance_hook_t hook(EBPF_PROGRAM_TYPE_XDP, EBPF_ATTACH_TYPE_XDP);
    REQUIRE(hook.initialize() == EBPF_SUCCESS);
    program_info_provider_t xdp_program_info;
    REQUIRE(xdp_program_info.initialize(EBPF_PROGRAM_TYPE_XDP) == EBPF_SUCCESS);

    const char* file_name = (execution_type == EBPF_EXECUTION_NATIVE ? "droppacket_um.dll" : "droppacket.o");
    result =
        ebpf_program_load(file_name, BPF_PROG_TYPE_UNSPEC, execution_type, &unique_object, &program_fd, &error_message);

    if (error_message) {
        printf("ebpf_program_load failed with %s\n", error_message);
        ebpf_free((void*)error_message);
    }
    REQUIRE(result == 0);
    fd_t dropped_packet_map_fd = bpf_object__find_map_fd_by_name(unique_object.get(), "dropped_packet_map");

    // Tell the program which interface to filter on.
    fd_t interface_index_map_fd = bpf_object__find_map_fd_by_name(unique_object.get(), "interface_index_map");
    uint32_t key = 0;
    uint32_t if_index = TEST_IFINDEX;
    REQUIRE(bpf_map_update_elem(interface_index_map_fd, &key, &if_index, EBPF_ANY) == EBPF_SUCCESS);

    // Attach only to the single interface being tested.
    REQUIRE(hook.attach_link(program_fd, &if_index, sizeof(if_index), &link) == EBPF_SUCCESS);

    // Create a 0-byte UDP packet.
    auto packet0 = prepare_udp_packet(0, ETHERNET_TYPE_IPV4);

    uint64_t value = 1000;
    REQUIRE(bpf_map_update_elem(dropped_packet_map_fd, &key, &value, EBPF_ANY) == EBPF_SUCCESS);

    // Test that we drop the packet and increment the map
    xdp_md_t ctx0{packet0.data(), packet0.data() + packet0.size(), 0, TEST_IFINDEX};

    uint32_t hook_result;
    REQUIRE(hook.fire(&ctx0, &hook_result) == EBPF_SUCCESS);
    REQUIRE(hook_result == XDP_DROP);

    REQUIRE(bpf_map_lookup_elem(dropped_packet_map_fd, &key, &value) == EBPF_SUCCESS);
    REQUIRE(value == 1001);

    REQUIRE(bpf_map_delete_elem(dropped_packet_map_fd, &key) == EBPF_SUCCESS);

    REQUIRE(bpf_map_lookup_elem(dropped_packet_map_fd, &key, &value) == EBPF_SUCCESS);
    REQUIRE(value == 0);

    // Create a normal (not 0-byte) UDP packet.
    auto packet10 = prepare_udp_packet(10, ETHERNET_TYPE_IPV4);
    xdp_md_t ctx10{packet10.data(), packet10.data() + packet10.size(), 0, TEST_IFINDEX};

    // Test that we don't drop the normal packet.
    REQUIRE(hook.fire(&ctx10, &hook_result) == EBPF_SUCCESS);
    REQUIRE(hook_result == XDP_PASS);

    REQUIRE(bpf_map_lookup_elem(dropped_packet_map_fd, &key, &value) == EBPF_SUCCESS);
    REQUIRE(value == 0);

    // Reattach to all interfaces so we can test the ingress_ifindex field passed to the program.
    hook.detach_and_close_link(&link);
    if_index = 0;
    REQUIRE(hook.attach_link(program_fd, &if_index, sizeof(if_index), &link) == EBPF_SUCCESS);

    // Fire a 0-length UDP packet on the interface index in the map, which should be dropped.
    REQUIRE(hook.fire(&ctx0, &hook_result) == EBPF_SUCCESS);
    REQUIRE(hook_result == XDP_DROP);
    REQUIRE(bpf_map_lookup_elem(dropped_packet_map_fd, &key, &value) == EBPF_SUCCESS);
    REQUIRE(value == 1);

    // Reset the count of dropped packets.
    REQUIRE(bpf_map_delete_elem(dropped_packet_map_fd, &key) == EBPF_SUCCESS);

    {
        // Negative test: State is too small.
        uint8_t state[sizeof(ebpf_execution_context_state_t) - 1] = {0};
        REQUIRE(hook.batch_begin(sizeof(state), state) == EBPF_INVALID_ARGUMENT);
    }

    // Fire a 0-length UDP packet on the interface index in the map, using batch mode, which should be dropped.
    uint8_t state[sizeof(ebpf_execution_context_state_t)] = {0};
    REQUIRE(hook.batch_begin(sizeof(state), state) == EBPF_SUCCESS);
    // Process 10 packets in batch mode.
    for (int i = 0; i < 10; i++) {
        REQUIRE(hook.batch_invoke(&ctx0, &hook_result, state) == EBPF_SUCCESS);
        REQUIRE(hook_result == XDP_DROP);
    }
    REQUIRE(hook.batch_end(state) == EBPF_SUCCESS);
    REQUIRE(bpf_map_lookup_elem(dropped_packet_map_fd, &key, &value) == EBPF_SUCCESS);
    REQUIRE(value == 10);

    // Reset the count of dropped packets.
    REQUIRE(bpf_map_delete_elem(dropped_packet_map_fd, &key) == EBPF_SUCCESS);

    // Fire a 0-length packet on any interface that is not in the map, which should be allowed.
    xdp_md_t ctx4{packet0.data(), packet0.data() + packet0.size(), 0, if_index + 1};
    REQUIRE(hook.fire(&ctx4, &hook_result) == EBPF_SUCCESS);
    REQUIRE(hook_result == XDP_PASS);
    REQUIRE(bpf_map_lookup_elem(dropped_packet_map_fd, &key, &value) == EBPF_SUCCESS);
    REQUIRE(value == 0);

    hook.detach_and_close_link(&link);

    bpf_object__close(unique_object.release());
}

// See also divide_by_zero_test_km in api_test.cpp for the kernel-mode equivalent.
void
divide_by_zero_test_um(ebpf_execution_type_t execution_type)
{
    _test_helper_end_to_end test_helper;
    test_helper.initialize();

    int result;
    const char* error_message = nullptr;
    bpf_object_ptr unique_object;
    fd_t program_fd;
    bpf_link_ptr link;

    single_instance_hook_t hook(EBPF_PROGRAM_TYPE_SAMPLE, EBPF_ATTACH_TYPE_SAMPLE);
    REQUIRE(hook.initialize() == EBPF_SUCCESS);
    program_info_provider_t sample_program_info;
    REQUIRE(sample_program_info.initialize(EBPF_PROGRAM_TYPE_SAMPLE) == EBPF_SUCCESS);

    const char* file_name = (execution_type == EBPF_EXECUTION_NATIVE ? "divide_by_zero_um.dll" : "divide_by_zero.o");
    result =
        ebpf_program_load(file_name, BPF_PROG_TYPE_UNSPEC, execution_type, &unique_object, &program_fd, &error_message);
    if (error_message) {
        printf("ebpf_program_load failed with %s\n", error_message);
        ebpf_free((void*)error_message);
    }
    REQUIRE(result == 0);

    REQUIRE(hook.attach_link(program_fd, nullptr, 0, &link) == EBPF_SUCCESS);

    auto packet = prepare_udp_packet(0, ETHERNET_TYPE_IPV4);

    // Empty context (not used by the eBPF program).
    sample_program_context_t ctx{0};

    uint32_t hook_result;
    REQUIRE(hook.fire(&ctx, &hook_result) == EBPF_SUCCESS);
    REQUIRE(hook_result == 0);

    hook.detach_and_close_link(&link);

    bpf_object__close(unique_object.release());
}

void
bad_map_name_um(ebpf_execution_type_t execution_type)
{
    _test_helper_end_to_end test_helper;
    test_helper.initialize();

    int result;
    const char* error_message = nullptr;
    bpf_object_ptr unique_object;
    fd_t program_fd;

    single_instance_hook_t hook(EBPF_PROGRAM_TYPE_SAMPLE, EBPF_ATTACH_TYPE_SAMPLE);
    REQUIRE(hook.initialize() == EBPF_SUCCESS);
    program_info_provider_t sample_program_info;
    REQUIRE(sample_program_info.initialize(EBPF_PROGRAM_TYPE_SAMPLE) == EBPF_SUCCESS);

    const char* file_name = (execution_type == EBPF_EXECUTION_NATIVE ? "bad_map_name_um.dll" : "bad_map_name.o");

    result =
        ebpf_program_load(file_name, BPF_PROG_TYPE_UNSPEC, execution_type, &unique_object, &program_fd, &error_message);

    if (error_message) {
        printf("ebpf_program_load failed with %s\n", error_message);
        ebpf_free((void*)error_message);
    }
    REQUIRE(result == -EINVAL);

    bpf_object__close(unique_object.release());
}

typedef struct _process_entry
{
    uint32_t count;
    uint8_t name[64];
} process_entry_t;

typedef struct _audit_entry
{
    uint64_t logon_id;
    int32_t is_admin;
} audit_entry_t;

uint32_t
get_bind_count_for_pid(fd_t map_fd, uint64_t pid)
{
    process_entry_t entry{};
    bpf_map_lookup_elem(map_fd, &pid, &entry);

    return entry.count;
}

static void
_validate_bind_audit_entry(fd_t map_fd, uint64_t pid)
{
    audit_entry_t entry = {0};
    int result = bpf_map_lookup_elem(map_fd, &pid, &entry);
    REQUIRE(result == 0);

    REQUIRE(entry.is_admin == -1);

    REQUIRE(entry.logon_id != 0);
    SECURITY_LOGON_SESSION_DATA* data = NULL;
    result = LsaGetLogonSessionData((PLUID)&entry.logon_id, &data);
    REQUIRE(result == ERROR_SUCCESS);

    LsaFreeReturnBuffer(data);
}

bind_action_t
emulate_bind(std::function<ebpf_result_t(void*, uint32_t*)>& invoke, uint64_t pid, const char* appid)
{
    uint32_t result;
    std::string app_id = appid;
    bind_md_t ctx{0};
    ctx.app_id_start = (uint8_t*)app_id.c_str();
    ctx.app_id_end = (uint8_t*)(app_id.c_str()) + app_id.size();
    ctx.process_id = pid;
    ctx.operation = BIND_OPERATION_BIND;
    REQUIRE(invoke(reinterpret_cast<void*>(&ctx), &result) == EBPF_SUCCESS);
    return static_cast<bind_action_t>(result);
}

void
emulate_unbind(std::function<ebpf_result_t(void*, uint32_t*)>& invoke, uint64_t pid, const char* appid)
{
    uint32_t result;
    std::string app_id = appid;
    bind_md_t ctx{0};
    ctx.process_id = pid;
    ctx.operation = BIND_OPERATION_UNBIND;
    REQUIRE(invoke(&ctx, &result) == EBPF_SUCCESS);
}

void
set_bind_limit(fd_t map_fd, uint32_t limit)
{
    uint32_t limit_key = 0;
    REQUIRE(bpf_map_update_elem(map_fd, &limit_key, &limit, EBPF_ANY) == EBPF_SUCCESS);
}

static uint64_t
_get_current_pid_tgid()
{
    return ((uint64_t)GetCurrentProcessId() << 32 | GetCurrentThreadId());
}

void
bindmonitor_test(ebpf_execution_type_t execution_type)
{
    _test_helper_end_to_end test_helper;
    test_helper.initialize();

    const char* error_message = nullptr;
    uint64_t fake_pid = 12345;
    int result;
    bpf_object_ptr unique_object;
    bpf_link_ptr link;
    fd_t program_fd;
    uint64_t process_id = _get_current_pid_tgid();

    program_info_provider_t bind_program_info;
    REQUIRE(bind_program_info.initialize(EBPF_PROGRAM_TYPE_BIND) == EBPF_SUCCESS);

    // Note: We are deliberately using "bindmonitor_um.dll" here as we want the programs to be loaded from
    // the individual dll, instead of the combined DLL. This helps in testing the DLL stub which is generated
    // bpf2c.exe tool.
    const char* file_name = (execution_type == EBPF_EXECUTION_NATIVE ? "bindmonitor_um.dll" : "bindmonitor.o");

    result =
        ebpf_program_load(file_name, BPF_PROG_TYPE_UNSPEC, execution_type, &unique_object, &program_fd, &error_message);

    if (error_message) {
        printf("ebpf_program_load failed with %s\n", error_message);
        ebpf_free((void*)error_message);
    }
    REQUIRE(result == 0);
    fd_t limit_map_fd = bpf_object__find_map_fd_by_name(unique_object.get(), "limits_map");
    REQUIRE(limit_map_fd > 0);
    fd_t process_map_fd = bpf_object__find_map_fd_by_name(unique_object.get(), "process_map");
    REQUIRE(process_map_fd > 0);
    fd_t audit_map_fd = bpf_object__find_map_fd_by_name(unique_object.get(), "audit_map");
    REQUIRE(audit_map_fd > 0);

    single_instance_hook_t hook(EBPF_PROGRAM_TYPE_BIND, EBPF_ATTACH_TYPE_BIND);
    REQUIRE(hook.initialize() == EBPF_SUCCESS);

    uint32_t ifindex = 0;
    REQUIRE(hook.attach_link(program_fd, &ifindex, sizeof(ifindex), &link) == EBPF_SUCCESS);

    // Apply policy of maximum 2 binds per process
    set_bind_limit(limit_map_fd, 2);

    std::function<ebpf_result_t(void*, uint32_t*)> invoke =
        [&hook](_Inout_ void* context, _Out_ uint32_t* result) -> ebpf_result_t { return hook.fire(context, result); };
    // Bind first port - success
    REQUIRE(emulate_bind(invoke, fake_pid, "fake_app_1") == BIND_PERMIT);
    REQUIRE(get_bind_count_for_pid(process_map_fd, fake_pid) == 1);
    _validate_bind_audit_entry(audit_map_fd, process_id);

    // Bind second port - success
    REQUIRE(emulate_bind(invoke, fake_pid, "fake_app_1") == BIND_PERMIT);
    REQUIRE(get_bind_count_for_pid(process_map_fd, fake_pid) == 2);
    _validate_bind_audit_entry(audit_map_fd, process_id);

    // Bind third port - blocked
    REQUIRE(emulate_bind(invoke, fake_pid, "fake_app_1") == BIND_DENY);
    REQUIRE(get_bind_count_for_pid(process_map_fd, fake_pid) == 2);
    _validate_bind_audit_entry(audit_map_fd, process_id);

    // Unbind second port
    emulate_unbind(invoke, fake_pid, "fake_app_1");
    REQUIRE(get_bind_count_for_pid(process_map_fd, fake_pid) == 1);
    _validate_bind_audit_entry(audit_map_fd, process_id);

    // Unbind first port
    emulate_unbind(invoke, fake_pid, "fake_app_1");
    REQUIRE(get_bind_count_for_pid(process_map_fd, fake_pid) == 0);
    _validate_bind_audit_entry(audit_map_fd, process_id);

    // Bind from two apps to test enumeration
    REQUIRE(emulate_bind(invoke, fake_pid, "fake_app_1") == BIND_PERMIT);
    REQUIRE(get_bind_count_for_pid(process_map_fd, fake_pid) == 1);
    _validate_bind_audit_entry(audit_map_fd, process_id);

    fake_pid = 54321;
    REQUIRE(emulate_bind(invoke, fake_pid, "fake_app_2") == BIND_PERMIT);
    REQUIRE(get_bind_count_for_pid(process_map_fd, fake_pid) == 1);
    _validate_bind_audit_entry(audit_map_fd, process_id);

    uint64_t pid;
    REQUIRE(bpf_map_get_next_key(process_map_fd, NULL, &pid) == 0);
    REQUIRE(pid != 0);
    REQUIRE(bpf_map_get_next_key(process_map_fd, &pid, &pid) == 0);
    REQUIRE(pid != 0);
    REQUIRE(bpf_map_get_next_key(process_map_fd, &pid, &pid) < 0);
    REQUIRE(errno == ENOENT);

    hook.detach_and_close_link(&link);

    bpf_object__close(unique_object.release());
}

void
bindmonitor_tailcall_test(ebpf_execution_type_t execution_type)
{
    _test_helper_end_to_end test_helper;
    test_helper.initialize();

    const char* error_message = nullptr;
    uint64_t fake_pid = 12345;
    int result;
    bpf_object_ptr unique_object;
    bpf_link_ptr link;
    fd_t program_fd;

    program_info_provider_t bind_program_info;
    REQUIRE(bind_program_info.initialize(EBPF_PROGRAM_TYPE_BIND) == EBPF_SUCCESS);

    const char* file_name =
        (execution_type == EBPF_EXECUTION_NATIVE ? "bindmonitor_tailcall_um.dll" : "bindmonitor_tailcall.o");
    result =
        ebpf_program_load(file_name, BPF_PROG_TYPE_UNSPEC, execution_type, &unique_object, &program_fd, &error_message);

    if (error_message) {
        printf("ebpf_program_load failed with %s\n", error_message);
        ebpf_free((void*)error_message);
    }
    REQUIRE(result == 0);
    fd_t limit_map_fd = bpf_object__find_map_fd_by_name(unique_object.get(), "limits_map");
    REQUIRE(limit_map_fd > 0);
    fd_t process_map_fd = bpf_object__find_map_fd_by_name(unique_object.get(), "process_map");
    REQUIRE(process_map_fd > 0);

    // Set up tail calls.
    struct bpf_program* callee0 = bpf_object__find_program_by_name(unique_object.get(), "BindMonitor_Callee0");
    REQUIRE(callee0 != nullptr);
    fd_t callee0_fd = bpf_program__fd(callee0);
    REQUIRE(callee0_fd > 0);

    struct bpf_program* callee1 = bpf_object__find_program_by_name(unique_object.get(), "BindMonitor_Callee1");
    REQUIRE(callee1 != nullptr);
    fd_t callee1_fd = bpf_program__fd(callee1);
    REQUIRE(callee1_fd > 0);

    fd_t prog_map_fd = bpf_object__find_map_fd_by_name(unique_object.get(), "prog_array_map");
    REQUIRE(prog_map_fd > 0);

    uint32_t index = 0;
    REQUIRE(bpf_map_update_elem(prog_map_fd, &index, &callee0_fd, 0) == 0);
    index = 1;
    REQUIRE(bpf_map_update_elem(prog_map_fd, &index, &callee1_fd, 0) == 0);

    // Validate various maps.

    // Validate map-in-maps with "inner_id".
    struct bpf_map* outer_map = bpf_object__find_map_by_name(unique_object.get(), "dummy_outer_map");
    REQUIRE(outer_map != nullptr);

    int outer_map_fd = bpf_map__fd(outer_map);
    REQUIRE(outer_map_fd > 0);

    // Validate map-in-maps with "inner_idx".
    struct bpf_map* outer_idx_map = bpf_object__find_map_by_name(unique_object.get(), "dummy_outer_idx_map");
    REQUIRE(outer_idx_map != nullptr);

    int outer_idx_map_fd = bpf_map__fd(outer_idx_map);
    REQUIRE(outer_idx_map_fd > 0);

    single_instance_hook_t hook(EBPF_PROGRAM_TYPE_BIND, EBPF_ATTACH_TYPE_BIND);
    REQUIRE(hook.initialize() == EBPF_SUCCESS);

    uint32_t ifindex = 0;
    REQUIRE(hook.attach_link(program_fd, &ifindex, sizeof(ifindex), &link) == EBPF_SUCCESS);

    // Apply policy of maximum 2 binds per process
    set_bind_limit(limit_map_fd, 2);

    std::function<ebpf_result_t(void*, uint32_t*)> invoke =
        [&hook](_Inout_ void* context, _Out_ uint32_t* result) -> ebpf_result_t { return hook.fire(context, result); };
    // Bind first port - success
    REQUIRE(emulate_bind(invoke, fake_pid, "fake_app_1") == BIND_PERMIT);
    REQUIRE(get_bind_count_for_pid(process_map_fd, fake_pid) == 1);

    // Bind second port - success
    REQUIRE(emulate_bind(invoke, fake_pid, "fake_app_1") == BIND_PERMIT);
    REQUIRE(get_bind_count_for_pid(process_map_fd, fake_pid) == 2);

    // Bind third port - blocked
    REQUIRE(emulate_bind(invoke, fake_pid, "fake_app_1") == BIND_DENY);
    REQUIRE(get_bind_count_for_pid(process_map_fd, fake_pid) == 2);

    // Unbind second port
    emulate_unbind(invoke, fake_pid, "fake_app_1");
    REQUIRE(get_bind_count_for_pid(process_map_fd, fake_pid) == 1);

    // Unbind first port
    emulate_unbind(invoke, fake_pid, "fake_app_1");
    REQUIRE(get_bind_count_for_pid(process_map_fd, fake_pid) == 0);

    // Bind from two apps to test enumeration
    REQUIRE(emulate_bind(invoke, fake_pid, "fake_app_1") == BIND_PERMIT);
    REQUIRE(get_bind_count_for_pid(process_map_fd, fake_pid) == 1);

    fake_pid = 54321;
    REQUIRE(emulate_bind(invoke, fake_pid, "fake_app_2") == BIND_PERMIT);
    REQUIRE(get_bind_count_for_pid(process_map_fd, fake_pid) == 1);

    uint64_t pid;
    REQUIRE(bpf_map_get_next_key(process_map_fd, NULL, &pid) == 0);
    REQUIRE(pid != 0);
    REQUIRE(bpf_map_get_next_key(process_map_fd, &pid, &pid) == 0);
    REQUIRE(pid != 0);
    REQUIRE(bpf_map_get_next_key(process_map_fd, &pid, &pid) < 0);
    REQUIRE(errno == ENOENT);

    hook.detach_and_close_link(&link);

    index = 0;
    REQUIRE(bpf_map_update_elem(prog_map_fd, &index, &ebpf_fd_invalid, 0) == 0);
    index = 1;
    REQUIRE(bpf_map_update_elem(prog_map_fd, &index, &ebpf_fd_invalid, 0) == 0);

    bpf_object__close(unique_object.release());
}

void
bindmonitor_ring_buffer_test(ebpf_execution_type_t execution_type)
{
    _test_helper_end_to_end test_helper;
    test_helper.initialize();

    const char* error_message = nullptr;
    int result;
    bpf_object_ptr unique_object;
    bpf_link_ptr link;
    fd_t program_fd;

    program_info_provider_t bind_program_info;
    REQUIRE(bind_program_info.initialize(EBPF_PROGRAM_TYPE_BIND) == EBPF_SUCCESS);

    const char* file_name =
        (execution_type == EBPF_EXECUTION_NATIVE ? "bindmonitor_ringbuf_um.dll" : "bindmonitor_ringbuf.o");

    // Load and attach a bind eBPF program that uses a ring buffer map to notify about bind operations.
    result =
        ebpf_program_load(file_name, BPF_PROG_TYPE_UNSPEC, execution_type, &unique_object, &program_fd, &error_message);

    if (error_message) {
        printf("ebpf_program_load failed with %s\n", error_message);
        ebpf_free((void*)error_message);
    }
    REQUIRE(result == 0);

    fd_t process_map_fd = bpf_object__find_map_fd_by_name(unique_object.get(), "process_map");
    REQUIRE(process_map_fd > 0);

    single_instance_hook_t hook(EBPF_PROGRAM_TYPE_BIND, EBPF_ATTACH_TYPE_BIND);
    REQUIRE(hook.initialize() == EBPF_SUCCESS);
    REQUIRE(hook.attach_link(program_fd, nullptr, 0, &link) == EBPF_SUCCESS);

    // Create a list of fake app IDs and set it to event context.
    std::string fake_app_ids_prefix = "fake_app";
    std::vector<std::vector<char>> fake_app_ids;
    for (int i = 0; i < RING_BUFFER_TEST_EVENT_COUNT; i++) {
        std::string temp = fake_app_ids_prefix + std::to_string(i);
        std::vector<char> fake_app_id(temp.begin(), temp.end());
        fake_app_ids.push_back(fake_app_id);
    }

    uint64_t fake_pid = 12345;
    std::function<ebpf_result_t(void*, uint32_t*)> invoke =
        [&hook](_Inout_ void* context, _Out_ uint32_t* result) -> ebpf_result_t { return hook.fire(context, result); };

    // Test multiple subscriptions to the same ring buffer map, to ensure that the ring buffer map will continue
    // to provide notifications to the subscriber.
    for (int i = 0; i < 3; i++) {

        ring_buffer_api_test_helper(process_map_fd, fake_app_ids, [&](int i) {
            // Emulate bind operation.
            std::vector<char> fake_app_id = fake_app_ids[i];
            fake_app_id.push_back('\0');
            REQUIRE(emulate_bind(invoke, fake_pid + i, fake_app_id.data()) == BIND_PERMIT);
        });
    }

    hook.detach_and_close_link(&link);

    bpf_object__close(unique_object.release());
}

static void
_utility_helper_functions_test(ebpf_execution_type_t execution_type)
{
    _test_helper_end_to_end test_helper;
    test_helper.initialize();
    single_instance_hook_t hook(EBPF_PROGRAM_TYPE_SAMPLE, EBPF_ATTACH_TYPE_SAMPLE);
    REQUIRE(hook.initialize() == EBPF_SUCCESS);
    program_info_provider_t sample_program_info;
    REQUIRE(sample_program_info.initialize(EBPF_PROGRAM_TYPE_SAMPLE) == EBPF_SUCCESS);
    const char* file_name =
        (execution_type == EBPF_EXECUTION_NATIVE ? "test_utility_helpers_um.dll" : "test_utility_helpers.o");
    program_load_attach_helper_t program_helper;
    program_helper.initialize(
        file_name, BPF_PROG_TYPE_SAMPLE, "test_utility_helpers", execution_type, nullptr, 0, hook);
    bpf_object* object = program_helper.get_object();

    // Dummy context (not used by the eBPF program).
    sample_program_context_t ctx{};

    uint32_t hook_result;
    REQUIRE(hook.fire(&ctx, &hook_result) == EBPF_SUCCESS);
    REQUIRE(hook_result == 0);

    verify_utility_helper_results(object, true);
}

void
map_test(ebpf_execution_type_t execution_type)
{
    _test_helper_end_to_end test_helper;
    test_helper.initialize();

    int result;
    const char* error_message = nullptr;
    bpf_object_ptr unique_object;
    fd_t program_fd;
    bpf_link_ptr link;

    single_instance_hook_t hook(EBPF_PROGRAM_TYPE_SAMPLE, EBPF_ATTACH_TYPE_SAMPLE);
    REQUIRE(hook.initialize() == EBPF_SUCCESS);
    program_info_provider_t sample_program_info;
    REQUIRE(sample_program_info.initialize(EBPF_PROGRAM_TYPE_SAMPLE) == EBPF_SUCCESS);

    const char* file_name = (execution_type == EBPF_EXECUTION_NATIVE ? "map_um.dll" : "map.o");

    result =
        ebpf_program_load(file_name, BPF_PROG_TYPE_SAMPLE, execution_type, &unique_object, &program_fd, &error_message);

    if (error_message) {
        printf("ebpf_program_load failed with %s\n", error_message);
        ebpf_free((void*)error_message);
    }
    REQUIRE(result == 0);

    REQUIRE(hook.attach_link(program_fd, nullptr, 0, &link) == EBPF_SUCCESS);
    uint32_t hook_result;
    sample_program_context_t ctx = {0};
    REQUIRE(hook.fire(&ctx, &hook_result) == EBPF_SUCCESS);
    // Program should return 0 if all the map tests pass.
    REQUIRE(hook_result >= 0);

    hook.detach_and_close_link(&link);

    bpf_object__close(unique_object.release());
}

DECLARE_ALL_TEST_CASES("droppacket", "[end_to_end]", droppacket_test);
DECLARE_ALL_TEST_CASES("divide_by_zero", "[end_to_end]", divide_by_zero_test_um);
DECLARE_ALL_TEST_CASES("bindmonitor", "[end_to_end]", bindmonitor_test);
DECLARE_ALL_TEST_CASES("bindmonitor-tailcall", "[end_to_end]", bindmonitor_tailcall_test);
DECLARE_ALL_TEST_CASES("bindmonitor-ringbuf", "[end_to_end]", bindmonitor_ring_buffer_test);
DECLARE_ALL_TEST_CASES("utility-helpers", "[end_to_end]", _utility_helper_functions_test);
DECLARE_ALL_TEST_CASES("map", "[end_to_end]", map_test);
DECLARE_ALL_TEST_CASES("bad_map_name", "[end_to_end]", bad_map_name_um);

TEST_CASE("enum programs", "[end_to_end]")
{
    _test_helper_end_to_end test_helper;
    test_helper.initialize();

    const char* error_message = nullptr;
    ebpf_api_program_info_t* program_data = nullptr;
    uint32_t result;

    REQUIRE(
        (result = ebpf_enumerate_programs(SAMPLE_PATH "test_sample_ebpf.o", true, &program_data, &error_message),
         ebpf_free_string(error_message),
         error_message = nullptr,
         result == 0));
    for (auto current_program = program_data; current_program != nullptr; current_program = current_program->next) {
        ebpf_stat_t* stat = current_program->stats;
        REQUIRE(strcmp(stat->key, "Instructions") == 0);
        REQUIRE(stat->value == 40);
    }
    ebpf_free_programs(program_data);
    ebpf_free_string(error_message);
}

TEST_CASE("verify section", "[end_to_end][deprecated]")
{
    _test_helper_end_to_end test_helper;
    test_helper.initialize();

    const char* error_message = nullptr;
    const char* report = nullptr;
    uint32_t result;
    program_info_provider_t sample_test_program_info;
    REQUIRE(sample_test_program_info.initialize(EBPF_PROGRAM_TYPE_SAMPLE) == EBPF_SUCCESS);

    ebpf_api_verifier_stats_t stats;
#pragma warning(suppress : 4996) // deprecated
    REQUIRE(
        (result = ebpf_api_elf_verify_section_from_file(
             SAMPLE_PATH "test_sample_ebpf.o",
             "sample_ext",
             nullptr,
             EBPF_VERIFICATION_VERBOSITY_NORMAL,
             &report,
             &error_message,
             &stats),
         ebpf_free_string(error_message),
         error_message = nullptr,
         result == 0));
    REQUIRE(report != nullptr);
    ebpf_free_string(report);
}

TEST_CASE("verify program", "[end_to_end]")
{
    _test_helper_end_to_end test_helper;
    test_helper.initialize();

    const char* error_message = nullptr;
    const char* report = nullptr;
    uint32_t result;
    program_info_provider_t sample_test_program_info;
    REQUIRE(sample_test_program_info.initialize(EBPF_PROGRAM_TYPE_SAMPLE) == EBPF_SUCCESS);

    ebpf_api_verifier_stats_t stats;
    REQUIRE(
        (result = ebpf_api_elf_verify_program_from_file(
             SAMPLE_PATH "test_sample_ebpf.o",
             "sample_ext",
             "test_program_entry",
             nullptr,
             EBPF_VERIFICATION_VERBOSITY_NORMAL,
             &report,
             &error_message,
             &stats),
         ebpf_free_string(error_message),
         error_message = nullptr,
         result == 0));
    REQUIRE(report != nullptr);
    ebpf_free_string(report);
}

TEST_CASE("verify program with invalid program type", "[end_to_end]")
{
    _test_helper_end_to_end test_helper;
    test_helper.initialize();

    const char* error_message = nullptr;
    const char* report = nullptr;
    uint32_t result;
    program_info_provider_t sample_test_program_info;
    REQUIRE(sample_test_program_info.initialize(EBPF_PROGRAM_TYPE_BIND) == EBPF_SUCCESS);

    ebpf_api_verifier_stats_t stats;
    result = ebpf_api_elf_verify_program_from_file(
        SAMPLE_PATH "test_sample_ebpf.o",
        "sample_ext",
        "test_program_entry",
        &EBPF_PROGRAM_TYPE_UNSPECIFIED,
        EBPF_VERIFICATION_VERBOSITY_NORMAL,
        &report,
        &error_message,
        &stats);

    REQUIRE(result == 1);
    REQUIRE(error_message != nullptr);
    ebpf_free_string(error_message);
}

static void
_cgroup_load_test(
    _In_z_ const char* file,
    _In_z_ const char* name,
    ebpf_program_type_t& program_type,
    ebpf_attach_type_t& attach_type,
    ebpf_execution_type_t execution_type)
{
    int result;
    const char* error_message = nullptr;
    fd_t program_fd;

    _test_helper_end_to_end test_helper;
    test_helper.initialize();
    single_instance_hook_t hook(program_type, attach_type);
    REQUIRE(hook.initialize() == EBPF_SUCCESS);
    program_info_provider_t program_info;
    REQUIRE(program_info.initialize(program_type) == EBPF_SUCCESS);
    bpf_object_ptr unique_object;

    result = ebpf_program_load(file, BPF_PROG_TYPE_UNSPEC, execution_type, &unique_object, &program_fd, &error_message);

    if (error_message) {
        printf("ebpf_program_load failed with %s\n", error_message);
        ebpf_free((void*)error_message);
    }

    REQUIRE(result == 0);

    bpf_program* program = bpf_object__find_program_by_name(unique_object.get(), name);
    REQUIRE(program != nullptr);

    uint32_t compartment_id = 0;
    REQUIRE(hook.attach(program, &compartment_id, sizeof(compartment_id)) == EBPF_SUCCESS);
    REQUIRE(hook.detach(ebpf_fd_invalid, &compartment_id, sizeof(compartment_id)) == EBPF_SUCCESS);

    compartment_id = 1;
    REQUIRE(hook.attach(program, &compartment_id, sizeof(compartment_id)) == EBPF_SUCCESS);
    REQUIRE(hook.detach(program_fd, &compartment_id, sizeof(compartment_id)) == EBPF_SUCCESS);

    bpf_object__close(unique_object.release());
}
static void
_cgroup_sock_addr_load_test(
    _In_z_ const char* file,
    _In_z_ const char* name,
    ebpf_attach_type_t& attach_type,
    ebpf_execution_type_t execution_type)
{
    _cgroup_load_test(file, name, EBPF_PROGRAM_TYPE_CGROUP_SOCK_ADDR, attach_type, execution_type);
}

#define DECLARE_CGROUP_SOCK_ADDR_LOAD_TEST2(file, name, attach_type, name_suffix, file_suffix, execution_type) \
    TEST_CASE("cgroup_sockaddr_load_test_" name "_" #attach_type "_" name_suffix, "[cgroup_sock_addr]")        \
    {                                                                                                          \
        _cgroup_sock_addr_load_test(file file_suffix, name, attach_type, execution_type);                      \
    }

#if !defined(CONFIG_BPF_JIT_DISABLED)
#define DECLARE_CGROUP_SOCK_ADDR_LOAD_JIT_TEST(file, name, attach_type) \
    DECLARE_CGROUP_SOCK_ADDR_LOAD_TEST2(file, name, attach_type, "jit", ".o", EBPF_EXECUTION_JIT)
#else
#define DECLARE_CGROUP_SOCK_ADDR_LOAD_JIT_TEST(file, name, attach_type)
#endif

#define DECLARE_CGROUP_SOCK_ADDR_LOAD_NATIVE_TEST(file, name, attach_type) \
    DECLARE_CGROUP_SOCK_ADDR_LOAD_TEST2(file, name, attach_type, "native", "_um.dll", EBPF_EXECUTION_NATIVE)

#define DECLARE_CGROUP_SOCK_ADDR_LOAD_TEST(file, name, attach_type) \
    DECLARE_CGROUP_SOCK_ADDR_LOAD_JIT_TEST(file, name, attach_type) \
    DECLARE_CGROUP_SOCK_ADDR_LOAD_NATIVE_TEST(file, name, attach_type)

DECLARE_CGROUP_SOCK_ADDR_LOAD_TEST(
    SAMPLE_PATH "cgroup_sock_addr", "authorize_connect4", EBPF_ATTACH_TYPE_CGROUP_INET4_CONNECT);
DECLARE_CGROUP_SOCK_ADDR_LOAD_TEST(
    SAMPLE_PATH "cgroup_sock_addr", "authorize_connect6", EBPF_ATTACH_TYPE_CGROUP_INET6_CONNECT);
DECLARE_CGROUP_SOCK_ADDR_LOAD_TEST(
    SAMPLE_PATH "cgroup_sock_addr", "authorize_recv_accept4", EBPF_ATTACH_TYPE_CGROUP_INET4_RECV_ACCEPT);
DECLARE_CGROUP_SOCK_ADDR_LOAD_TEST(
    SAMPLE_PATH "cgroup_sock_addr", "authorize_recv_accept6", EBPF_ATTACH_TYPE_CGROUP_INET6_RECV_ACCEPT);

#if !defined(CONFIG_BPF_JIT_DISABLED)
TEST_CASE("cgroup_sockops_load_test", "[cgroup_sockops]")
{
    _cgroup_load_test(
        "sockops.o",
        "connection_monitor",
        EBPF_PROGRAM_TYPE_SOCK_OPS,
        EBPF_ATTACH_TYPE_CGROUP_SOCK_OPS,
        EBPF_EXECUTION_JIT);
}
#endif

TEST_CASE("verify_test0", "[sample_extension]")
{
    _test_helper_end_to_end test_helper;
    test_helper.initialize();
    program_info_provider_t sample_extension_program_info;
    REQUIRE(sample_extension_program_info.initialize(EBPF_PROGRAM_TYPE_SAMPLE) == EBPF_SUCCESS);

    const char* error_message = nullptr;
    const char* report = nullptr;
    uint32_t result;

    ebpf_api_verifier_stats_t stats;
    REQUIRE(
<<<<<<< HEAD
        (result = ebpf_api_elf_verify_section_from_file(
             SAMPLE_PATH "test_sample_ebpf.o",
             "sample_ext",
=======
        (result = ebpf_api_elf_verify_program_from_file(
             SAMPLE_PATH "test_sample_ebpf.o",
             "sample_ext",
             "test_program_entry",
>>>>>>> a67e9275
             nullptr,
             EBPF_VERIFICATION_VERBOSITY_NORMAL,
             &report,
             &error_message,
             &stats),
         ebpf_free_string(error_message),
         error_message = nullptr,
         result == 0));
    REQUIRE(report != nullptr);
    ebpf_free_string(report);
}

TEST_CASE("verify_test1", "[sample_extension]")
{
    _test_helper_end_to_end test_helper;
    test_helper.initialize();
    program_info_provider_t sample_extension_program_info;
    REQUIRE(sample_extension_program_info.initialize(EBPF_PROGRAM_TYPE_SAMPLE) == EBPF_SUCCESS);

    const char* error_message = nullptr;
    const char* report = nullptr;
    uint32_t result;

    ebpf_api_verifier_stats_t stats;

    REQUIRE(
<<<<<<< HEAD
        (result = ebpf_api_elf_verify_section_from_file(
             SAMPLE_PATH "test_sample_ebpf.o",
             "sample_ext",
             nullptr,
=======
        (result = ebpf_api_elf_verify_program_from_file(
             SAMPLE_PATH "test_sample_ebpf.o",
             "sample_ext",
             nullptr,
             nullptr,
>>>>>>> a67e9275
             EBPF_VERIFICATION_VERBOSITY_NORMAL,
             &report,
             &error_message,
             &stats),
         ebpf_free_string(error_message),
         error_message = nullptr,
         result == 0));
    REQUIRE(report != nullptr);
    ebpf_free_string(report);

    REQUIRE(result == 0);
}

#if !defined(CONFIG_BPF_INTERPRETER_DISABLED)
TEST_CASE("map_pinning_test", "[end_to_end]")
{
    _test_helper_end_to_end test_helper;
    test_helper.initialize();

    const char* error_message = nullptr;
    int result;
    bpf_object_ptr unique_object;
    fd_t program_fd;

    program_info_provider_t bind_program_info;
    REQUIRE(bind_program_info.initialize(EBPF_PROGRAM_TYPE_BIND) == EBPF_SUCCESS);

    result = ebpf_program_load(
        SAMPLE_PATH "bindmonitor.o",
        BPF_PROG_TYPE_UNSPEC,
        EBPF_EXECUTION_INTERPRET,
        &unique_object,
        &program_fd,
        &error_message);

    if (error_message) {
        printf("ebpf_program_load failed with %s\n", error_message);
        ebpf_free((void*)error_message);
    }
    REQUIRE(result == 0);

    single_instance_hook_t hook(EBPF_PROGRAM_TYPE_BIND, EBPF_ATTACH_TYPE_BIND);
    REQUIRE(hook.initialize() == EBPF_SUCCESS);

    std::string process_maps_name = "bindmonitor::process_map";
    std::string limit_maps_name = "bindmonitor::limits_map";

    REQUIRE(bpf_object__find_map_by_name(unique_object.get(), "process_map") != nullptr);
    REQUIRE(bpf_object__find_map_by_name(unique_object.get(), "limits_map") != nullptr);
    REQUIRE(
        bpf_map__pin(bpf_object__find_map_by_name(unique_object.get(), "process_map"), process_maps_name.c_str()) ==
        EBPF_SUCCESS);
    REQUIRE(
        bpf_map__pin(bpf_object__find_map_by_name(unique_object.get(), "limits_map"), limit_maps_name.c_str()) ==
        EBPF_SUCCESS);

    fd_t fd = bpf_obj_get(process_maps_name.c_str());
    REQUIRE(fd != ebpf_fd_invalid);
    Platform::_close(fd);

    fd = bpf_obj_get(limit_maps_name.c_str());
    REQUIRE(fd != ebpf_fd_invalid);
    Platform::_close(fd);

    REQUIRE(
        bpf_map__unpin(bpf_object__find_map_by_name(unique_object.get(), "process_map"), process_maps_name.c_str()) ==
        EBPF_SUCCESS);
    REQUIRE(
        bpf_map__unpin(bpf_object__find_map_by_name(unique_object.get(), "limits_map"), limit_maps_name.c_str()) ==
        EBPF_SUCCESS);

    REQUIRE(bpf_obj_get(limit_maps_name.c_str()) == ebpf_fd_invalid);

    REQUIRE(bpf_obj_get(process_maps_name.c_str()) == ebpf_fd_invalid);

    bpf_object__close(unique_object.release());
}
#endif

#if !defined(CONFIG_BPF_JIT_DISABLED)
TEST_CASE("enumerate_and_query_programs", "[end_to_end]")
{
    _test_helper_end_to_end test_helper;
    test_helper.initialize();

    uint32_t program_id;
    uint32_t next_program_id;
    const char* error_message = nullptr;
    int result;
    const char* file_name = nullptr;
    const char* section_name = nullptr;
    bpf_object_ptr unique_object[2];
    fd_t program_fds[2] = {0};

    program_info_provider_t sample_program_info;
    REQUIRE(sample_program_info.initialize(EBPF_PROGRAM_TYPE_SAMPLE) == EBPF_SUCCESS);

    result = ebpf_program_load(
        SAMPLE_PATH "test_sample_ebpf.o",
        BPF_PROG_TYPE_UNSPEC,
        EBPF_EXECUTION_JIT,
        &unique_object[0],
        &program_fds[0],
        &error_message);

    if (error_message) {
        printf("ebpf_program_load failed with %s\n", error_message);
        ebpf_free((void*)error_message);
    }
    REQUIRE(result == 0);

    result = ebpf_program_load(
        SAMPLE_PATH "test_sample_ebpf.o",
        BPF_PROG_TYPE_UNSPEC,
        EBPF_EXECUTION_INTERPRET,
        &unique_object[1],
        &program_fds[1],
        &error_message);

    if (error_message) {
        printf("ebpf_program_load failed with %s\n", error_message);
        ebpf_free((void*)error_message);
    }
    REQUIRE(result == 0);

    ebpf_execution_type_t type;
    program_id = 0;
    REQUIRE(bpf_prog_get_next_id(program_id, &next_program_id) == 0);
    program_id = next_program_id;
    fd_t program_fd = bpf_prog_get_fd_by_id(program_id);
    REQUIRE(program_fd > 0);
    REQUIRE(ebpf_program_query_info(program_fd, &type, &file_name, &section_name) == EBPF_SUCCESS);
    Platform::_close(program_fd);
    REQUIRE(type == EBPF_EXECUTION_JIT);
    REQUIRE(strcmp(file_name, SAMPLE_PATH "test_sample_ebpf.o") == 0);
    ebpf_free_string(file_name);
    file_name = nullptr;
    REQUIRE(strcmp(section_name, "sample_ext") == 0);
    ebpf_free_string(section_name);
    section_name = nullptr;

    REQUIRE(bpf_prog_get_next_id(program_id, &next_program_id) == 0);
    program_id = next_program_id;
    program_fd = bpf_prog_get_fd_by_id(program_id);
    REQUIRE(program_fd > 0);
    REQUIRE(ebpf_program_query_info(program_fd, &type, &file_name, &section_name) == EBPF_SUCCESS);
    Platform::_close(program_fd);
    REQUIRE(type == EBPF_EXECUTION_INTERPRET);
    REQUIRE(strcmp(file_name, SAMPLE_PATH "test_sample_ebpf.o") == 0);
    REQUIRE(strcmp(section_name, "sample_ext") == 0);
    ebpf_free_string(file_name);
    ebpf_free_string(section_name);
    file_name = nullptr;
    section_name = nullptr;

    REQUIRE(bpf_prog_get_next_id(program_id, &next_program_id) == -ENOENT);

    for (int i = 0; i < _countof(unique_object); i++) {
        bpf_object__close(unique_object[i].release());
    }
}
#endif

TEST_CASE("pinned_map_enum", "[end_to_end]")
{
    _test_helper_end_to_end test_helper;
    test_helper.initialize();

    ebpf_test_pinned_map_enum();
}

#if !defined(CONFIG_BPF_JIT_DISABLED)
// This test uses ebpf_link_close() to test implicit detach.
TEST_CASE("implicit_detach", "[end_to_end]")
{
    // This test case does the following:
    // 1. Close program handle. An implicit detach should happen and program
    //    object should be deleted.
    // 2. Close link handle. The link object should be deleted.

    _test_helper_end_to_end test_helper;
    test_helper.initialize();

    int result = 0;
    bpf_object_ptr unique_object;
    fd_t program_fd;
    const char* error_message = nullptr;
    bpf_link* link = nullptr;

    single_instance_hook_t hook(EBPF_PROGRAM_TYPE_SAMPLE, EBPF_ATTACH_TYPE_SAMPLE);
    REQUIRE(hook.initialize() == EBPF_SUCCESS);
    program_info_provider_t sample_program_info;
    REQUIRE(sample_program_info.initialize(EBPF_PROGRAM_TYPE_SAMPLE) == EBPF_SUCCESS);

    result = ebpf_program_load(
        SAMPLE_PATH "test_sample_ebpf.o",
        BPF_PROG_TYPE_UNSPEC,
        EBPF_EXECUTION_JIT,
        &unique_object,
        &program_fd,
        &error_message);

    if (error_message) {
        printf("ebpf_program_load failed with %s\n", error_message);
        ebpf_free((void*)error_message);
    }
    REQUIRE(result == 0);

    REQUIRE(hook.attach_link(program_fd, nullptr, 0, &link) == EBPF_SUCCESS);

    // Call bpf_object__close() which will close the program fd. That should
    // detach the program from the hook and unload the program.
    bpf_object__close(unique_object.release());

    uint32_t program_id;
    REQUIRE(bpf_prog_get_next_id(0, &program_id) == -ENOENT);

    // Close link handle (without detaching). This should delete the link
    // object. ebpf_object_tracking_terminate() which is called when the test
    // exits checks if all the objects in EC have been deleted.
    hook.close_link(link);
}

// This test uses bpf_link__disconnect() and bpf_link__destroy() to test
// implicit detach.
TEST_CASE("implicit_detach_2", "[end_to_end]")
{
    // This test case does the following:
    // 1. Close program handle. An implicit detach should happen and the program
    //    object should be deleted.
    // 2. Close link handle. The link object should be deleted.

    _test_helper_end_to_end test_helper;
    test_helper.initialize();

    int result = 0;
    bpf_object_ptr unique_object;
    fd_t program_fd;
    const char* error_message = nullptr;
    bpf_link* link = nullptr;

    single_instance_hook_t hook(EBPF_PROGRAM_TYPE_SAMPLE, EBPF_ATTACH_TYPE_SAMPLE);
    REQUIRE(hook.initialize() == EBPF_SUCCESS);
    program_info_provider_t sample_program_info;
    REQUIRE(sample_program_info.initialize(EBPF_PROGRAM_TYPE_SAMPLE) == EBPF_SUCCESS);

    result = ebpf_program_load(
        SAMPLE_PATH "test_sample_ebpf.o",
        BPF_PROG_TYPE_UNSPEC,
        EBPF_EXECUTION_JIT,
        &unique_object,
        &program_fd,
        &error_message);

    if (error_message) {
        printf("ebpf_program_load failed with %s\n", error_message);
        ebpf_free((void*)error_message);
    }
    REQUIRE(result == 0);

    REQUIRE(hook.attach_link(program_fd, nullptr, 0, &link) == EBPF_SUCCESS);

    // Call bpf_object__close() which will close the program fd. That should
    // detach the program from the hook and unload the program.
    bpf_object__close(unique_object.release());

    uint32_t program_id;
    REQUIRE(bpf_prog_get_next_id(0, &program_id) == -ENOENT);

    // Close link handle (without detaching). This should delete the link
    // object. ebpf_object_tracking_terminate() which is called when the test
    // exits checks if all the objects in the execution context have been deleted.
    bpf_link__disconnect(link);
    REQUIRE(bpf_link__destroy(link) == 0);
}
#endif

#if !defined(CONFIG_BPF_INTERPRETER_DISABLED)
TEST_CASE("explicit_detach", "[end_to_end]")
{
    // This test case does the following:
    // 1. Call detach API and then close the link handle. The link object
    //    should be deleted.
    // 2. Close program handle. The program object should be deleted.

    _test_helper_end_to_end test_helper;
    test_helper.initialize();

    bpf_object_ptr unique_object;
    fd_t program_fd;
    bpf_link_ptr link;
    int result;
    const char* error_message = nullptr;

    single_instance_hook_t hook(EBPF_PROGRAM_TYPE_SAMPLE, EBPF_ATTACH_TYPE_SAMPLE);
    REQUIRE(hook.initialize() == EBPF_SUCCESS);
    program_info_provider_t sample_program_info;
    REQUIRE(sample_program_info.initialize(EBPF_PROGRAM_TYPE_SAMPLE) == EBPF_SUCCESS);

    result = ebpf_program_load(
        SAMPLE_PATH "test_sample_ebpf.o",
        BPF_PROG_TYPE_UNSPEC,
        EBPF_EXECUTION_INTERPRET,
        &unique_object,
        &program_fd,
        &error_message);

    if (error_message) {
        printf("ebpf_program_load failed with %s\n", error_message);
        ebpf_free((void*)error_message);
    }
    REQUIRE(result == 0);

    REQUIRE(hook.attach_link(program_fd, nullptr, 0, &link) == EBPF_SUCCESS);

    // Detach and close link handle.
    // ebpf_object_tracking_terminate() which is called when the test
    // exits checks if all the objects in EC have been deleted.
    hook.detach_and_close_link(&link);

    // Close program handle.
    bpf_object__close(unique_object.release());
    uint32_t program_id;
    REQUIRE(bpf_prog_get_next_id(0, &program_id) == -ENOENT);
}

TEST_CASE("implicit_explicit_detach", "[end_to_end]")
{
    // This test case does the following:
    // 1. Close the program handle so that an implicit detach happens.
    // 2. Explicitly call detach and then close the link handle. Explicit
    //    detach in this step should be a no-op.

    _test_helper_end_to_end test_helper;
    test_helper.initialize();

    bpf_object_ptr unique_object;
    fd_t program_fd;
    bpf_link_ptr link;
    int result;
    const char* error_message = nullptr;

    single_instance_hook_t hook(EBPF_PROGRAM_TYPE_SAMPLE, EBPF_ATTACH_TYPE_SAMPLE);
    REQUIRE(hook.initialize() == EBPF_SUCCESS);
    program_info_provider_t sample_program_info;
    REQUIRE(sample_program_info.initialize(EBPF_PROGRAM_TYPE_SAMPLE) == EBPF_SUCCESS);

    result = ebpf_program_load(
        SAMPLE_PATH "test_sample_ebpf.o",
        BPF_PROG_TYPE_UNSPEC,
        EBPF_EXECUTION_INTERPRET,
        &unique_object,
        &program_fd,
        &error_message);

    if (error_message) {
        printf("ebpf_program_load failed with %s\n", error_message);
        ebpf_free((void*)error_message);
    }
    REQUIRE(result == 0);

    REQUIRE(hook.attach_link(program_fd, nullptr, 0, &link) == EBPF_SUCCESS);

    // Close program handle. That should detach the program from the hook
    // and unload the program.
    bpf_object__close(unique_object.release());
    uint32_t program_id;
    REQUIRE(bpf_prog_get_next_id(0, &program_id) == -ENOENT);

    // Detach and close link handle.
    // ebpf_object_tracking_terminate() which is called when the test
    // exits checks if all the objects in EC have been deleted.
    hook.detach_and_close_link(&link);
}
#endif

TEST_CASE("create_map", "[end_to_end]")
{
    _test_helper_end_to_end test_helper;
    test_helper.initialize();

    fd_t map_fd;
    uint32_t key = 0;
    uint64_t value = 10;
    int element_count = 2;

    map_fd = bpf_map_create(BPF_MAP_TYPE_ARRAY, nullptr, sizeof(uint32_t), sizeof(uint64_t), 5, nullptr);
    REQUIRE(map_fd > 0);

    for (int i = 0; i < element_count; i++) {
        REQUIRE(bpf_map_update_elem(map_fd, &key, &value, EBPF_ANY) == EBPF_SUCCESS);
        key++;
        value++;
    }

    key = 0;
    value = 10;
    for (int i = 0; i < element_count; i++) {
        uint64_t read_value;
        REQUIRE(bpf_map_lookup_elem(map_fd, &key, &read_value) == EBPF_SUCCESS);
        REQUIRE(read_value == value);
        key++;
        value++;
    }

    Platform::_close(map_fd);
}

TEST_CASE("create_map_name", "[end_to_end]")
{
    _test_helper_end_to_end test_helper;
    test_helper.initialize();

    fd_t map_fd;
    uint32_t key = 0;
    uint64_t value = 10;
    int element_count = 2;
    const char* map_name = "array_map";

    map_fd = bpf_map_create(BPF_MAP_TYPE_ARRAY, map_name, sizeof(uint32_t), sizeof(uint64_t), 5, nullptr);
    REQUIRE(map_fd > 0);

    for (int i = 0; i < element_count; i++) {
        REQUIRE(bpf_map_update_elem(map_fd, &key, &value, EBPF_ANY) == EBPF_SUCCESS);
        key++;
        value++;
    }

    key = 0;
    value = 10;
    for (int i = 0; i < element_count; i++) {
        uint64_t read_value;
        REQUIRE(bpf_map_lookup_elem(map_fd, &key, &read_value) == EBPF_SUCCESS);
        REQUIRE(read_value == value);
        key++;
        value++;
    }

    Platform::_close(map_fd);
}

static void
_xdp_reflect_packet_test(ebpf_execution_type_t execution_type, ADDRESS_FAMILY address_family)
{
    _test_helper_end_to_end test_helper;
    test_helper.initialize();
    single_instance_hook_t hook(EBPF_PROGRAM_TYPE_XDP_TEST, EBPF_ATTACH_TYPE_XDP_TEST);
    REQUIRE(hook.initialize() == EBPF_SUCCESS);
    program_info_provider_t xdp_program_info;
    REQUIRE(xdp_program_info.initialize(EBPF_PROGRAM_TYPE_XDP_TEST) == EBPF_SUCCESS);
    uint32_t ifindex = 0;
    const char* file_name = (execution_type == EBPF_EXECUTION_NATIVE ? "reflect_packet_um.dll" : "reflect_packet.o");
    program_load_attach_helper_t program_helper;
    program_helper.initialize(
        file_name, BPF_PROG_TYPE_XDP_TEST, "reflect_packet", execution_type, &ifindex, sizeof(ifindex), hook);

    // Dummy UDP datagram with fake IP and MAC addresses.
    udp_packet_t packet(address_family);
    packet.set_destination_port(ntohs(REFLECTION_TEST_PORT));

    xdp_md_t ctx{packet.data(), packet.data() + packet.size(), 0, TEST_IFINDEX};

    uint32_t hook_result;
    REQUIRE(hook.fire(&ctx, &hook_result) == EBPF_SUCCESS);
    REQUIRE(hook_result == XDP_TX);

    ebpf::ETHERNET_HEADER* ethernet_header = reinterpret_cast<ebpf::ETHERNET_HEADER*>(ctx.data);
    REQUIRE(memcmp(ethernet_header->Destination, _test_source_mac.data(), sizeof(ethernet_header->Destination)) == 0);
    REQUIRE(memcmp(ethernet_header->Source, _test_destination_mac.data(), sizeof(ethernet_header->Source)) == 0);

    if (address_family == AF_INET) {
        ebpf::IPV4_HEADER* ipv4_header = reinterpret_cast<ebpf::IPV4_HEADER*>(ethernet_header + 1);
        REQUIRE(ipv4_header->SourceAddress == _test_destination_ipv4.s_addr);
        REQUIRE(ipv4_header->DestinationAddress == _test_source_ipv4.s_addr);
    } else {
        ebpf::IPV6_HEADER* ipv6 = reinterpret_cast<ebpf::IPV6_HEADER*>(ethernet_header + 1);
        REQUIRE(memcmp(ipv6->SourceAddress, &_test_destination_ipv6, sizeof(ebpf::ipv6_address_t)) == 0);
        REQUIRE(memcmp(ipv6->DestinationAddress, &_test_source_ipv6, sizeof(ebpf::ipv6_address_t)) == 0);
    }
}

static void
_xdp_reflect_packet_test_v4(ebpf_execution_type_t execution_type)
{
    _xdp_reflect_packet_test(execution_type, AF_INET);
}

static void
_xdp_reflect_packet_test_v6(ebpf_execution_type_t execution_type)
{
    _xdp_reflect_packet_test(execution_type, AF_INET6);
}

static void
_xdp_encap_reflect_packet_test(ebpf_execution_type_t execution_type, ADDRESS_FAMILY address_family)
{
    _test_helper_end_to_end test_helper;
    test_helper.initialize();
    single_instance_hook_t hook(EBPF_PROGRAM_TYPE_XDP_TEST, EBPF_ATTACH_TYPE_XDP_TEST);
    REQUIRE(hook.initialize() == EBPF_SUCCESS);
    program_info_provider_t xdp_program_info;
    REQUIRE(xdp_program_info.initialize(EBPF_PROGRAM_TYPE_XDP_TEST) == EBPF_SUCCESS);
    uint32_t ifindex = 0;
    const char* file_name =
        (execution_type == EBPF_EXECUTION_NATIVE ? "encap_reflect_packet_um.dll" : "encap_reflect_packet.o");
    program_load_attach_helper_t program_helper;
    program_helper.initialize(
        file_name, BPF_PROG_TYPE_XDP_TEST, "encap_reflect_packet", execution_type, &ifindex, sizeof(ifindex), hook);

    // Dummy UDP datagram with fake IP and MAC addresses.
    udp_packet_t packet(address_family);
    packet.set_destination_port(ntohs(REFLECTION_TEST_PORT));

    // Dummy context (not used by the eBPF program).
    xdp_md_helper_t ctx(packet.packet());

    uint32_t hook_result;
    REQUIRE(hook.fire(&ctx, &hook_result) == EBPF_SUCCESS);
    REQUIRE(hook_result == XDP_TX);

    ebpf::ETHERNET_HEADER* ethernet_header = reinterpret_cast<ebpf::ETHERNET_HEADER*>(ctx.data);
    REQUIRE(memcmp(ethernet_header->Destination, _test_source_mac.data(), sizeof(ethernet_header->Destination)) == 0);
    REQUIRE(memcmp(ethernet_header->Source, _test_destination_mac.data(), sizeof(ethernet_header->Source)) == 0);

    if (address_family == AF_INET) {
        ebpf::IPV4_HEADER* ipv4_header = reinterpret_cast<ebpf::IPV4_HEADER*>(ethernet_header + 1);
        REQUIRE(ipv4_header->SourceAddress == _test_destination_ipv4.s_addr);
        REQUIRE(ipv4_header->DestinationAddress == _test_source_ipv4.s_addr);
        REQUIRE(ipv4_header->Protocol == IPPROTO_IPV4);
        ebpf::IPV4_HEADER* inner_ipv4_header = reinterpret_cast<ebpf::IPV4_HEADER*>(
            reinterpret_cast<uint8_t*>(ipv4_header) + (ipv4_header->HeaderLength * sizeof(uint32_t)));
        REQUIRE(inner_ipv4_header->SourceAddress == _test_destination_ipv4.s_addr);
        REQUIRE(inner_ipv4_header->DestinationAddress == _test_source_ipv4.s_addr);
    } else {
        ebpf::IPV6_HEADER* ipv6 = reinterpret_cast<ebpf::IPV6_HEADER*>(ethernet_header + 1);
        REQUIRE(memcmp(ipv6->SourceAddress, &_test_destination_ipv6, sizeof(ebpf::ipv6_address_t)) == 0);
        REQUIRE(memcmp(ipv6->DestinationAddress, &_test_source_ipv6, sizeof(ebpf::ipv6_address_t)) == 0);
        REQUIRE(ipv6->NextHeader == IPPROTO_IPV6);
        ebpf::IPV6_HEADER* inner_ipv6 = ipv6 + 1;
        REQUIRE(memcmp(inner_ipv6->SourceAddress, &_test_destination_ipv6, sizeof(ebpf::ipv6_address_t)) == 0);
        REQUIRE(memcmp(inner_ipv6->DestinationAddress, &_test_source_ipv6, sizeof(ebpf::ipv6_address_t)) == 0);
    }
}

static void
_xdp_encap_reflect_packet_test_v4(ebpf_execution_type_t execution_type)
{
    _xdp_encap_reflect_packet_test(execution_type, AF_INET);
}

static void
_xdp_encap_reflect_packet_test_v6(ebpf_execution_type_t execution_type)
{
    _xdp_encap_reflect_packet_test(execution_type, AF_INET6);
}

#if !defined(CONFIG_BPF_INTERPRETER_DISABLED)
TEST_CASE("printk", "[end_to_end]")
{
    _test_helper_end_to_end test_helper;
    test_helper.initialize();
    single_instance_hook_t hook(EBPF_PROGRAM_TYPE_BIND, EBPF_ATTACH_TYPE_BIND);
    REQUIRE(hook.initialize() == EBPF_SUCCESS);
    program_info_provider_t bind_program_info;
    REQUIRE(bind_program_info.initialize(EBPF_PROGRAM_TYPE_BIND) == EBPF_SUCCESS);
    uint32_t ifindex = 0;
    program_load_attach_helper_t program_helper;
    program_helper.initialize(
        SAMPLE_PATH "printk.o", BPF_PROG_TYPE_BIND, "func", EBPF_EXECUTION_INTERPRET, &ifindex, sizeof(ifindex), hook);

    // The current bind hook only works with IPv4, so compose a sample IPv4 context.
    SOCKADDR_IN addr = {AF_INET};
    addr.sin_port = htons(80);
    bind_md_t ctx = {0};
    ctx.process_id = GetCurrentProcessId();
    ctx.protocol = 2;
    ctx.socket_address_length = sizeof(addr);
    memcpy(&ctx.socket_address, &addr, ctx.socket_address_length);

    capture_helper_t capture;
    std::vector<std::string> output;
    uint32_t hook_result = 0;
    errno_t error = capture.begin_capture();
    if (error == NO_ERROR) {
        usersim_trace_logging_set_enabled(true, EBPF_TRACELOG_LEVEL_INFO, EBPF_TRACELOG_KEYWORD_PRINTK);
#pragma warning(suppress : 28193) // hook_fire_result is examined
        ebpf_result_t hook_fire_result = hook.fire(&ctx, &hook_result);
        usersim_trace_logging_set_enabled(false, 0, 0);

        output = capture.buffer_to_printk_vector(capture.get_stdout_contents());
        REQUIRE(hook_fire_result == EBPF_SUCCESS);
    }
    std::vector<std::string> expected_output = {
        "Hello, world",
        "Hello, world",
        "PID: " + std::to_string(ctx.process_id) + " using %u",
        "PID: " + std::to_string(ctx.process_id) + " using %lu",
        "PID: " + std::to_string(ctx.process_id) + " using %llu",
        "PID: " + std::to_string(ctx.process_id) + " PROTO: 2",
        "PID: " + std::to_string(ctx.process_id) + " PROTO: 2 ADDRLEN: 16",
        "100% done"};
    REQUIRE(output.size() == expected_output.size());
    size_t output_length = 0;
    for (int i = 0; i < output.size(); i++) {
        REQUIRE(output[i] == expected_output[i]);
        output_length += output[i].length();
    }

    // Six of the printf calls in the program should fail and return -1
    // so subtract 6 from the length to get the expected return value.
    REQUIRE(hook_result == output_length - 6);
}
#endif

DECLARE_ALL_TEST_CASES("xdp-reflect-v4", "[xdp_tests]", _xdp_reflect_packet_test_v4);
DECLARE_ALL_TEST_CASES("xdp-reflect-v6", "[xdp_tests]", _xdp_reflect_packet_test_v6);
DECLARE_ALL_TEST_CASES("xdp-encap-reflect-v4", "[xdp_tests]", _xdp_encap_reflect_packet_test_v4);
DECLARE_ALL_TEST_CASES("xdp-encap-reflect-v6", "[xdp_tests]", _xdp_encap_reflect_packet_test_v6);

#if !defined(CONFIG_BPF_INTERPRETER_DISABLED) || !defined(CONFIG_BPF_JIT_DISABLED)
static void
_xdp_decapsulate_permit_packet_test(ebpf_execution_type_t execution_type, ADDRESS_FAMILY address_family)
{
    _test_helper_end_to_end test_helper;
    test_helper.initialize();
    single_instance_hook_t hook(EBPF_PROGRAM_TYPE_XDP_TEST, EBPF_ATTACH_TYPE_XDP_TEST);
    REQUIRE(hook.initialize() == EBPF_SUCCESS);
    program_info_provider_t xdp_program_info;
    REQUIRE(xdp_program_info.initialize(EBPF_PROGRAM_TYPE_XDP_TEST) == EBPF_SUCCESS);
    uint32_t ifindex = 0;
    program_load_attach_helper_t program_helper;
    program_helper.initialize(
        SAMPLE_PATH "decap_permit_packet.o",
        BPF_PROG_TYPE_XDP_TEST,
        "decapsulate_permit_packet",
        execution_type,
        &ifindex,
        sizeof(ifindex),
        hook);

    // Dummy IP in IP packet with fake IP and MAC addresses.
    ip_in_ip_packet_t packet(address_family);

    size_t offset = sizeof(ebpf::ETHERNET_HEADER);
    offset += (address_family == AF_INET) ? sizeof(ebpf::IPV4_HEADER) : sizeof(ebpf::IPV6_HEADER);
    uint8_t* inner_ip_header = packet.packet().data() + offset;
    std::vector<uint8_t> inner_ip_datagram(inner_ip_header, packet.packet().data() + packet.packet().size());

    uint32_t hook_result;
    xdp_md_helper_t ctx(packet.packet());
    REQUIRE(hook.fire(&ctx, &hook_result) == EBPF_SUCCESS);
    REQUIRE(hook_result == XDP_PASS);

    ebpf::ETHERNET_HEADER* ethernet_header = reinterpret_cast<ebpf::ETHERNET_HEADER*>(ctx.data);

    if (address_family == AF_INET) {
        ebpf::IPV4_HEADER* ipv4_header = reinterpret_cast<ebpf::IPV4_HEADER*>(ethernet_header + 1);
        REQUIRE(memcmp(ipv4_header, inner_ip_datagram.data(), inner_ip_datagram.size()) == 0);
    } else {
        ebpf::IPV6_HEADER* ipv6 = reinterpret_cast<ebpf::IPV6_HEADER*>(ethernet_header + 1);
        REQUIRE(memcmp(ipv6, inner_ip_datagram.data(), inner_ip_datagram.size()) == 0);
    }
}
#endif

#if !defined(CONFIG_BPF_JIT_DISABLED)
TEST_CASE("xdp-decapsulate-permit-v4-jit", "[xdp_tests]")
{
    _xdp_decapsulate_permit_packet_test(EBPF_EXECUTION_JIT, AF_INET);
}
TEST_CASE("xdp-decapsulate-permit-v6-jit", "[xdp_tests]")
{
    _xdp_decapsulate_permit_packet_test(EBPF_EXECUTION_JIT, AF_INET6);
}
#endif
#if !defined(CONFIG_BPF_INTERPRETER_DISABLED)
TEST_CASE("xdp-decapsulate-permit-v4-interpret", "[xdp_tests]")
{
    _xdp_decapsulate_permit_packet_test(EBPF_EXECUTION_INTERPRET, AF_INET);
}
TEST_CASE("xdp-decapsulate-permit-v6-interpret", "[xdp_tests]")
{
    _xdp_decapsulate_permit_packet_test(EBPF_EXECUTION_INTERPRET, AF_INET6);
}

TEST_CASE("link_tests", "[end_to_end]")
{
    _test_helper_end_to_end test_helper;
    test_helper.initialize();
    single_instance_hook_t hook(EBPF_PROGRAM_TYPE_SAMPLE, EBPF_ATTACH_TYPE_SAMPLE);
    REQUIRE(hook.initialize() == EBPF_SUCCESS);
    program_info_provider_t sample_program_info;
    REQUIRE(sample_program_info.initialize(EBPF_PROGRAM_TYPE_SAMPLE) == EBPF_SUCCESS);
    program_load_attach_helper_t program_helper;
    program_helper.initialize(
        SAMPLE_PATH "bpf.o", BPF_PROG_TYPE_SAMPLE, "func", EBPF_EXECUTION_INTERPRET, nullptr, 0, hook);

    // Dummy context (not used by the eBPF program).
    sample_program_context_t ctx = {0};
    uint32_t result;

    REQUIRE(hook.fire(&ctx, &result) == EBPF_SUCCESS);
    bpf_program* program = bpf_object__find_program_by_name(program_helper.get_object(), "func");
    REQUIRE(program != nullptr);

    // Test the case where the provider only permits a single program to be attached.
    REQUIRE(hook.attach(program) == EBPF_EXTENSION_FAILED_TO_LOAD);

    hook.detach();
}
#endif

static void
_map_reuse_test(ebpf_execution_type_t execution_type)
{
    _test_helper_end_to_end test_helper;
    test_helper.initialize();
    single_instance_hook_t hook(EBPF_PROGRAM_TYPE_SAMPLE, EBPF_ATTACH_TYPE_SAMPLE);
    REQUIRE(hook.initialize() == EBPF_SUCCESS);
    program_info_provider_t sample_program_info;
    REQUIRE(sample_program_info.initialize(EBPF_PROGRAM_TYPE_SAMPLE) == EBPF_SUCCESS);

    const char* file_name = (execution_type == EBPF_EXECUTION_NATIVE ? "map_reuse_um.dll" : "map_reuse.o");

    // First create and pin the maps manually.
    int inner_map_fd = bpf_map_create(BPF_MAP_TYPE_ARRAY, nullptr, sizeof(__u32), sizeof(__u32), 1, nullptr);
    REQUIRE(inner_map_fd > 0);

    bpf_map_create_opts opts = {.inner_map_fd = (uint32_t)inner_map_fd};
    int outer_map_fd = bpf_map_create(BPF_MAP_TYPE_HASH_OF_MAPS, nullptr, sizeof(__u32), sizeof(fd_t), 1, &opts);
    REQUIRE(outer_map_fd > 0);

    // Verify we can insert the inner map into the outer map.
    __u32 outer_key = 0;
    int error = bpf_map_update_elem(outer_map_fd, &outer_key, &inner_map_fd, 0);
    REQUIRE(error == 0);

    // Pin the outer map.
    error = bpf_obj_pin(outer_map_fd, "/ebpf/global/outer_map");
    REQUIRE(error == 0);

    // The outer map name created above should not have a name.
    bpf_map_info info;
    uint32_t info_size = sizeof(info);
    REQUIRE(bpf_obj_get_info_by_fd(outer_map_fd, &info, &info_size) == 0);
    REQUIRE(info.name[0] == 0);

    int port_map_fd = bpf_map_create(BPF_MAP_TYPE_ARRAY, nullptr, sizeof(__u32), sizeof(__u32), 1, nullptr);
    REQUIRE(port_map_fd > 0);

    // Pin port map.
    error = bpf_obj_pin(port_map_fd, "/ebpf/global/port_map");
    REQUIRE(error == 0);

    // Add an entry in the inner map.
    __u32 key = 0;
    __u32 value = 200;
    error = bpf_map_update_elem(inner_map_fd, &key, &value, BPF_ANY);
    REQUIRE(error == 0);

    program_load_attach_helper_t program_helper;
    program_helper.initialize(file_name, BPF_PROG_TYPE_SAMPLE, "lookup_update", EBPF_EXECUTION_ANY, nullptr, 0, hook);

    // The outer map we created earlier should still not have a name even though there is a name in the file,
    // since the unnamed map was reused.
    REQUIRE(bpf_obj_get_info_by_fd(outer_map_fd, &info, &info_size) == 0);
    REQUIRE(info.name[0] == 0);

    sample_program_context_t ctx{0};
    uint32_t hook_result;

    REQUIRE(hook.fire(&ctx, &hook_result) == EBPF_SUCCESS);
    REQUIRE(hook_result == 200);

    key = 0;
    __u32 port_map_value;
    REQUIRE(bpf_map_lookup_elem(port_map_fd, &key, &port_map_value) == EBPF_SUCCESS);
    REQUIRE(port_map_value == 200);

    REQUIRE(_get_total_map_count() == 4);

    Platform::_close(outer_map_fd);
    Platform::_close(inner_map_fd);
    Platform::_close(port_map_fd);

    REQUIRE(ebpf_object_unpin("/ebpf/global/outer_map") == EBPF_SUCCESS);
    REQUIRE(ebpf_object_unpin("/ebpf/global/port_map") == EBPF_SUCCESS);
}

DECLARE_JIT_TEST_CASES("map_reuse", "[end_to_end]", _map_reuse_test);

// Try to reuse a map of the wrong type.
static void
_wrong_map_reuse_test(ebpf_execution_type_t execution_type)
{
    _test_helper_end_to_end test_helper;
    test_helper.initialize();
    single_instance_hook_t hook(EBPF_PROGRAM_TYPE_SAMPLE, EBPF_ATTACH_TYPE_SAMPLE);
    REQUIRE(hook.initialize() == EBPF_SUCCESS);
    program_info_provider_t sample_program_info;
    REQUIRE(sample_program_info.initialize(EBPF_PROGRAM_TYPE_SAMPLE) == EBPF_SUCCESS);

    const char* file_name = (execution_type == EBPF_EXECUTION_NATIVE ? "map_reuse_um.dll" : "map_reuse.o");

    // First create and pin the maps manually.
    int inner_map_fd = bpf_map_create(BPF_MAP_TYPE_ARRAY, nullptr, sizeof(__u32), sizeof(__u32), 1, nullptr);
    REQUIRE(inner_map_fd > 0);

    bpf_map_create_opts opts = {.inner_map_fd = (uint32_t)inner_map_fd};
    int outer_map_fd = bpf_map_create(BPF_MAP_TYPE_HASH_OF_MAPS, nullptr, sizeof(__u32), sizeof(fd_t), 1, &opts);
    REQUIRE(outer_map_fd > 0);

    // Pin the outer map and port map to the wrong paths so they won't match what is in the ebpf program.
    REQUIRE(bpf_obj_pin(outer_map_fd, "/ebpf/global/port_map") == 0);

    int port_map_fd = bpf_map_create(BPF_MAP_TYPE_ARRAY, nullptr, sizeof(__u32), sizeof(__u32), 1, nullptr);
    REQUIRE(port_map_fd > 0);

    // Pin port map.
    REQUIRE(bpf_obj_pin(port_map_fd, "/ebpf/global/outer_map") == 0);

    // Open eBPF program file.
    bpf_object_ptr object;
    {
        bpf_object* local_object = bpf_object__open(file_name);
        REQUIRE(local_object != nullptr);
        object.reset(local_object);
    }
    bpf_program* program = bpf_object__next_program(object.get(), nullptr);
    REQUIRE(program != nullptr);

    // Try to load the program.  This should fail because the maps can't be reused.
    REQUIRE(bpf_object__load(object.get()) == -EINVAL);

    Platform::_close(outer_map_fd);
    Platform::_close(inner_map_fd);
    Platform::_close(port_map_fd);

    REQUIRE(ebpf_object_unpin("/ebpf/global/outer_map") == EBPF_SUCCESS);
    REQUIRE(ebpf_object_unpin("/ebpf/global/port_map") == EBPF_SUCCESS);
}

DECLARE_JIT_TEST_CASES("wrong_map_reuse", "[end_to_end]", _wrong_map_reuse_test);

static void
_auto_pinned_maps_test(ebpf_execution_type_t execution_type)
{
    _test_helper_end_to_end test_helper;
    test_helper.initialize();
    single_instance_hook_t hook(EBPF_PROGRAM_TYPE_SAMPLE, EBPF_ATTACH_TYPE_SAMPLE);
    REQUIRE(hook.initialize() == EBPF_SUCCESS);
    program_info_provider_t sample_program_info;
    REQUIRE(sample_program_info.initialize(EBPF_PROGRAM_TYPE_SAMPLE) == EBPF_SUCCESS);

    const char* file_name = (execution_type == EBPF_EXECUTION_NATIVE ? "map_reuse_um.dll" : "map_reuse.o");

    program_load_attach_helper_t program_helper;
    program_helper.initialize(file_name, BPF_PROG_TYPE_SAMPLE, "lookup_update", EBPF_EXECUTION_ANY, nullptr, 0, hook);

    fd_t outer_map_fd = bpf_obj_get("/ebpf/global/outer_map");
    REQUIRE(outer_map_fd > 0);

    int inner_map_fd = bpf_map_create(BPF_MAP_TYPE_ARRAY, nullptr, sizeof(__u32), sizeof(__u32), 1, nullptr);
    REQUIRE(inner_map_fd > 0);

    __u32 outer_key = 0;
    int error = bpf_map_update_elem(outer_map_fd, &outer_key, &inner_map_fd, 0);
    REQUIRE(error == 0);

    // Add an entry in the inner map.
    __u32 key = 0;
    __u32 value = 200;
    error = bpf_map_update_elem(inner_map_fd, &key, &value, BPF_ANY);
    REQUIRE(error == 0);

    fd_t port_map_fd = bpf_obj_get("/ebpf/global/port_map");
    REQUIRE(port_map_fd > 0);

    sample_program_context_t ctx{0};
    uint32_t hook_result;

    REQUIRE(hook.fire(&ctx, &hook_result) == EBPF_SUCCESS);
    REQUIRE(hook_result == 200);

    key = 0;
    __u32 port_map_value;
    REQUIRE(bpf_map_lookup_elem(port_map_fd, &key, &port_map_value) == EBPF_SUCCESS);
    REQUIRE(port_map_value == 200);

    Platform::_close(outer_map_fd);
    Platform::_close(inner_map_fd);
    Platform::_close(port_map_fd);

    REQUIRE(ebpf_object_unpin("/ebpf/global/outer_map") == EBPF_SUCCESS);
    REQUIRE(ebpf_object_unpin("/ebpf/global/port_map") == EBPF_SUCCESS);
}

DECLARE_JIT_TEST_CASES("auto_pinned_maps", "[end_to_end]", _auto_pinned_maps_test);

#if !defined(CONFIG_BPF_JIT_DISABLED)
TEST_CASE("auto_pinned_maps_custom_path", "[end_to_end]")
{
    _test_helper_end_to_end test_helper;
    test_helper.initialize();
    single_instance_hook_t hook(EBPF_PROGRAM_TYPE_SAMPLE, EBPF_ATTACH_TYPE_SAMPLE);
    REQUIRE(hook.initialize() == EBPF_SUCCESS);
    program_info_provider_t sample_program_info;
    REQUIRE(sample_program_info.initialize(EBPF_PROGRAM_TYPE_SAMPLE) == EBPF_SUCCESS);

    struct bpf_object_open_opts opts = {0};
    opts.pin_root_path = "/custompath/global";
    bpf_object_ptr object;
    {
        struct bpf_object* local_object = bpf_object__open_file("map_reuse.o", &opts);
        REQUIRE(local_object != nullptr);
        object.reset(local_object);
    }

    // Load the program.
    REQUIRE(bpf_object__load(object.get()) == 0);

    struct bpf_program* program = bpf_object__find_program_by_name(object.get(), "lookup_update");
    REQUIRE(program != nullptr);

    // Attach should now succeed.
    bpf_link_ptr link;
    {
        struct bpf_link* local_link = bpf_program__attach(program);
        REQUIRE(local_link != nullptr);
        link.reset(local_link);
    }

    fd_t outer_map_fd = bpf_obj_get("/custompath/global/outer_map");
    REQUIRE(outer_map_fd > 0);

    int inner_map_fd = bpf_map_create(BPF_MAP_TYPE_ARRAY, nullptr, sizeof(__u32), sizeof(__u32), 1, nullptr);
    REQUIRE(inner_map_fd > 0);

    __u32 outer_key = 0;
    int error = bpf_map_update_elem(outer_map_fd, &outer_key, &inner_map_fd, 0);
    REQUIRE(error == 0);

    // Add an entry in the inner map.
    __u32 key = 0;
    __u32 value = 200;
    error = bpf_map_update_elem(inner_map_fd, &key, &value, BPF_ANY);
    REQUIRE(error == 0);

    fd_t port_map_fd = bpf_obj_get("/custompath/global/port_map");
    REQUIRE(port_map_fd > 0);

    sample_program_context_t ctx{0};
    uint32_t hook_result;

    REQUIRE(hook.fire(&ctx, &hook_result) == EBPF_SUCCESS);
    REQUIRE(hook_result == 200);

    key = 0;
    __u32 port_map_value;
    REQUIRE(bpf_map_lookup_elem(port_map_fd, &key, &port_map_value) == EBPF_SUCCESS);
    REQUIRE(port_map_value == 200);

    REQUIRE(_get_total_map_count() == 4);

    Platform::_close(outer_map_fd);
    Platform::_close(inner_map_fd);
    Platform::_close(port_map_fd);

    REQUIRE(ebpf_object_unpin("/custompath/global/outer_map") == EBPF_SUCCESS);
    REQUIRE(ebpf_object_unpin("/custompath/global/port_map") == EBPF_SUCCESS);
}
#endif

static void
_map_reuse_invalid_test(ebpf_execution_type_t execution_type)
{
    _test_helper_end_to_end test_helper;
    test_helper.initialize();
    single_instance_hook_t hook(EBPF_PROGRAM_TYPE_SAMPLE, EBPF_ATTACH_TYPE_SAMPLE);
    REQUIRE(hook.initialize() == EBPF_SUCCESS);
    program_info_provider_t sample_program_info;
    REQUIRE(sample_program_info.initialize(EBPF_PROGRAM_TYPE_SAMPLE) == EBPF_SUCCESS);

    // Create and pin a map with a different map type than in ELF file.
    int map_fd = bpf_map_create(BPF_MAP_TYPE_ARRAY, nullptr, sizeof(__u32), sizeof(__u32), 1, nullptr);
    REQUIRE(map_fd > 0);

    // Pin the map.
    int error = bpf_obj_pin(map_fd, "/ebpf/global/outer_map");
    REQUIRE(error == 0);

    int port_map_fd = bpf_map_create(BPF_MAP_TYPE_ARRAY, nullptr, sizeof(__u32), sizeof(__u32), 1, nullptr);
    REQUIRE(port_map_fd > 0);

    // Pin port map.
    error = bpf_obj_pin(port_map_fd, "/ebpf/global/port_map");
    REQUIRE(error == 0);

    // Load BPF object from ELF file. Loading the program should fail as the
    // map type for map pinned at "/ebpf/global/outer_map" does not match.
    bpf_object_ptr unique_object;
    fd_t program_fd;
    const char* file_name = (execution_type == EBPF_EXECUTION_NATIVE ? "map_reuse_um.dll" : "map_reuse.o");
    int result =
        ebpf_program_load(file_name, BPF_PROG_TYPE_SAMPLE, EBPF_EXECUTION_ANY, &unique_object, &program_fd, nullptr);

    REQUIRE(result == -EINVAL);

    Platform::_close(map_fd);
    Platform::_close(port_map_fd);

    REQUIRE(ebpf_object_unpin("/ebpf/global/outer_map") == EBPF_SUCCESS);
    REQUIRE(ebpf_object_unpin("/ebpf/global/port_map") == EBPF_SUCCESS);
}

DECLARE_JIT_TEST_CASES("map_reuse_invalid", "[end_to_end]", _map_reuse_invalid_test);

static void
_map_reuse_2_test(ebpf_execution_type_t execution_type)
{
    _test_helper_end_to_end test_helper;
    test_helper.initialize();
    single_instance_hook_t hook(EBPF_PROGRAM_TYPE_SAMPLE, EBPF_ATTACH_TYPE_SAMPLE);
    REQUIRE(hook.initialize() == EBPF_SUCCESS);
    program_info_provider_t sample_program_info;
    REQUIRE(sample_program_info.initialize(EBPF_PROGRAM_TYPE_SAMPLE) == EBPF_SUCCESS);

    const char* file_name = (execution_type == EBPF_EXECUTION_NATIVE ? "map_reuse_2_um.dll" : "map_reuse_2.o");

    // First create and pin the maps manually.
    int inner_map_fd = bpf_map_create(BPF_MAP_TYPE_ARRAY, nullptr, sizeof(__u32), sizeof(__u32), 1, nullptr);
    REQUIRE(inner_map_fd > 0);

    bpf_map_create_opts opts = {.inner_map_fd = (uint32_t)inner_map_fd};
    int outer_map_fd = bpf_map_create(BPF_MAP_TYPE_HASH_OF_MAPS, nullptr, sizeof(__u32), sizeof(fd_t), 1, &opts);
    REQUIRE(outer_map_fd > 0);

    // Verify we can insert the inner map into the outer map.
    __u32 outer_key = 0;
    int error = bpf_map_update_elem(outer_map_fd, &outer_key, &inner_map_fd, 0);
    REQUIRE(error == 0);

    // Pin the outer map.
    error = bpf_obj_pin(outer_map_fd, "/ebpf/global/outer_map");
    REQUIRE(error == 0);

    int port_map_fd = bpf_map_create(BPF_MAP_TYPE_ARRAY, nullptr, sizeof(__u32), sizeof(__u32), 1, nullptr);
    REQUIRE(outer_map_fd > 0);

    // Pin port map.
    error = bpf_obj_pin(port_map_fd, "/ebpf/global/port_map");
    REQUIRE(error == 0);

    // Add an entry in the inner map.
    __u32 key = 0;
    __u32 value = 200;
    error = bpf_map_update_elem(inner_map_fd, &key, &value, BPF_ANY);
    REQUIRE(error == 0);

    program_load_attach_helper_t program_helper;
    program_helper.initialize(file_name, BPF_PROG_TYPE_SAMPLE, "lookup_update", EBPF_EXECUTION_ANY, nullptr, 0, hook);

    sample_program_context_t ctx{0};
    uint32_t hook_result;

    REQUIRE(hook.fire(&ctx, &hook_result) == EBPF_SUCCESS);
    REQUIRE(hook_result == 200);

    key = 0;
    __u32 port_map_value;
    REQUIRE(bpf_map_lookup_elem(port_map_fd, &key, &port_map_value) == EBPF_SUCCESS);
    REQUIRE(port_map_value == 200);

    REQUIRE(_get_total_map_count() == 4);

    Platform::_close(outer_map_fd);
    Platform::_close(inner_map_fd);
    Platform::_close(port_map_fd);

    // The below two objects were pinned by this UM test.
    REQUIRE(ebpf_object_unpin("/ebpf/global/outer_map") == EBPF_SUCCESS);
    REQUIRE(ebpf_object_unpin("/ebpf/global/port_map") == EBPF_SUCCESS);

    // This object was auto-pinned while loading the program.
    REQUIRE(ebpf_object_unpin("/ebpf/global/inner_map") == EBPF_SUCCESS);
}

DECLARE_JIT_TEST_CASES("map_reuse_2", "[end_to_end]", _map_reuse_2_test);

static void
_map_reuse_3_test(ebpf_execution_type_t execution_type)
{
    _test_helper_end_to_end test_helper;
    test_helper.initialize();
    single_instance_hook_t hook(EBPF_PROGRAM_TYPE_SAMPLE, EBPF_ATTACH_TYPE_SAMPLE);
    REQUIRE(hook.initialize() == EBPF_SUCCESS);
    program_info_provider_t sample_program_info;
    REQUIRE(sample_program_info.initialize(EBPF_PROGRAM_TYPE_SAMPLE) == EBPF_SUCCESS);

    // First create and pin the maps manually.
    int inner_map_fd = bpf_map_create(BPF_MAP_TYPE_ARRAY, nullptr, sizeof(__u32), sizeof(__u32), 1, nullptr);
    REQUIRE(inner_map_fd > 0);

    bpf_map_create_opts opts = {.inner_map_fd = (uint32_t)inner_map_fd};
    int outer_map_fd = bpf_map_create(BPF_MAP_TYPE_HASH_OF_MAPS, nullptr, sizeof(__u32), sizeof(fd_t), 1, &opts);
    REQUIRE(outer_map_fd > 0);

    // Verify we can insert the inner map into the outer map.
    __u32 outer_key = 0;
    int error = bpf_map_update_elem(outer_map_fd, &outer_key, &inner_map_fd, 0);
    REQUIRE(error == 0);

    // Pin the outer map.
    error = bpf_obj_pin(outer_map_fd, "/ebpf/global/outer_map");
    REQUIRE(error == 0);

    // Pin the inner map.
    error = bpf_obj_pin(inner_map_fd, "/ebpf/global/inner_map");
    REQUIRE(error == 0);

    int port_map_fd = bpf_map_create(BPF_MAP_TYPE_ARRAY, nullptr, sizeof(__u32), sizeof(__u32), 1, nullptr);
    REQUIRE(outer_map_fd > 0);

    // Pin port map.
    error = bpf_obj_pin(port_map_fd, "/ebpf/global/port_map");
    REQUIRE(error == 0);

    // Add an entry in the inner map.
    __u32 key = 0;
    __u32 value = 200;
    error = bpf_map_update_elem(inner_map_fd, &key, &value, BPF_ANY);
    REQUIRE(error == 0);

    const char* file_name = (execution_type == EBPF_EXECUTION_NATIVE ? "map_reuse_2_um.dll" : "map_reuse_2.o");

    program_load_attach_helper_t program_helper;
    program_helper.initialize(file_name, BPF_PROG_TYPE_SAMPLE, "lookup_update", EBPF_EXECUTION_ANY, nullptr, 0, hook);

    sample_program_context_t ctx{0};
    uint32_t hook_result;

    REQUIRE(hook.fire(&ctx, &hook_result) == EBPF_SUCCESS);
    REQUIRE(hook_result == 200);

    key = 0;
    __u32 port_map_value;
    REQUIRE(bpf_map_lookup_elem(port_map_fd, &key, &port_map_value) == EBPF_SUCCESS);
    REQUIRE(port_map_value == 200);

    REQUIRE(_get_total_map_count() == 3);

    Platform::_close(outer_map_fd);
    Platform::_close(inner_map_fd);
    Platform::_close(port_map_fd);

    REQUIRE(ebpf_object_unpin("/ebpf/global/outer_map") == EBPF_SUCCESS);
    REQUIRE(ebpf_object_unpin("/ebpf/global/inner_map") == EBPF_SUCCESS);
    REQUIRE(ebpf_object_unpin("/ebpf/global/port_map") == EBPF_SUCCESS);
}

DECLARE_JIT_TEST_CASES("map_reuse_3", "[end_to_end]", _map_reuse_3_test);

static void
_create_service_helper(
    _In_z_ const wchar_t* file_name,
    _In_z_ const wchar_t* service_name,
    _In_ const GUID* provider_module_id,
    _Out_ SC_HANDLE* service_handle)
{
    std::wstring parameters_path(PARAMETERS_PATH_PREFIX);

    REQUIRE(Platform::_create_service(service_name, file_name, service_handle) == ERROR_SUCCESS);

    parameters_path = parameters_path + service_name + L"\\" + SERVICE_PARAMETERS;
    REQUIRE(Platform::_create_registry_key(HKEY_LOCAL_MACHINE, parameters_path.c_str()) == ERROR_SUCCESS);

    REQUIRE(
        Platform::_update_registry_value(
            HKEY_LOCAL_MACHINE, parameters_path.c_str(), REG_BINARY, NPI_MODULE_ID, provider_module_id, sizeof(GUID)) ==
        ERROR_SUCCESS);
}

// Load a native module with non-existing driver.
TEST_CASE("load_native_program_negative", "[end-to-end]")
{
    _test_helper_end_to_end test_helper;
    test_helper.initialize();

    GUID provider_module_id;
    SC_HANDLE service_handle = nullptr;
    std::wstring service_path(SERVICE_PATH_PREFIX);
    ebpf_handle_t module_handle = ebpf_handle_invalid;
    size_t count_of_maps = 0;
    size_t count_of_programs = 0;
    set_native_module_failures(true);

    REQUIRE(UuidCreate(&provider_module_id) == RPC_S_OK);

    // Creating valid service with non-existing driver.
    _create_service_helper(L"fake_program.dll", NATIVE_DRIVER_SERVICE_NAME, &provider_module_id, &service_handle);

    // Load native module. It should fail.
    service_path = service_path + NATIVE_DRIVER_SERVICE_NAME;
    REQUIRE(
        test_ioctl_load_native_module(
            service_path, &provider_module_id, &module_handle, &count_of_maps, &count_of_programs) ==
        ERROR_PATH_NOT_FOUND);
}

// Load native module by passing invalid service name to EC.
TEST_CASE("load_native_program_negative2", "[end-to-end]")
{
    _test_helper_end_to_end test_helper;
    test_helper.initialize();

    GUID provider_module_id;
    SC_HANDLE service_handle = nullptr;
    std::wstring service_path(L"");
    ebpf_handle_t module_handle = ebpf_handle_invalid;
    size_t count_of_maps = 0;
    size_t count_of_programs = 0;
    set_native_module_failures(true);

    REQUIRE(UuidCreate(&provider_module_id) == RPC_S_OK);

    _create_service_helper(
        L"test_sample_ebpf_um.dll", NATIVE_DRIVER_SERVICE_NAME, &provider_module_id, &service_handle);

    // Create invalid service path and pass to EC.
    service_path += NATIVE_DRIVER_SERVICE_NAME_2;

    // Load native module. It should fail.
    REQUIRE(
        test_ioctl_load_native_module(
            service_path, &provider_module_id, &module_handle, &count_of_maps, &count_of_programs) ==
        ERROR_PATH_NOT_FOUND);
}

// Load native module and then try to reload the same module.
TEST_CASE("load_native_program_negative3", "[end-to-end]")
{
#define MAP_COUNT 2
#define PROGRAM_COUNT 1
    _test_helper_end_to_end test_helper;
    test_helper.initialize();

    GUID provider_module_id = GUID_NULL;
    std::wstring service_path(SERVICE_PATH_PREFIX);
    size_t count_of_maps = 0;
    size_t count_of_programs = 0;
    int error;
    const char* error_message = nullptr;
    bpf_object_ptr unique_object;
    fd_t program_fd;
    std::wstring file_path(L"test_sample_ebpf_um.dll");
    const wchar_t* service_name = nullptr;
    ebpf_handle_t module_handle = ebpf_handle_invalid;
    ebpf_handle_t map_handles[MAP_COUNT];
    ebpf_handle_t program_handles[PROGRAM_COUNT];

    program_info_provider_t sample_program_info;
    REQUIRE(sample_program_info.initialize(EBPF_PROGRAM_TYPE_SAMPLE) == EBPF_SUCCESS);

    // Load a valid native module.
    error = ebpf_program_load(
        "test_sample_ebpf_um.dll",
        BPF_PROG_TYPE_UNSPEC,
        EBPF_EXECUTION_NATIVE,
        &unique_object,
        &program_fd,
        &error_message);
    if (error_message) {
        printf("ebpf_program_load failed with %s\n", error_message);
        ebpf_free((void*)error_message);
    }
    REQUIRE(error == 0);

    // Get the service name that was created.
    REQUIRE(get_service_details_for_file(file_path, &service_name, &provider_module_id) == EBPF_SUCCESS);

    set_native_module_failures(true);

    // Try to reload the same native module. It should fail.
    service_path = service_path + service_name;
    REQUIRE(
        test_ioctl_load_native_module(
            service_path, &provider_module_id, &module_handle, &count_of_maps, &count_of_programs) ==
        ERROR_OBJECT_ALREADY_EXISTS);

    // Try to load the programs from the same module again. It should fail.
    REQUIRE(
        test_ioctl_load_native_programs(&provider_module_id, MAP_COUNT, map_handles, PROGRAM_COUNT, program_handles) ==
        ERROR_OBJECT_ALREADY_EXISTS);

    bpf_object__close(unique_object.release());

    // Now that we have closed the object, try to load programs from the same module again. This should
    // fail as the module should now be marked as "unloading".
    REQUIRE(
        test_ioctl_load_native_programs(&provider_module_id, MAP_COUNT, map_handles, PROGRAM_COUNT, program_handles) !=
        ERROR_SUCCESS);
}

// Load native module and then try to load programs with incorrect params.
TEST_CASE("load_native_program_negative4", "[end-to-end]")
{
#define PROGRAM_COUNT 1
    _test_helper_end_to_end test_helper;
    test_helper.initialize();

    GUID provider_module_id = GUID_NULL;
    SC_HANDLE service_handle = nullptr;
    std::wstring service_path(SERVICE_PATH_PREFIX);
    size_t count_of_maps = 0;
    size_t count_of_programs = 0;
    std::wstring file_path(L"test_sample_ebpf_um.dll");
    _test_handle_helper module_handle;
    ebpf_handle_t program_handles[PROGRAM_COUNT];

    REQUIRE(UuidCreate(&provider_module_id) == RPC_S_OK);

    // First try to load native program without loading the native module.
    REQUIRE(
        test_ioctl_load_native_programs(&provider_module_id, 0, nullptr, PROGRAM_COUNT, program_handles) ==
        ERROR_PATH_NOT_FOUND);

    // Creating valid service with valid driver.
    _create_service_helper(
        L"test_sample_ebpf_um.dll", NATIVE_DRIVER_SERVICE_NAME, &provider_module_id, &service_handle);

    // Load native module. It should succeed.
    service_path = service_path + NATIVE_DRIVER_SERVICE_NAME;
    REQUIRE(
        test_ioctl_load_native_module(
            service_path,
            &provider_module_id,
            module_handle.get_handle_pointer(),
            &count_of_maps,
            &count_of_programs) == ERROR_SUCCESS);

    // Try to load the programs by passing wrong map and program handles size. This should fail.
    REQUIRE(
        test_ioctl_load_native_programs(&provider_module_id, 0, nullptr, PROGRAM_COUNT, program_handles) ==
        ERROR_INVALID_PARAMETER);

    // Delete the created service.
    Platform::_delete_service(service_handle);
}

// Try to load a .sys in user mode.
TEST_CASE("load_native_program_negative5", "[end_to_end]")
{
    _test_helper_end_to_end test_helper;
    test_helper.initialize();

    int result;
    const char* error_message = nullptr;
    bpf_object_ptr unique_object;
    fd_t program_fd;

    single_instance_hook_t hook(EBPF_PROGRAM_TYPE_SAMPLE, EBPF_ATTACH_TYPE_SAMPLE);
    REQUIRE(hook.initialize() == EBPF_SUCCESS);
    program_info_provider_t sample_program_info;
    REQUIRE(sample_program_info.initialize(EBPF_PROGRAM_TYPE_SAMPLE) == EBPF_SUCCESS);

    set_native_module_failures(true);
    result = ebpf_program_load(
        "map.sys", BPF_PROG_TYPE_UNSPEC, EBPF_EXECUTION_ANY, &unique_object, &program_fd, &error_message);
    REQUIRE(result == -ENOENT);
}

// Load native module twice.
TEST_CASE("load_native_program_negative6", "[end-to-end]")
{
    _test_helper_end_to_end test_helper;
    test_helper.initialize();

    GUID provider_module_id;
    SC_HANDLE service_handle = nullptr;
    SC_HANDLE service_handle2 = nullptr;
    std::wstring service_path(SERVICE_PATH_PREFIX);
    std::wstring service_path2(SERVICE_PATH_PREFIX);
    _test_handle_helper module_handle;
    _test_handle_helper module_handle2;
    size_t count_of_maps = 0;
    size_t count_of_programs = 0;
    set_native_module_failures(true);

    REQUIRE(UuidCreate(&provider_module_id) == RPC_S_OK);

    // Create a valid service with valid driver.
    _create_service_helper(
        L"test_sample_ebpf_um.dll", NATIVE_DRIVER_SERVICE_NAME, &provider_module_id, &service_handle);

    // Load native module. It should succeed.
    service_path = service_path + NATIVE_DRIVER_SERVICE_NAME;
    REQUIRE(
        test_ioctl_load_native_module(
            service_path,
            &provider_module_id,
            module_handle.get_handle_pointer(),
            &count_of_maps,
            &count_of_programs) == ERROR_SUCCESS);

    // Create a new service with same driver and same module id.
    _create_service_helper(
        L"test_sample_ebpf_um.dll", NATIVE_DRIVER_SERVICE_NAME_2, &provider_module_id, &service_handle2);

    set_native_module_failures(true);

    // Load native module. It should fail.
    service_path2 = service_path2 + NATIVE_DRIVER_SERVICE_NAME_2;
    REQUIRE(
        test_ioctl_load_native_module(
            service_path2,
            &provider_module_id,
            module_handle2.get_handle_pointer(),
            &count_of_maps,
            &count_of_programs) == ERROR_OBJECT_ALREADY_EXISTS);
}

// The below tests try to load native drivers for invalid programs (that will fail verification).
// Since verification can be skipped in bpf2c for only Debug builds, these tests are applicable
// only for Debug build.
#ifdef _DEBUG

// Load a native module that has 0 programs.
// TODO(#3597): The empty file should pass bpf2c so should be enabled for Release as well.
TEST_CASE("load_native_program_empty", "[end-to-end]")
{
    _test_helper_end_to_end test_helper;
    test_helper.initialize();

    GUID provider_module_id = GUID_NULL;
    SC_HANDLE service_handle = nullptr;
    std::wstring service_path(SERVICE_PATH_PREFIX);
    size_t count_of_maps = 0;
    size_t count_of_programs = 0;
    ebpf_handle_t map_handles = ebpf_handle_invalid;
    ebpf_handle_t program_handles = ebpf_handle_invalid;
    _test_handle_helper module_handle;

    REQUIRE(UuidCreate(&provider_module_id) == RPC_S_OK);

    // Creating valid service with valid driver.
    _create_service_helper(L"empty_um.dll", NATIVE_DRIVER_SERVICE_NAME, &provider_module_id, &service_handle);

    // Load native module. It should succeed.
    service_path = service_path + NATIVE_DRIVER_SERVICE_NAME;
    REQUIRE(
        test_ioctl_load_native_module(
            service_path,
            &provider_module_id,
            module_handle.get_handle_pointer(),
            &count_of_maps,
            &count_of_programs) == ERROR_SUCCESS);

    // Try to load the programs from the module with 0 programs.
    REQUIRE(
        test_ioctl_load_native_programs(&provider_module_id, 1, &map_handles, 0, &program_handles) == ERROR_SUCCESS);
    REQUIRE(map_handles != ebpf_handle_invalid);

    // Delete the created service.
    Platform::_delete_service(service_handle);
}

static void
_load_invalid_program(_In_z_ const char* file_name, ebpf_execution_type_t execution_type, int expected_result)
{
    // _test_helper_end_to_end must be done by the caller.

    int result;
    bpf_object_ptr unique_object;
    fd_t program_fd;
    uint32_t next_id;

    program_info_provider_t bind_program_info;
    REQUIRE(bind_program_info.initialize(EBPF_PROGRAM_TYPE_BIND) == EBPF_SUCCESS);

    result = ebpf_program_load(file_name, BPF_PROG_TYPE_UNSPEC, execution_type, &unique_object, &program_fd, nullptr);
    REQUIRE(result == expected_result);
    REQUIRE(program_fd == ebpf_fd_invalid);

    if (result != 0) {
        // If load failed, no programs or maps should be loaded.
        REQUIRE(bpf_map_get_next_id(0, &next_id) == -ENOENT);
        REQUIRE(bpf_prog_get_next_id(0, &next_id) == -ENOENT);
    }
}

static void
_test_load_invalid_program(_In_z_ const char* file_name, ebpf_execution_type_t execution_type, int expected_result)
{
    _test_helper_end_to_end test_helper;
    test_helper.initialize();
    _load_invalid_program(file_name, execution_type, expected_result);
}

TEST_CASE("load_native_program_invalid1", "[end-to-end]")
{
    _test_load_invalid_program("invalid_maps1_um.dll", EBPF_EXECUTION_NATIVE, -EINVAL);
}
TEST_CASE("load_native_program_invalid2", "[end-to-end]")
{
    _test_load_invalid_program("invalid_maps2_um.dll", EBPF_EXECUTION_NATIVE, -EINVAL);
}
TEST_CASE("load_native_program_invalid3", "[end-to-end]")
{
    _test_load_invalid_program("invalid_helpers_um.dll", EBPF_EXECUTION_NATIVE, -EINVAL);
}
TEST_CASE("load_native_program_invalid5", "[end-to-end]")
{
    _test_load_invalid_program("invalid_maps3_um.dll", EBPF_EXECUTION_NATIVE, -EINVAL);
}

typedef struct _ebpf_scoped_non_preemptible
{
    _ebpf_scoped_non_preemptible()
    {
        ebpf_assert_success(
            ebpf_set_current_thread_affinity((uintptr_t)1 << ebpf_get_current_cpu(), &old_thread_affinity));
        KeRaiseIrql(DISPATCH_LEVEL, &old_irql);
    }
    ~_ebpf_scoped_non_preemptible()
    {
        KeLowerIrql(old_irql);
        ebpf_restore_current_thread_affinity(old_thread_affinity);
    }
    uintptr_t old_thread_affinity = 0;
    KIRQL old_irql = PASSIVE_LEVEL;
} ebpf_scoped_non_preemptible_t;

TEST_CASE("load_native_program_invalid5-non-preemptible", "[end-to-end]")
{
    _test_helper_end_to_end test_helper;
    test_helper.initialize();

    // Raising virtual IRQL to dispatch will ensure ebpf_native_load queues
    // a workitem and that code path is executed.  This must be done after
    // invoking test_helper, which initializes the platform.
    ebpf_scoped_non_preemptible_t non_preemptible;
    _load_invalid_program("invalid_maps3_um.dll", EBPF_EXECUTION_NATIVE, -EINVAL);
}
#endif

// Load native module and then use module handle for a different purpose.
TEST_CASE("native_module_handle_test_negative", "[end-to-end]")
{
    _test_helper_end_to_end test_helper;
    test_helper.initialize();

    GUID provider_module_id;
    SC_HANDLE service_handle = nullptr;
    std::wstring service_path(SERVICE_PATH_PREFIX);
    ebpf_handle_t module_handle = ebpf_handle_invalid;
    size_t count_of_maps = 0;
    size_t count_of_programs = 0;
    set_native_module_failures(true);

    REQUIRE(UuidCreate(&provider_module_id) == RPC_S_OK);

    // Create a valid service with valid driver.
    _create_service_helper(
        L"test_sample_ebpf_um.dll", NATIVE_DRIVER_SERVICE_NAME, &provider_module_id, &service_handle);

    // Load native module. It should succeed.
    service_path = service_path + NATIVE_DRIVER_SERVICE_NAME;
    REQUIRE(
        test_ioctl_load_native_module(
            service_path, &provider_module_id, &module_handle, &count_of_maps, &count_of_programs) == ERROR_SUCCESS);

    // Create an fd for the module handle.
    fd_t module_fd = Platform::_open_osfhandle(module_handle, 0);
    REQUIRE(module_fd != ebpf_fd_invalid);

    // Try to use the native module fd as a program or map fd.
    bpf_prog_info program_info = {};
    uint32_t program_info_size = sizeof(program_info);
    REQUIRE(bpf_obj_get_info_by_fd(module_fd, &program_info, &program_info_size) == -EINVAL);

    Platform::_close(module_fd);
}

TEST_CASE("ebpf_get_program_type_by_name invalid name", "[end-to-end]")
{
    _test_helper_end_to_end test_helper;
    test_helper.initialize();
    ebpf_program_type_t program_type;
    ebpf_attach_type_t attach_type;

    REQUIRE(ebpf_get_program_type_by_name("invalid_name", &program_type, &attach_type) == EBPF_KEY_NOT_FOUND);

    // Now set verification in progress and try again.
    set_verification_in_progress(true);
    REQUIRE(ebpf_get_program_type_by_name("invalid_name", &program_type, &attach_type) == EBPF_KEY_NOT_FOUND);
}

TEST_CASE("ebpf_get_program_type_name invalid types", "[end-to-end]")
{
    _test_helper_end_to_end test_helper;
    test_helper.initialize();
    ebpf_program_type_t program_type = EBPF_PROGRAM_TYPE_UNSPECIFIED;

    // First try with EBPF_PROGRAM_TYPE_UNSPECIFIED.
    const char* name1 = ebpf_get_program_type_name(&program_type);
    REQUIRE(name1 == nullptr);

    // Try with a random program type GUID.
    REQUIRE(UuidCreate(&program_type) == RPC_S_OK);
    const char* name2 = ebpf_get_program_type_name(&program_type);
    REQUIRE(name2 == nullptr);
}

TEST_CASE("get_ebpf_attach_type", "[end_to_end]")
{
    _test_helper_end_to_end test_helper;
    test_helper.initialize();

    // First test a valid input.
    const ebpf_attach_type_t* attach_type = get_ebpf_attach_type(BPF_ATTACH_TYPE_BIND);
    REQUIRE(attach_type != nullptr);

    REQUIRE(IsEqualGUID(*attach_type, EBPF_ATTACH_TYPE_BIND) != 0);

    // Try with BPF_ATTACH_TYPE_UNSPEC.
    REQUIRE(get_ebpf_attach_type(BPF_ATTACH_TYPE_UNSPEC) == nullptr);

    // Try with invalid bpf attach type.
    REQUIRE(get_ebpf_attach_type((bpf_attach_type_t)BPF_ATTACH_TYPE_INVALID) == nullptr);
}

TEST_CASE("get_bpf_program_type", "[end_to_end]")
{
    _test_helper_end_to_end test_helper;
    test_helper.initialize();

    // First test a valid input.
    REQUIRE(get_bpf_program_type(&EBPF_PROGRAM_TYPE_SAMPLE) == BPF_PROG_TYPE_SAMPLE);

    // Try with EBPF_PROGRAM_TYPE_UNSPECIFIED.
    REQUIRE(get_bpf_program_type(&EBPF_PROGRAM_TYPE_UNSPECIFIED) == BPF_PROG_TYPE_UNSPEC);

    // Try with invalid program type.
    GUID invalid_program_type;
    REQUIRE(UuidCreate(&invalid_program_type) == RPC_S_OK);
    REQUIRE(get_bpf_program_type(&invalid_program_type) == BPF_PROG_TYPE_UNSPEC);
}

TEST_CASE("ebpf_get_ebpf_program_type", "[end_to_end]")
{
    _test_helper_end_to_end test_helper;
    test_helper.initialize();

    // Try with BPF_PROG_TYPE_UNSPEC.
    const ebpf_program_type_t* program_type = ebpf_get_ebpf_program_type(BPF_PROG_TYPE_UNSPEC);
    REQUIRE(program_type != nullptr);
    REQUIRE(IsEqualGUID(EBPF_PROGRAM_TYPE_UNSPECIFIED, *program_type) != 0);

    // Try a valid bpf prog type.
    program_type = ebpf_get_ebpf_program_type(BPF_PROG_TYPE_SAMPLE);
    REQUIRE(program_type != nullptr);
    REQUIRE(IsEqualGUID(EBPF_PROGRAM_TYPE_SAMPLE, *program_type) != 0);

    // Try an invalid bpf prog type.
    program_type = ebpf_get_ebpf_program_type((bpf_prog_type_t)BPF_PROG_TYPE_INVALID);
    REQUIRE(program_type == nullptr);
}

TEST_CASE("get_bpf_attach_type", "[end_to_end]")
{
    _test_helper_end_to_end test_helper;
    test_helper.initialize();

    // Try with EBPF_ATTACH_TYPE_SAMPLE.
    REQUIRE(get_bpf_attach_type(&EBPF_ATTACH_TYPE_SAMPLE) == BPF_ATTACH_TYPE_SAMPLE);

    // Try with EBPF_ATTACH_TYPE_UNSPECIFIED.
    REQUIRE(get_bpf_attach_type(&EBPF_ATTACH_TYPE_UNSPECIFIED) == BPF_ATTACH_TYPE_UNSPEC);

    // Try with invalid attach type.
    GUID invalid_attach_type;
    REQUIRE(UuidCreate(&invalid_attach_type) == RPC_S_OK);
    REQUIRE(get_bpf_attach_type(&invalid_attach_type) == BPF_ATTACH_TYPE_UNSPEC);
}

TEST_CASE("test_ebpf_object_set_execution_type", "[end_to_end]")
{
    _test_helper_end_to_end test_helper;
    test_helper.initialize();

    // First open a .dll file
    bpf_object* native_object = bpf_object__open("test_sample_ebpf_um.dll");
    REQUIRE(native_object != nullptr);

    // Try to set incorrect execution type.
    REQUIRE(ebpf_object_set_execution_type(native_object, EBPF_EXECUTION_JIT) == EBPF_INVALID_ARGUMENT);
    REQUIRE(ebpf_object_set_execution_type(native_object, EBPF_EXECUTION_INTERPRET) == EBPF_INVALID_ARGUMENT);

    // The following should succeed.
    REQUIRE(ebpf_object_set_execution_type(native_object, EBPF_EXECUTION_ANY) == EBPF_SUCCESS);
    REQUIRE(ebpf_object_get_execution_type(native_object) == EBPF_EXECUTION_NATIVE);
    REQUIRE(ebpf_object_set_execution_type(native_object, EBPF_EXECUTION_NATIVE) == EBPF_SUCCESS);
    REQUIRE(ebpf_object_get_execution_type(native_object) == EBPF_EXECUTION_NATIVE);

    bpf_object__close(native_object);

    // Open a .o file
    bpf_object* jit_object = bpf_object__open("test_sample_ebpf.o");
    REQUIRE(jit_object != nullptr);

    // Try to set incorrect execution type.
    REQUIRE(ebpf_object_set_execution_type(jit_object, EBPF_EXECUTION_NATIVE) == EBPF_INVALID_ARGUMENT);

    // The following should succeed.
    REQUIRE(ebpf_object_set_execution_type(jit_object, EBPF_EXECUTION_ANY) == EBPF_SUCCESS);
    REQUIRE(ebpf_object_get_execution_type(jit_object) == EBPF_EXECUTION_JIT);
    REQUIRE(ebpf_object_set_execution_type(jit_object, EBPF_EXECUTION_JIT) == EBPF_SUCCESS);
    REQUIRE(ebpf_object_get_execution_type(jit_object) == EBPF_EXECUTION_JIT);
    REQUIRE(ebpf_object_set_execution_type(jit_object, EBPF_EXECUTION_INTERPRET) == EBPF_SUCCESS);
    REQUIRE(ebpf_object_get_execution_type(jit_object) == EBPF_EXECUTION_INTERPRET);

    bpf_object__close(jit_object);
}

static void
extension_reload_test(ebpf_execution_type_t execution_type)
{
    _test_helper_end_to_end test_helper;
    test_helper.initialize();

    // Empty context (not used by the eBPF program).
    sample_program_context_t ctx{0};

    // Try loading without the extension loaded.
    bpf_object_ptr unique_test_sample_ebpf_object;
    int program_fd = -1;
    const char* error_message = nullptr;
    int result;

    // Should fail.
    REQUIRE(
        ebpf_program_load(
            execution_type == EBPF_EXECUTION_NATIVE ? "test_sample_ebpf_um.dll" : "test_sample_ebpf.o",
            BPF_PROG_TYPE_UNSPEC,
            execution_type,
            &unique_test_sample_ebpf_object,
            &program_fd,
            &error_message) != 0);

    ebpf_free((void*)error_message);

    // Load the program with the extension loaded.
    {
        single_instance_hook_t hook(EBPF_PROGRAM_TYPE_SAMPLE, EBPF_ATTACH_TYPE_SAMPLE);
        REQUIRE(hook.initialize() == EBPF_SUCCESS);
        program_info_provider_t sample_program_info;
        REQUIRE(sample_program_info.initialize(EBPF_PROGRAM_TYPE_SAMPLE) == EBPF_SUCCESS);

        result = ebpf_program_load(
            execution_type == EBPF_EXECUTION_NATIVE ? "test_sample_ebpf_um.dll" : "test_sample_ebpf.o",
            BPF_PROG_TYPE_UNSPEC,
            execution_type,
            &unique_test_sample_ebpf_object,
            &program_fd,
            &error_message);

        if (error_message) {
            printf("ebpf_program_load failed with %s\n", error_message);
            ebpf_free((void*)error_message);
        }
        REQUIRE(result == 0);

        bpf_link* link = nullptr;
        // Attach only to the single interface being tested.
        REQUIRE(hook.attach_link(program_fd, nullptr, 0, &link) == EBPF_SUCCESS);
        bpf_link__disconnect(link);
        bpf_link__destroy(link);

        // Program should run.
        uint32_t hook_result = MAXUINT32;
        REQUIRE(hook.fire(&ctx, &hook_result) == EBPF_SUCCESS);
        REQUIRE(hook_result == 42);

        // Unload the extension (sample_program_info and hook will be destroyed).
    }

    // Reload the extension provider with unchanged data.
    {
        single_instance_hook_t hook(EBPF_PROGRAM_TYPE_SAMPLE, EBPF_ATTACH_TYPE_SAMPLE);
        REQUIRE(hook.initialize() == EBPF_SUCCESS);
        program_info_provider_t sample_program_info;
        REQUIRE(sample_program_info.initialize(EBPF_PROGRAM_TYPE_SAMPLE) == EBPF_SUCCESS);

        // Program should re-attach to the hook.

        // Program should run.
        uint32_t hook_result = MAXUINT32;
        REQUIRE(hook.fire(&ctx, &hook_result) == EBPF_SUCCESS);
        REQUIRE(hook_result == 42);
    }

    // Reload the extension provider with missing helper function.
    {
        ebpf_helper_function_addresses_t changed_helper_function_address_table = {
            .header = EBPF_HELPER_FUNCTION_ADDRESSES_HEADER,
            .helper_function_count = 0,
            .helper_function_address = nullptr};
        ebpf_program_data_t changed_program_data = _test_ebpf_sample_extension_program_data;
        changed_program_data.program_type_specific_helper_function_addresses = &changed_helper_function_address_table;

        single_instance_hook_t hook(EBPF_PROGRAM_TYPE_SAMPLE, EBPF_ATTACH_TYPE_SAMPLE);
        REQUIRE(hook.initialize() == EBPF_SUCCESS);
        program_info_provider_t sample_program_info;
        REQUIRE(sample_program_info.initialize(EBPF_PROGRAM_TYPE_SAMPLE, &changed_program_data) == EBPF_SUCCESS);

        // Program should re-attach to the hook.

        // Program should not run.
        uint32_t hook_result = MAXUINT32;
        REQUIRE(hook.fire(&ctx, &hook_result) != EBPF_SUCCESS);
        REQUIRE(hook_result != 42);
    }

    // Reload the extension provider with changed helper function data.
    {
        ebpf_helper_function_prototype_t helper_function_prototypes[3];
        std::copy(
            _sample_ebpf_extension_helper_function_prototype,
            _sample_ebpf_extension_helper_function_prototype + 3,
            helper_function_prototypes);
        // Change the return type of the helper function from EBPF_RETURN_TYPE_INTEGER to
        // EBPF_RETURN_TYPE_PTR_TO_MAP_VALUE_OR_NULL.
        helper_function_prototypes[0].return_type = EBPF_RETURN_TYPE_PTR_TO_MAP_VALUE_OR_NULL;
        ebpf_program_info_t changed_program_info = _sample_ebpf_extension_program_info;
        changed_program_info.program_type_specific_helper_prototype = helper_function_prototypes;
        ebpf_program_data_t changed_program_data = _test_ebpf_sample_extension_program_data;
        changed_program_data.program_info = &changed_program_info;

        single_instance_hook_t hook(EBPF_PROGRAM_TYPE_SAMPLE, EBPF_ATTACH_TYPE_SAMPLE);
        REQUIRE(hook.initialize() == EBPF_SUCCESS);
        program_info_provider_t sample_program_info;
        REQUIRE(sample_program_info.initialize(EBPF_PROGRAM_TYPE_SAMPLE, &changed_program_data) == EBPF_SUCCESS);

        // Program should re-attach to the hook.

        // Program should not run.
        uint32_t hook_result = MAXUINT32;
        REQUIRE(hook.fire(&ctx, &hook_result) != EBPF_SUCCESS);
        REQUIRE(hook_result != 42);
    }
}

DECLARE_ALL_TEST_CASES("extension_reload_test", "[end_to_end]", extension_reload_test);

// This test tests resource reclamation and clean-up after a premature/abnormal user mode application exit.
TEST_CASE("close_unload_test", "[close_cleanup]")
{
    _test_helper_end_to_end test_helper;
    test_helper.initialize();

    const char* error_message = nullptr;
    int result;
    bpf_object_ptr unique_object;
    bpf_link_ptr link;
    fd_t program_fd;

    program_info_provider_t bind_program_info;
    REQUIRE(bind_program_info.initialize(EBPF_PROGRAM_TYPE_BIND) == EBPF_SUCCESS);

    const char* file_name = "bindmonitor_tailcall_um.dll";
    result = ebpf_program_load(
        file_name, BPF_PROG_TYPE_UNSPEC, EBPF_EXECUTION_NATIVE, &unique_object, &program_fd, &error_message);

    if (error_message) {
        printf("ebpf_program_load failed with %s\n", error_message);
        free((void*)error_message);
    }
    REQUIRE(result == 0);

    // Set up tail calls.
    struct bpf_program* callee0 = bpf_object__find_program_by_name(unique_object.get(), "BindMonitor_Callee0");
    REQUIRE(callee0 != nullptr);
    fd_t callee0_fd = bpf_program__fd(callee0);
    REQUIRE(callee0_fd > 0);

    struct bpf_program* callee1 = bpf_object__find_program_by_name(unique_object.get(), "BindMonitor_Callee1");
    REQUIRE(callee1 != nullptr);
    fd_t callee1_fd = bpf_program__fd(callee1);
    REQUIRE(callee1_fd > 0);

    fd_t prog_map_fd = bpf_object__find_map_fd_by_name(unique_object.get(), "prog_array_map");
    REQUIRE(prog_map_fd > 0);

    uint32_t index = 0;
    REQUIRE(bpf_map_update_elem(prog_map_fd, &index, &callee0_fd, 0) == 0);
    index = 1;
    REQUIRE(bpf_map_update_elem(prog_map_fd, &index, &callee1_fd, 0) == 0);

    single_instance_hook_t hook(EBPF_PROGRAM_TYPE_BIND, EBPF_ATTACH_TYPE_BIND);
    REQUIRE(hook.initialize() == EBPF_SUCCESS);
    uint32_t ifindex = 0;
    REQUIRE(hook.attach_link(program_fd, &ifindex, sizeof(ifindex), &link) == EBPF_SUCCESS);

    // These are needed to prevent the memory leak detector from flagging a memory leak.
    hook.detach_and_close_link(&link);

    // The block of commented code after this comment is for documentation purposes only.
    //
    // A well-behaved user mode application _should_ call these calls to correctly free the allocated objects. In case
    // of careless applications that do not do so (or even well behaved applications, when they crash or terminate for
    // some reason before getting to this point), the 'premature application close' event handling _should_ take care
    // of reclaiming and free'ing such objects.
    //
    // In a user-mode unit test case such as this one, the 'premature application close' event is simulated/handled in
    // the context of the bpf_object__close() api, so a call to that api is mandatory for such tests.  All unit tests
    // belonging to the '[close_cleanup]' unit-test class will show this behavior.
    //
    // For an identical test meant for execution on the native (kernel mode ebpf-for-windows driver), this event will
    // be handled by the kernel mode driver on test application termination.  Such a test application _should_ _not_
    // call bpf_object__close() api either.
    //

    /*
       --- DO NOT REMOVE OR UN-COMMENT ---
    //
    // index = 0;
    // REQUIRE(bpf_map_update_elem(prog_map_fd, &index, &ebpf_fd_invalid, 0) == 0);
    //
    // index = 1;
    // REQUIRE(bpf_map_update_elem(prog_map_fd, &index, &ebpf_fd_invalid, 0) == 0);
    */

    bpf_object__close(unique_object.release());
}

// This test tests the case where a program is inserted multiple times with different keys into the same map.
TEST_CASE("multiple_map_insert", "[close_cleanup]")
{
    _test_helper_end_to_end test_helper;
    test_helper.initialize();

    const char* error_message = nullptr;
    int result;
    bpf_object_ptr unique_object;
    bpf_link_ptr link;
    fd_t program_fd;

    program_info_provider_t bind_program_info;
    REQUIRE(bind_program_info.initialize(EBPF_PROGRAM_TYPE_BIND) == EBPF_SUCCESS);

    const char* file_name = "bindmonitor_tailcall_um.dll";
    result = ebpf_program_load(
        file_name, BPF_PROG_TYPE_UNSPEC, EBPF_EXECUTION_NATIVE, &unique_object, &program_fd, &error_message);

    if (error_message) {
        printf("ebpf_program_load failed with %s\n", error_message);
        free((void*)error_message);
    }
    REQUIRE(result == 0);

    // Set up tail calls.
    struct bpf_program* callee0 = bpf_object__find_program_by_name(unique_object.get(), "BindMonitor_Callee0");
    REQUIRE(callee0 != nullptr);
    fd_t callee0_fd = bpf_program__fd(callee0);
    REQUIRE(callee0_fd > 0);

    struct bpf_program* callee1 = bpf_object__find_program_by_name(unique_object.get(), "BindMonitor_Callee1");
    REQUIRE(callee1 != nullptr);
    fd_t callee1_fd = bpf_program__fd(callee1);
    REQUIRE(callee1_fd > 0);

    fd_t prog_map_fd = bpf_object__find_map_fd_by_name(unique_object.get(), "prog_array_map");
    REQUIRE(prog_map_fd > 0);

    uint32_t index = 0;
    REQUIRE(bpf_map_update_elem(prog_map_fd, &index, &callee0_fd, 0) == 0);

    index = 1;
    REQUIRE(bpf_map_update_elem(prog_map_fd, &index, &callee1_fd, 0) == 0);

    // Insert the same program for multiple keys in the same map.
    index = 2;
    REQUIRE(bpf_map_update_elem(prog_map_fd, &index, &callee1_fd, 0) == 0);

    index = 4;
    REQUIRE(bpf_map_update_elem(prog_map_fd, &index, &callee1_fd, 0) == 0);

    index = 7;
    REQUIRE(bpf_map_update_elem(prog_map_fd, &index, &callee1_fd, 0) == 0);

    single_instance_hook_t hook(EBPF_PROGRAM_TYPE_BIND, EBPF_ATTACH_TYPE_BIND);
    REQUIRE(hook.initialize() == EBPF_SUCCESS);
    uint32_t ifindex = 0;
    REQUIRE(hook.attach_link(program_fd, &ifindex, sizeof(ifindex), &link) == EBPF_SUCCESS);

    // These are needed to prevent the memory leak detector from flagging a memory leak.
    hook.detach_and_close_link(&link);

    /*
       --- DO NOT REMOVE OR UN-COMMENT ---
    // Please refer to the detailed comment in the 'close_unload_test' test for explanation.
    //
    // index = 0;
    // REQUIRE(bpf_map_update_elem(prog_map_fd, &index, &ebpf_fd_invalid, 0) == 0);
    //
    // index = 1;
    // REQUIRE(bpf_map_update_elem(prog_map_fd, &index, &ebpf_fd_invalid, 0) == 0);
    */

    bpf_object__close(unique_object.release());
}

void
test_no_limit_map_entries(ebpf_map_type_t type, bool max_entries_limited)
{
    uint32_t max_entries = 2;
    fd_t inner_map_fd = ebpf_fd_invalid;
    fd_t map_fd = ebpf_fd_invalid;
    void* value = nullptr;
    uint32_t key_size = 0;
    uint32_t value_size = 0;
    void* key = nullptr;

#define IS_LRU_MAP(type) ((type) == BPF_MAP_TYPE_LRU_HASH || (type) == BPF_MAP_TYPE_LRU_PERCPU_HASH)
#define IS_PERCPU_MAP(type) ((type) == BPF_MAP_TYPE_PERCPU_HASH || (type) == BPF_MAP_TYPE_LRU_PERCPU_HASH)
#define IS_LPM_MAP(type) ((type) == BPF_MAP_TYPE_LPM_TRIE)
#define IS_NESTED_MAP(type) ((type) == BPF_MAP_TYPE_HASH_OF_MAPS)

    typedef struct _lpm_trie_key
    {
        uint32_t prefix_length;
        uint32_t value;
    } lpm_trie_key_t;

    lpm_trie_key_t trie_key = {0};

    if (IS_NESTED_MAP(type)) {
        // First create and pin the maps manually.
        inner_map_fd = bpf_map_create(BPF_MAP_TYPE_ARRAY, nullptr, sizeof(int32_t), sizeof(int32_t), 1, nullptr);
        REQUIRE(inner_map_fd > 0);

        bpf_map_create_opts opts = {.inner_map_fd = (uint32_t)inner_map_fd};
        key_size = sizeof(int32_t);
        value_size = sizeof(fd_t);
        map_fd = bpf_map_create(BPF_MAP_TYPE_HASH_OF_MAPS, nullptr, key_size, value_size, 1, &opts);
        REQUIRE(map_fd > 0);
    } else {
        key_size = IS_LPM_MAP(type) ? sizeof(lpm_trie_key_t) : sizeof(int32_t);
        value_size = sizeof(int32_t);
        map_fd = bpf_map_create(type, nullptr, key_size, value_size, max_entries, nullptr);
        REQUIRE(map_fd > 0);
    }

    // Update value_size for percpu maps for read / update operations.
    if (IS_PERCPU_MAP(type)) {
        value_size = EBPF_PAD_8(value_size) * static_cast<size_t>(libbpf_num_possible_cpus());
    }
    std::vector<uint8_t> per_cpu_value(value_size);

    auto compute_key = [&](uint32_t* i) -> void* {
        if (IS_LPM_MAP(type)) {
            trie_key.prefix_length = 32;
            trie_key.value = *i;
            return &trie_key;
        } else {
            return i;
        }
    };

    // Add `max_entries` entries to the map.
    for (uint32_t i = 0; i < max_entries; i++) {
        key = compute_key(&i);
        if (IS_PERCPU_MAP(type)) {
            value = per_cpu_value.data();
        } else {
            value = IS_NESTED_MAP(type) ? &inner_map_fd : (int32_t*)&i;
        }
        REQUIRE(bpf_map_update_elem(map_fd, key, value, 0) == 0);
    }

    // Add one more entry to the map.
    if (IS_PERCPU_MAP(type)) {
        value = per_cpu_value.data();
    } else {
        value = IS_NESTED_MAP(type) ? &inner_map_fd : (int32_t*)&max_entries;
    }

    // In case of LRU_HASH, the insert will succeed, but the oldest entry will be removed.
    int expected_error = (!max_entries_limited || IS_LRU_MAP(type)) ? 0 : -ENOSPC;
    key = compute_key(&max_entries);
    REQUIRE(bpf_map_update_elem(map_fd, key, value, 0) == (max_entries_limited ? expected_error : 0));

    // In case of LRU_HASH, check that the number of entries is still `max_entries`.
    if (IS_LRU_MAP(type) && max_entries_limited) {
        uint32_t entries_count = 0;
        lpm_trie_key_t local_key = {0};
        void* old_key = nullptr;
        void* next_key = &local_key;

        while (bpf_map_get_next_key(map_fd, old_key, next_key) == 0) {
            old_key = next_key;
            entries_count++;
        }
        REQUIRE(entries_count == max_entries);
    }
}

// This test case tests the map limits of various hash table based map types.
TEST_CASE("test_map_entries_limit", "[end_to_end]")
{
    _test_helper_end_to_end test_helper;
    test_helper.initialize();

    // The below hash table based map types do not have a limit on the number of entries.
    // 1. BPF_MAP_TYPE_HASH
    // 2. BPF_MAP_TYPE_PERCPU_HASH
    // 3. BPF_MAP_TYPE_HASH_OF_MAPS
    // 4. BPF_MAP_TYPE_LPM_TRIE
    test_no_limit_map_entries(BPF_MAP_TYPE_HASH, false);
    test_no_limit_map_entries(BPF_MAP_TYPE_PERCPU_HASH, false);
    test_no_limit_map_entries(BPF_MAP_TYPE_HASH_OF_MAPS, false);
    test_no_limit_map_entries(BPF_MAP_TYPE_LPM_TRIE, false);

    // The below hash table based map types have a limit on the number of entries.
    // 1. BPF_MAP_TYPE_LRU_HASH
    // 2. BPF_MAP_TYPE_LRU_PERCPU_HASH
    test_no_limit_map_entries(BPF_MAP_TYPE_LRU_HASH, true);
    test_no_limit_map_entries(BPF_MAP_TYPE_LRU_PERCPU_HASH, true);
}

// This test validates that a different program type (XDP in this case) cannot call
// a helper function that is not implemented for that program type. Program load should
// fail for such a program.
void
test_invalid_bpf_get_socket_cookie(ebpf_execution_type_t execution_type)
{
    _test_helper_end_to_end test_helper;
    test_helper.initialize();

    int result;
    const char* error_message = nullptr;
    bpf_object_ptr unique_object;
    fd_t program_fd;

    program_info_provider_t xdp_program_info;
    REQUIRE(xdp_program_info.initialize(EBPF_PROGRAM_TYPE_XDP) == EBPF_SUCCESS);

    const char* file_name =
        (execution_type == EBPF_EXECUTION_NATIVE ? "xdp_invalid_socket_cookie_um.dll" : "xdp_invalid_socket_cookie.o");
    result =
        ebpf_program_load(file_name, BPF_PROG_TYPE_UNSPEC, execution_type, &unique_object, &program_fd, &error_message);

    if (error_message) {
        printf("ebpf_program_load failed with %s\n", error_message);
        ebpf_free((void*)error_message);
    }
    REQUIRE(result == -22);
}

TEST_CASE("invalid_bpf_get_socket_cookie", "[end_to_end]")
{
#if !defined(CONFIG_BPF_JIT_DISABLED)
    test_invalid_bpf_get_socket_cookie(EBPF_EXECUTION_JIT);
#endif
#if !defined(CONFIG_BPF_INTERPRETER_DISABLED)
    test_invalid_bpf_get_socket_cookie(EBPF_EXECUTION_INTERPRET);
#endif
    test_invalid_bpf_get_socket_cookie(EBPF_EXECUTION_NATIVE);
}<|MERGE_RESOLUTION|>--- conflicted
+++ resolved
@@ -1232,16 +1232,10 @@
 
     ebpf_api_verifier_stats_t stats;
     REQUIRE(
-<<<<<<< HEAD
-        (result = ebpf_api_elf_verify_section_from_file(
-             SAMPLE_PATH "test_sample_ebpf.o",
-             "sample_ext",
-=======
         (result = ebpf_api_elf_verify_program_from_file(
              SAMPLE_PATH "test_sample_ebpf.o",
              "sample_ext",
              "test_program_entry",
->>>>>>> a67e9275
              nullptr,
              EBPF_VERIFICATION_VERBOSITY_NORMAL,
              &report,
@@ -1268,18 +1262,11 @@
     ebpf_api_verifier_stats_t stats;
 
     REQUIRE(
-<<<<<<< HEAD
-        (result = ebpf_api_elf_verify_section_from_file(
-             SAMPLE_PATH "test_sample_ebpf.o",
-             "sample_ext",
-             nullptr,
-=======
         (result = ebpf_api_elf_verify_program_from_file(
              SAMPLE_PATH "test_sample_ebpf.o",
              "sample_ext",
              nullptr,
              nullptr,
->>>>>>> a67e9275
              EBPF_VERIFICATION_VERBOSITY_NORMAL,
              &report,
              &error_message,
