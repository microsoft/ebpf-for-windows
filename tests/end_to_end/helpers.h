--- conflicted
+++ resolved
@@ -649,7 +649,6 @@
     _xdp_context_destroy};
 
 // Bind.
-<<<<<<< HEAD
 static ebpf_result_t
 _ebpf_bind_context_create(
     _In_reads_bytes_opt_(data_size_in) const uint8_t* data_in,
@@ -726,9 +725,6 @@
     .context_create = _ebpf_bind_context_create,
     .context_destroy = _ebpf_bind_context_destroy,
 };
-=======
-static ebpf_program_data_t _ebpf_bind_program_data = {EBPF_PROGRAM_DATA_HEADER, &_ebpf_bind_program_info, NULL};
->>>>>>> a67e9275
 
 // SOCK_ADDR.
 static int
