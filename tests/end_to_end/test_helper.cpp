--- conflicted
+++ resolved
@@ -179,7 +179,7 @@
     bool found = _duplicate_handles.dereference_if_found(handle);
     if (!found) {
         // No duplicates. Close the handle.
-        REQUIRE((ebpf_fuzzing_enabled || ebpf_api_close_handle(handle) == EBPF_SUCCESS));
+        REQUIRE((ebpf_api_close_handle(handle) == EBPF_SUCCESS || ebpf_fuzzing_enabled));
     }
 
     return TRUE;
@@ -464,15 +464,7 @@
         errno = EINVAL;
         return -1;
     } else {
-<<<<<<< HEAD
         GlueCloseHandle(reinterpret_cast<HANDLE>(it->second));
-=======
-        bool found = _duplicate_handles.dereference_if_found(it->second);
-        if (!found) {
-            // No duplicates. Close the handle.
-            REQUIRE((ebpf_api_close_handle(it->second) == EBPF_SUCCESS || ebpf_fuzzing_enabled));
-        }
->>>>>>> aa414c3e
         _fd_to_handle_map.erase(file_descriptor);
         return 0;
     }
