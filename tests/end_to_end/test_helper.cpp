// Copyright (c) Microsoft Corporation
// SPDX-License-Identifier: MIT
#include <chrono>
#include <future>
#include <map>
using namespace std::chrono_literals;

#include "bpf/bpf.h"
#include "catch_wrapper.hpp"
#include "api_internal.h"
#include "bpf2c.h"
#include "ebpf_async.h"
#include "ebpf_core.h"
#include "ebpf_platform.h"
#include "helpers.h"
#include "mock.h"
#include "test_helper.hpp"

<<<<<<< HEAD
extern "C" bool ebpf_fuzzing_enabled;
=======
#define SERVICE_PATH_PREFIX L"\\Registry\\Machine\\System\\CurrentControlSet\\Services\\"

static GUID _bpf2c_npi_id = {/* c847aac8-a6f2-4b53-aea3-f4a94b9a80cb */
                             0xc847aac8,
                             0xa6f2,
                             0x4b53,
                             {0xae, 0xa3, 0xf4, 0xa9, 0x4b, 0x9a, 0x80, 0xcb}};

static GUID _ebpf_native_provider_id = {/* 5e24d2f5-f799-42c3-a945-87feefd930a7 */
                                        0x5e24d2f5,
                                        0xf799,
                                        0x42c3,
                                        {0xa9, 0x45, 0x87, 0xfe, 0xef, 0xd9, 0x30, 0xa7}};

metadata_table_t*
get_metadata_table();

typedef struct _service_context
{
    std::wstring name;
    std::wstring file_path;
    intptr_t handle{};
    GUID module_id{};
    HMODULE dll;
    bool loaded;
    ebpf_extension_client_t* binding_context;
} service_context_t;
>>>>>>> 54516ec2

static uint64_t _ebpf_file_descriptor_counter = 0;
static std::map<fd_t, ebpf_handle_t> _fd_to_handle_map;

static uint32_t _ebpf_service_handle_counter = 0;
static std::map<std::wstring, service_context_t*> _service_path_to_context_map;

class duplicate_handles_table_t
{
  public:
    duplicate_handles_table_t() : _rundown_in_progress(false), _all_duplicate_handles_closed(nullptr)
    {
        ebpf_lock_create(&_lock);
    }
    ~duplicate_handles_table_t() { ebpf_lock_destroy(&_lock); }

    bool
    reference_or_add(ebpf_handle_t handle)
    {
        bool success = true;
        auto state = ebpf_lock_lock(&_lock);
        if (!_rundown_in_progress) {
            std::map<ebpf_handle_t, uint16_t>::iterator it = _duplicate_count_table.find(handle);
            if (it != _duplicate_count_table.end()) {
                it->second++;
            } else {
                try {
                    // The reference count of newly inserted duplicate handle is 2 (for original + first duplicate).
                    _duplicate_count_table.insert(std::pair<ebpf_handle_t, uint16_t>(handle, static_cast<uint16_t>(2)));
                } catch (...) {
                    success = false;
                }
            }
        }
        ebpf_lock_unlock(&_lock, state);
        return success;
    }

    bool
    dereference_if_found(ebpf_handle_t handle)
    {
        bool found = false;

        auto state = ebpf_lock_lock(&_lock);
        std::map<ebpf_handle_t, uint16_t>::iterator it = _duplicate_count_table.find(handle);
        if (it != _duplicate_count_table.end()) {
            found = true;
            // Dereference the handle. If the reference count drops to 0, close the handle.
            if (--it->second == 0) {
                _duplicate_count_table.erase(handle);
                ebpf_api_close_handle(handle);
            }
            if (_rundown_in_progress && _duplicate_count_table.size() == 0) {
                // All duplicate handles have been closed. Fulfill the promise.
                REQUIRE(_all_duplicate_handles_closed != nullptr);
                _all_duplicate_handles_closed->set_value();
            }
        }

        ebpf_lock_unlock(&_lock, state);
        return found;
    }

    void
    rundown()
    {
        auto state = ebpf_lock_lock(&_lock);
        std::future<void> all_duplicate_handles_closed_callback;
        bool duplicates_pending = false;
        if (_duplicate_count_table.size() > 0) {
            duplicates_pending = true;
            _all_duplicate_handles_closed = new (std::nothrow) std::promise<void>();
            REQUIRE(_all_duplicate_handles_closed != nullptr);
            all_duplicate_handles_closed_callback = _all_duplicate_handles_closed->get_future();
            _rundown_in_progress = true;
        }
        ebpf_lock_unlock(&_lock, state);
        if (duplicates_pending)
            // Wait for at most 1 second for all duplicate handles to be closed.
            REQUIRE(all_duplicate_handles_closed_callback.wait_for(1s) == std::future_status::ready);

        state = ebpf_lock_lock(&_lock);
        _rundown_in_progress = false;
        delete _all_duplicate_handles_closed;
        _all_duplicate_handles_closed = nullptr;
        ebpf_lock_unlock(&_lock, state);
    }

  private:
    ebpf_lock_t _lock;
    // Map of handles to duplicate count.
    std::map<ebpf_handle_t, uint16_t> _duplicate_count_table;
    bool _rundown_in_progress;
    std::promise<void>* _all_duplicate_handles_closed;
};

static duplicate_handles_table_t _duplicate_handles;

HANDLE
GlueCreateFileW(
    PCWSTR lpFileName,
    DWORD dwDesiredAccess,
    DWORD dwShareMode,
    PSECURITY_ATTRIBUTES lpSecurityAttributes,
    DWORD dwCreationDisposition,
    DWORD dwFlagsAndAttributes,
    HANDLE hTemplateFile)
{
    UNREFERENCED_PARAMETER(lpFileName);
    UNREFERENCED_PARAMETER(dwDesiredAccess);
    UNREFERENCED_PARAMETER(dwShareMode);
    UNREFERENCED_PARAMETER(lpSecurityAttributes);
    UNREFERENCED_PARAMETER(dwCreationDisposition);
    UNREFERENCED_PARAMETER(dwFlagsAndAttributes);
    UNREFERENCED_PARAMETER(hTemplateFile);

    return (HANDLE)0x12345678;
}

BOOL
GlueCloseHandle(HANDLE hObject)
{
    _duplicate_handles.dereference_if_found(reinterpret_cast<ebpf_handle_t>(hObject));

    return TRUE;
}

BOOL
GlueDuplicateHandle(
    HANDLE hSourceProcessHandle,
    HANDLE hSourceHandle,
    HANDLE hTargetProcessHandle,
    LPHANDLE lpTargetHandle,
    DWORD dwDesiredAccess,
    BOOL bInheritHandle,
    DWORD dwOptions)
{
    UNREFERENCED_PARAMETER(hSourceProcessHandle);
    UNREFERENCED_PARAMETER(hTargetProcessHandle);
    UNREFERENCED_PARAMETER(dwDesiredAccess);
    UNREFERENCED_PARAMETER(bInheritHandle);
    UNREFERENCED_PARAMETER(dwOptions);
    // Return the same value for duplicated handle.
    *lpTargetHandle = hSourceHandle;
    return !!_duplicate_handles.reference_or_add(reinterpret_cast<ebpf_handle_t>(hSourceHandle));
}

static void
_complete_overlapped(void* context, size_t output_buffer_length, ebpf_result_t result)
{
    UNREFERENCED_PARAMETER(output_buffer_length);
    auto overlapped = reinterpret_cast<OVERLAPPED*>(context);
    overlapped->Internal = ebpf_result_to_ntstatus(result);
    SetEvent(overlapped->hEvent);
}

BOOL
GlueCancelIoEx(_In_ HANDLE hFile, _In_opt_ LPOVERLAPPED lpOverlapped)
{
    UNREFERENCED_PARAMETER(hFile);
    BOOL return_value = FALSE;
    if (lpOverlapped != nullptr)
        return_value = ebpf_core_cancel_protocol_handler(lpOverlapped);
    return return_value;
}

#pragma warning(push)
#pragma warning(disable : 6001) // Using uninitialized memory 'context'
static void
_unload_all_native_modules()
{
    for (auto& [path, context] : _service_path_to_context_map) {
        if (context->loaded) {
            // Deregister client.
            ebpf_extension_unload(context->binding_context);
        }
        ebpf_free(context);
    }
    _service_path_to_context_map.clear();
}
#pragma warning(pop)

static void
_load_native_module(_Inout_ service_context_t* context)
{
    context->dll = LoadLibraryW(context->file_path.c_str());
    REQUIRE(context->dll != nullptr);

    auto get_function =
        reinterpret_cast<decltype(&get_metadata_table)>(GetProcAddress(context->dll, "get_metadata_table"));
    REQUIRE(get_function != nullptr);
    metadata_table_t* table = get_function();
    REQUIRE(table != nullptr);

    int client_binding_context = 0;
    void* provider_binding_context = nullptr;
    const ebpf_extension_data_t* returned_provider_data;
    const ebpf_extension_dispatch_table_t* returned_provider_dispatch_table;

    // Register as client.
    ebpf_result_t result = ebpf_extension_load(
        &context->binding_context,
        &_bpf2c_npi_id,
        &_ebpf_native_provider_id,
        &context->module_id,
        &client_binding_context,
        (const ebpf_extension_data_t*)table,
        nullptr,
        &provider_binding_context,
        &returned_provider_data,
        &returned_provider_dispatch_table,
        nullptr);

    REQUIRE(result == EBPF_SUCCESS);

    context->loaded = true;
}

static void
_preprocess_ioctl(_In_ const ebpf_operation_header_t* user_request)
{
    switch (user_request->id) {
    case EBPF_OPERATION_LOAD_NATIVE_MODULE: {
        try {
            const ebpf_operation_load_native_module_request_t* request =
                (ebpf_operation_load_native_module_request_t*)user_request;
            size_t service_name_length = ((uint8_t*)request) + request->header.length - (uint8_t*)request->data;
            REQUIRE(service_name_length % 2 == 0);

            std::wstring service_path;
            service_path.assign((wchar_t*)request->data, service_name_length / 2);
            auto context = _service_path_to_context_map[service_path];
            context->module_id = request->module_id;

            // Load the module.
            _load_native_module(context);
        } catch (...) {
            // Ignore.
        }
        break;
    }
    default:
        break;
    }
}

BOOL
GlueDeviceIoControl(
    HANDLE hDevice,
    DWORD dwIoControlCode,
    PVOID lpInBuffer,
    DWORD nInBufferSize,
    LPVOID lpOutBuffer,
    DWORD nOutBufferSize,
    PDWORD lpBytesReturned,
    OVERLAPPED* lpOverlapped)
{
    UNREFERENCED_PARAMETER(hDevice);
    UNREFERENCED_PARAMETER(dwIoControlCode);

    ebpf_result_t result;
    const ebpf_operation_header_t* user_request = reinterpret_cast<decltype(user_request)>(lpInBuffer);
    ebpf_operation_header_t* user_reply = nullptr;
    *lpBytesReturned = 0;
    auto request_id = user_request->id;
    size_t minimum_request_size = 0;
    size_t minimum_reply_size = 0;
    bool async = false;

    result = ebpf_core_get_protocol_handler_properties(request_id, &minimum_request_size, &minimum_reply_size, &async);
    if (result != EBPF_SUCCESS)
        goto Fail;

    if (user_request->length < minimum_request_size) {
        result = EBPF_INVALID_ARGUMENT;
        goto Fail;
    }

    if (minimum_reply_size > 0) {
        user_reply = reinterpret_cast<decltype(user_reply)>(lpOutBuffer);
        if (!user_reply) {
            result = EBPF_INVALID_ARGUMENT;
            goto Fail;
        }
        if (nOutBufferSize < minimum_reply_size) {
            result = EBPF_INVALID_ARGUMENT;
            goto Fail;
        }
        user_reply->length = static_cast<uint16_t>(nOutBufferSize);
        user_reply->id = user_request->id;
        *lpBytesReturned = user_reply->length;
    }

    // Intercept the call to perform any IOCTL specific _pre_ tasks.
    _preprocess_ioctl(user_request);

    result = ebpf_core_invoke_protocol_handler(
        request_id,
        user_request,
        static_cast<uint16_t>(nInBufferSize),
        user_reply,
        static_cast<uint16_t>(nOutBufferSize),
        lpOverlapped,
        _complete_overlapped);

    if (result != EBPF_SUCCESS)
        goto Fail;

    return TRUE;

Fail:
    if (result != EBPF_SUCCESS) {
        SetLastError(ebpf_result_to_win32_error_code(result));
    }

    return FALSE;
}

int
Glue_open_osfhandle(intptr_t os_file_handle, int flags)
{
    UNREFERENCED_PARAMETER(flags);
    try {
        fd_t fd = static_cast<fd_t>(InterlockedIncrement(&_ebpf_file_descriptor_counter));
        _fd_to_handle_map.insert(std::pair<fd_t, ebpf_handle_t>(fd, os_file_handle));
        return fd;
    } catch (...) {
        return ebpf_fd_invalid;
    }
}

intptr_t
Glue_get_osfhandle(int file_descriptor)
{
    if (file_descriptor == ebpf_fd_invalid) {
        errno = EINVAL;
        return ebpf_handle_invalid;
    }

    std::map<fd_t, ebpf_handle_t>::iterator it = _fd_to_handle_map.find(file_descriptor);
    if (it != _fd_to_handle_map.end()) {
        return it->second;
    }

    errno = EINVAL;
    return ebpf_handle_invalid;
}

int
Glue_close(int file_descriptor)
{
    if (file_descriptor == ebpf_fd_invalid) {
        errno = EINVAL;
        return ebpf_handle_invalid;
    }

    std::map<fd_t, ebpf_handle_t>::iterator it = _fd_to_handle_map.find(file_descriptor);
    if (it == _fd_to_handle_map.end()) {
        errno = EINVAL;
        return -1;
    } else {
        bool found = _duplicate_handles.dereference_if_found(it->second);
        if (!found)
            // No duplicates. Close the handle.
            ebpf_api_close_handle(it->second);
        _fd_to_handle_map.erase(file_descriptor);
        return 0;
    }
}

uint32_t
Glue_create_service(
    _In_z_ const wchar_t* service_name, _In_z_ const wchar_t* file_path, _Out_ SC_HANDLE* service_handle)
{
    *service_handle = (SC_HANDLE)0;
    try {
        std::wstring service_path(SERVICE_PATH_PREFIX);
        service_path = service_path + service_name;

        service_context_t* context = new (std::nothrow) service_context_t();
        if (context == nullptr) {
            return ERROR_NOT_ENOUGH_MEMORY;
        }

        context->name.assign(service_name);
        context->file_path.assign(file_path);

        _service_path_to_context_map.insert(std::pair<std::wstring, service_context_t*>(service_path, context));
        context->handle = InterlockedIncrement64((int64_t*)&_ebpf_service_handle_counter);

        *service_handle = (SC_HANDLE)context->handle;
    } catch (...) {
        return ERROR_NOT_ENOUGH_MEMORY;
    }

    return ERROR_SUCCESS;
}

uint32_t
Glue_delete_service(SC_HANDLE handle)
{
    for (auto& [path, context] : _service_path_to_context_map) {
        if (context->handle == (intptr_t)handle) {
            _service_path_to_context_map.erase(path);
            break;
        }
    }

    return ERROR_SUCCESS;
}

_test_helper_end_to_end::_test_helper_end_to_end()
{
    device_io_control_handler = GlueDeviceIoControl;
    cancel_io_ex_handler = GlueCancelIoEx;
    create_file_handler = GlueCreateFileW;
    close_handle_handler = GlueCloseHandle;
    duplicate_handle_handler = GlueDuplicateHandle;
    open_osfhandle_handler = Glue_open_osfhandle;
    get_osfhandle_handler = Glue_get_osfhandle;
    close_handler = Glue_close;
    create_service_handler = Glue_create_service;
    delete_service_handler = Glue_delete_service;
    REQUIRE(ebpf_core_initiate() == EBPF_SUCCESS);
    ec_initialized = true;
    REQUIRE(ebpf_api_initiate() == EBPF_SUCCESS);
    api_initialized = true;
}

_test_helper_end_to_end::~_test_helper_end_to_end()
{
    try {
        // Run down duplicate handles, if any.
        _duplicate_handles.rundown();
        // Verify that all maps were successfully removed.
        uint32_t id;
<<<<<<< HEAD
        if (!ebpf_fuzzing_enabled) {
            REQUIRE(bpf_map_get_next_id(0, &id) < 0);
            REQUIRE(errno == ENOENT);
        }
=======
        REQUIRE(bpf_map_get_next_id(0, &id) < 0);
        REQUIRE(errno == ENOENT);

        // Detach all the native module clients.
        _unload_all_native_modules();
>>>>>>> 54516ec2
    } catch (Catch::TestFailureException&) {
    }

    if (api_initialized)
        ebpf_api_terminate();
    if (ec_initialized)
        ebpf_core_terminate();

    device_io_control_handler = nullptr;
    cancel_io_ex_handler = nullptr;
    create_file_handler = nullptr;
    close_handle_handler = nullptr;
    duplicate_handle_handler = nullptr;
}

_test_helper_libbpf::_test_helper_libbpf()
{
    xdp_program_info = new program_info_provider_t(EBPF_PROGRAM_TYPE_XDP);
    xdp_hook = new single_instance_hook_t(EBPF_PROGRAM_TYPE_XDP, EBPF_ATTACH_TYPE_XDP);

    bind_program_info = new program_info_provider_t(EBPF_PROGRAM_TYPE_BIND);
    bind_hook = new single_instance_hook_t(EBPF_PROGRAM_TYPE_BIND, EBPF_ATTACH_TYPE_BIND);
}

_test_helper_libbpf::~_test_helper_libbpf()
{
    delete xdp_hook;
    delete xdp_program_info;

    delete bind_hook;
    delete bind_program_info;
}<|MERGE_RESOLUTION|>--- conflicted
+++ resolved
@@ -16,9 +16,8 @@
 #include "mock.h"
 #include "test_helper.hpp"
 
-<<<<<<< HEAD
 extern "C" bool ebpf_fuzzing_enabled;
-=======
+
 #define SERVICE_PATH_PREFIX L"\\Registry\\Machine\\System\\CurrentControlSet\\Services\\"
 
 static GUID _bpf2c_npi_id = {/* c847aac8-a6f2-4b53-aea3-f4a94b9a80cb */
@@ -46,7 +45,6 @@
     bool loaded;
     ebpf_extension_client_t* binding_context;
 } service_context_t;
->>>>>>> 54516ec2
 
 static uint64_t _ebpf_file_descriptor_counter = 0;
 static std::map<fd_t, ebpf_handle_t> _fd_to_handle_map;
@@ -483,18 +481,13 @@
         _duplicate_handles.rundown();
         // Verify that all maps were successfully removed.
         uint32_t id;
-<<<<<<< HEAD
         if (!ebpf_fuzzing_enabled) {
             REQUIRE(bpf_map_get_next_id(0, &id) < 0);
             REQUIRE(errno == ENOENT);
         }
-=======
-        REQUIRE(bpf_map_get_next_id(0, &id) < 0);
-        REQUIRE(errno == ENOENT);
 
         // Detach all the native module clients.
         _unload_all_native_modules();
->>>>>>> 54516ec2
     } catch (Catch::TestFailureException&) {
     }
 
