--- conflicted
+++ resolved
@@ -115,21 +115,15 @@
         throw std::runtime_error("ebpf_extension_load failed for ebpf_general_helper_function_module_id");
     }
 
-<<<<<<< HEAD
     for (size_t i = 0; i < program_count; i++) {
         helpers = programs[i].helpers;
         helpers_count = programs[i].helper_count;
         for (size_t j = 0; j < helpers_count; j++) {
             if (helpers[j].helper_id >= general_helper_program_data->helper_function_addresses->helper_function_count) {
-                throw std::runtime_error("ebpf_extension_load failed for ebpf_general_helper_function_interface_id");
+                throw std::runtime_error("ebpf_extension_load failed for ebpf_general_helper_function_module_id");
             }
             helpers[j].address = reinterpret_cast<decltype(helpers[j].address)>(
                 general_helper_program_data->helper_function_addresses->helper_function_address[helpers[j].helper_id]);
-=======
-    for (size_t i = 0; i < helpers_count; i++) {
-        if (helpers[i].helper_id >= general_helper_program_data->helper_function_addresses->helper_function_count) {
-            throw std::runtime_error("ebpf_extension_load failed for ebpf_general_helper_function_module_id");
->>>>>>> e56e80e5
         }
     }
 
